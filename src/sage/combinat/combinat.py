r"""
Combinatorial Functions

This module implements some combinatorial functions, as listed
below. For a more detailed description, see the relevant
docstrings.

**Sequences:**


-  Bell numbers, :func:`bell_number`

-  Catalan numbers, :func:`catalan_number` (not to be
   confused with the Catalan constant)

-  Eulerian/Euler numbers, :func:`euler_number` (Maxima)

-  Fibonacci numbers, :func:`fibonacci` (PARI) and
   :func:`fibonacci_number` (GAP) The PARI version is
   better.

-  Lucas numbers, :func:`lucas_number1`,
   :func:`lucas_number2`.

-  Stirling numbers, :func:`stirling_number1`,
   :func:`stirling_number2`.

**Set-theoretic constructions:**

-  Derangements of a multiset, :func:`derangements` and
   :func:`number_of_derangements`.

-  Tuples of a multiset, :func:`tuples` and
   :func:`number_of_tuples`. An ordered tuple of length k of
   set S is a ordered selection with repetitions of S and is
   represented by a sorted list of length k containing elements from
   S.

-  Unordered tuples of a set, :func:`unordered_tuples` and
   :func:`number_of_unordered_tuples`. An unordered tuple
   of length k of set S is an unordered selection with repetitions of S
   and is represented by a sorted list of length k containing elements
   from S.

.. WARNING::

   The following function is deprecated and will soon be removed.

    - Permutations of a multiset, :func:`permutations`,
      :func:`permutations_iterator`, :func:`number_of_permutations`. A
      permutation is a list that contains exactly the same elements but possibly
      in different order.

**Related functions:**

-  Bernoulli polynomials, :func:`bernoulli_polynomial`

**Implemented in other modules (listed for completeness):**

The ``sage.rings.arith`` module contains the following
combinatorial functions:

-  binomial the binomial coefficient (wrapped from PARI)

-  factorial (wrapped from PARI)

-  partition (from the Python Cookbook) Generator of the list of
   all the partitions of the integer `n`.

-  :func:`number_of_partitions` (wrapped from PARI) the
   *number* of partitions:

-  :func:`falling_factorial` Definition: for integer
   `a \ge 0` we have `x(x-1) \cdots (x-a+1)`. In all
   other cases we use the GAMMA-function:
   `\frac {\Gamma(x+1)} {\Gamma(x-a+1)}`.

-  :func:`rising_factorial` Definition: for integer
   `a \ge 0` we have `x(x+1) \cdots (x+a-1)`. In all
   other cases we use the GAMMA-function:
   `\frac {\Gamma(x+a)} {\Gamma(x)}`.

-  gaussian_binomial the gaussian binomial

.. math::

             \binom{n}{k}_q = \frac{(1-q^m)(1-q^{m-1})\cdots (1-q^{m-r+1})}                              {(1-q)(1-q^2)\cdots (1-q^r)}.

The ``sage.groups.perm_gps.permgroup_elements``
contains the following combinatorial functions:


-  matrix method of PermutationGroupElement yielding the
   permutation matrix of the group element.

.. TODO::

    GUAVA commands:
        * MOLS returns a list of n Mutually Orthogonal Latin Squares (MOLS).
        * VandermondeMat
        * GrayMat returns a list of all different vectors of length n over
          the field F, using Gray ordering.
    Not in GAP:
        * Rencontres numbers
          http://en.wikipedia.org/wiki/Rencontres_number

REFERENCES:

- http://en.wikipedia.org/wiki/Twelvefold_way (general reference)

AUTHORS:

- David Joyner (2006-07): initial implementation.

- William Stein (2006-07): editing of docs and code; many
  optimizations, refinements, and bug fixes in corner cases

- David Joyner (2006-09): bug fix for combinations, added
  permutations_iterator, combinations_iterator from Python Cookbook,
  edited docs.

- David Joyner (2007-11): changed permutations, added hadamard_matrix

- Florent Hivert (2009-02): combinatorial class cleanup

- Fredrik Johansson (2010-07): fast implementation of ``stirling_number2``

- Punarbasu Purkayastha (2012-12): deprecate arrangements, combinations,
  combinations_iterator, and clean up very old deprecated methods.

Functions and classes
---------------------
"""

#*****************************************************************************
#       Copyright (C) 2006 David Joyner <wdjoyner@gmail.com>,
#                     2007 Mike Hansen <mhansen@gmail.com>,
#                     2006 William Stein <wstein@gmail.com>
#
#  Distributed under the terms of the GNU General Public License (GPL)
#
#    This code is distributed in the hope that it will be useful,
#    but WITHOUT ANY WARRANTY; without even the implied warranty of
#    MERCHANTABILITY or FITNESS FOR A PARTICULAR PURPOSE.  See the GNU
#    General Public License for more details.
#
#  The full text of the GPL is available at:
#
#                  http://www.gnu.org/licenses/
#*****************************************************************************
from sage.interfaces.all import gap, maxima
from sage.rings.all import QQ, ZZ, Integer
from sage.rings.arith import bernoulli, binomial
from sage.rings.polynomial.polynomial_element import Polynomial
from sage.misc.sage_eval import sage_eval
from sage.libs.all import pari
from sage.misc.prandom import randint
from sage.misc.misc import prod
from sage.structure.sage_object import SageObject
from sage.structure.parent import Parent
from sage.misc.lazy_attribute import lazy_attribute
from combinat_cython import _stirling_number2
######### combinatorial sequences

def bell_number(n, algorithm='dobinski', **options):
    r"""
    Return the `n`-th Bell number (the number of ways to partition a set
    of `n` elements into pairwise disjoint nonempty subsets). If `n \leq 0`,
    return `1`.

    INPUT:

    - ``n`` -- a positive integer

    - ``algorithm`` -- (Default ``'dobinski'``) Can be any one of the
      following:

      - ``'dobinski'`` -- Use Dobinski's summation formula
        (when `n < 200`, this just wraps GAP)
      - ``'gap'`` -- Wrap GAP's ``Bell``
      - ``'mpmath'`` -- Wrap mpmath's ``bell``

    .. WARNING::

        When using the mpmath algorithm to compute bell numbers and you specify
        ``prec``, it can return incorrect results due to low precision. See
        the examples section.

    Let `B_n` denote the `n`-th Bell number. Dobinski's formula is:

    .. MATH::

        B_n = e^{-1} \sum_{k=0}^{\infty} \frac{k^n}{k!}.

    To show our implementation of Dobinski's method works, suppose that `n > 8`
    and let `k_0` be the smallest integer for that `\frac{k_0^n}{k_0!} < 1`.
    Note that `k_0 > n` and `k_0 \leq 2n` because we can prove that
    `\frac{(2n)^n}{(2n)!} < 1` by Stirling.

    Next if `k > k_0`, then we have `\frac{k^n}{k!} < \frac{1}{2^{k-k_0}}`, and
    the proof is by induction. Let `c_k = \frac{k^n}{k!}`, if `k > n` then

    .. MATH::

        \frac{c_{k+1}}{c_k} = \frac{(1+k^{-1})^n}{k+1} < \frac{(1+n^{-1})^n}{n}
        < \frac{4}{n} < \frac{1}{2}.

    By using this, we can see that `\frac{c_k}{c_{k_0}} < \frac{1}{2^{k-k_0}}`
    for `k > k_0 > n`. So summing this it gives that `\sum_{k=k_0+1}^{\infty}
    \frac{k^n}{k!} < 1`, and hence

    .. MATH::

        B_n = e^{-1} \left( \sum_{k=0}^{k_0} \frac{k^n}{k!} + E_1 \right)
        = e^{-1} \sum_{k=0}^{k_0} \frac{k^n}{k!} + E_2,

    where `0 < E_1 < 1` and `0 < E_2 < e^{-1}`. Next we have:

    .. MATH::

        \sum_{k=0}^{k_0} \frac{k^n}{k!} = \sum_{k=0}^{k_0} n^{-2} \left\lfloor
        \frac{n^2 k^n}{k!} \right\rfloor + \frac{E_3}{n^2}

    where `0 \leq E_3 \leq k_0 + 1 \leq 2n + 1 \leq 3n`, so

    .. MATH::

        \sum_{k=0}^{k_0} \frac{k^n}{k!} = \sum_{k=0}{k_0} n^{-2} \left\lfloor
        \frac{n^2 k^n}{k!} \right\rfloor + E_4,

    where `0 \leq E_4 \leq \frac{3}{n}`. These two bounds gives:

    .. MATH::

        \begin{aligned}
        B_n & = e^{-1} \sum_{k=0}^{k_0} n^{-2} \left\lfloor
        \frac{n^2 k^n}{k!} \right\rfloor + e^{-1} E_4 + E_2 \\
        & = e^{-1} \sum_{k=0}^{k_0} n^{-2} \left\lfloor \frac{n^2 k^n}{k!}
        \right\rfloor + E_5
        \end{aligned}

    where

    .. MATH::

        0 \leq E_5 < e^{-1} + \frac{3e^{-1}}{n} \leq e^{-1} \left(1 +
        \frac{3}{9}\right) < \frac{1}{2}.

    Note `E_5` can be close to 0, so to avoid this, we subtract `\frac{1}{4}`
    from the sum:

    .. MATH::

        \begin{aligned}
        B_n & = e^{-1} \sum_{k=0}^{k_0} n^{-2} \left\lfloor \frac{n^2 k^n}{k!}
        \right\rfloor - \frac{1}{4} + E, \\
        B_n & = \left\lceil e^{-1} \sum_{k=0}^{k_0} n^{-2} \left\lfloor
        \frac{n^2 k^n}{k!} \right\rfloor -1/4 \right\rceil
        \end{aligned}

    where `\frac{1}{4} \leq E < \frac{3}{4}`.

    Lastly, to avoid the costly integer division by `k!`, in one step collect
    more terms and do only one division, say collect 3 terms:

    .. MATH::

        \frac{k^n}{k!} + \frac{(k+1)^n}{(k+1)!} + \frac{(k+2)^n}{(k+2)!}
        = \frac{k^n (k+1)(k+2) + (k+1)^n (k+2) + (k+2)^n}{(k+2)!}

    using this all above error terms.

    EXAMPLES::

        sage: bell_number(10)
        115975
        sage: bell_number(2)
        2
        sage: bell_number(-10)
        1
        sage: bell_number(1)
        1
        sage: bell_number(1/3)
        Traceback (most recent call last):
        ...
        TypeError: no conversion of this rational to integer

    When using the mpmath algorithm, we are required have mpmath's precision
    set to at least `\log_2(B_n)` bits. If upon computing the Bell number the
    first time, we deem the precision too low, we use our guess to
    (temporarily) raise mpmath's precision and the Bell number is recomputed.
    The result from GAP's bell number was checked agaist OEIS. ::

        sage: k = bell_number(30, 'mpmath'); k
        846749014511809332450147
        sage: k == bell_number(30)
        True

    If you knows what precision is necessary before computing the Bell number,
    you can use the ``prec`` option::

        sage: k2 = bell_number(30, 'mpmath', prec=30); k2
        846749014511809332450147
        sage: k == k2
        True

    .. WARNING::

            Running mpmath with the precision set too low can result in
            incorrect results::

                sage: k = bell_number(30, 'mpmath', prec=15); k
                846749014511809388871680
                sage: k == bell_number(30)
                False

    TESTS::

        sage: all([bell_number(n) == bell_number(n,'gap') for n in range(200, 220)])
        True
        sage: all([bell_number(n) == bell_number(n,'mpmath', prec=500) for n in range(200, 220)])
        True

    AUTHORS:

    - Robert Gerbicz

    REFERENCES:

    - :wikipedia:`Bell_number`
    - http://fredrik-j.blogspot.com/2009/03/computing-generalized-bell-numbers.html
    - http://mathworld.wolfram.com/DobinskisFormula.html
    """
    if algorithm == 'mpmath':
        from sage.libs.mpmath.all import bell, mp, mag
        old_prec = mp.dps
        if 'prec' in options:
            mp.dps = options['prec']
            ret = ZZ(int(bell(n)))
            mp.dps = old_prec
            return ret
        ret_mp = bell(n)
        p = mag(ret_mp) + 10
        if p > mp.dps:
            mp.dps = p
            ret = ZZ(int(bell(n)))
            mp.dps = old_prec
            return ret
        return ZZ(int(ret_mp))
    if n < 200 or algorithm == 'gap':
        return ZZ(gap.eval("Bell(%s)"%ZZ(n)))
    from sage.functions.log import log
    from sage.misc.functional import ceil, N, isqrt, exp as exp2
    b, fact, k, n2, si = Integer(0), Integer(1), Integer(1), \
    Integer(n)**2, isqrt(Integer(n)) // 2
    while True:
        mult, v = n2, Integer(0)
        for i in range(si - 1, -1, -1):
            v += mult * (k + i)**n
            mult *= k + i
        fact *= mult // n2
        v //= fact
        b += v
        k += si
        if v == 0:
            break
    return ZZ(ceil(N((b - n) / n2 * exp2(Integer(-1)) - 1 / 4, log(b, 2) + 3)))

def catalan_number(n):
    r"""
    Return the `n`-th Catalan number.

    Catalan numbers: The `n`-th Catalan number is given
    directly in terms of binomial coefficients by

    .. MATH::

        C_n = \frac{1}{n+1}{2n\choose n} = \frac{(2n)!}{(n+1)!\,n!}
        \qquad\mbox{ for }\quad n\ge 0.



    Consider the set `S = \{ 1, ..., n \}`. A noncrossing
    partition of `S` is a partition in which no two blocks
    "cross" each other, i.e., if `a` and `b` belong to one block and
    `x` and `y` to another, they are not arranged in the order `axby`.
    `C_n` is the number of noncrossing partitions of the set
    `S`. There are many other interpretations (see
    REFERENCES).

    When `n=-1`, this function raises a ZeroDivisionError; for
    other `n<0` it returns `0`.

    INPUT:

    - ``n`` - integer

    OUTPUT: integer



    EXAMPLES::

        sage: [catalan_number(i) for i in range(7)]
        [1, 1, 2, 5, 14, 42, 132]
        sage: taylor((-1/2)*sqrt(1 - 4*x^2), x, 0, 15)
        132*x^14 + 42*x^12 + 14*x^10 + 5*x^8 + 2*x^6 + x^4 + x^2 - 1/2
        sage: [catalan_number(i) for i in range(-7,7) if i != -1]
        [0, 0, 0, 0, 0, 0, 1, 1, 2, 5, 14, 42, 132]
        sage: catalan_number(-1)
        Traceback (most recent call last):
        ...
        ZeroDivisionError
        sage: [catalan_number(n).mod(2) for n in range(16)]
        [1, 1, 0, 1, 0, 0, 0, 1, 0, 0, 0, 0, 0, 0, 0, 1]

    REFERENCES:

    -  http://en.wikipedia.org/wiki/Catalan_number

    -  http://www-history.mcs.st-andrews.ac.uk/~history/Miscellaneous/CatalanNumbers/catalan.html
    """
    n = ZZ(n)
    return binomial(2*n,n).divide_knowing_divisible_by(n+1)

def euler_number(n):
    """
    Return the `n`-th Euler number.

    IMPLEMENTATION: Wraps Maxima's euler.

    EXAMPLES::

        sage: [euler_number(i) for i in range(10)]
        [1, 0, -1, 0, 5, 0, -61, 0, 1385, 0]
        sage: maxima.eval("taylor (2/(exp(x)+exp(-x)), x, 0, 10)")
        '1-x^2/2+5*x^4/24-61*x^6/720+277*x^8/8064-50521*x^10/3628800'
        sage: [euler_number(i)/factorial(i) for i in range(11)]
        [1, 0, -1/2, 0, 5/24, 0, -61/720, 0, 277/8064, 0, -50521/3628800]
        sage: euler_number(-1)
        Traceback (most recent call last):
        ...
        ValueError: n (=-1) must be a nonnegative integer

    REFERENCES:

    - http://en.wikipedia.org/wiki/Euler_number
    """
    n = ZZ(n)
    if n < 0:
        raise ValueError("n (=%s) must be a nonnegative integer"%n)
    return ZZ(maxima.eval("euler(%s)"%n))

def fibonacci(n, algorithm="pari"):
    """
    Return the `n`-th Fibonacci number.

    The Fibonacci sequence `F_n` is defined by the initial
    conditions `F_1 = F_2 = 1` and the recurrence relation
    `F_{n+2} = F_{n+1} + F_n`. For negative `n` we
    define `F_n = (-1)^{n+1}F_{-n}`, which is consistent with
    the recurrence relation.

    INPUT:

    - ``algorithm`` -- a string:

      * ``"pari"`` - (default) use the PARI C library's
        fibo function

      * ``"gap"`` - use GAP's Fibonacci function

    .. NOTE::

       PARI is tens to hundreds of times faster than GAP here;
       moreover, PARI works for every large input whereas GAP doesn't.

    EXAMPLES::

        sage: fibonacci(10)
        55
        sage: fibonacci(10, algorithm='gap')
        55

    ::

        sage: fibonacci(-100)
        -354224848179261915075
        sage: fibonacci(100)
        354224848179261915075

    ::

        sage: fibonacci(0)
        0
        sage: fibonacci(1/2)
        Traceback (most recent call last):
        ...
        TypeError: no conversion of this rational to integer
    """
    n = ZZ(n)
    if algorithm == 'pari':
        return ZZ(pari(n).fibonacci())
    elif algorithm == 'gap':
        return ZZ(gap.eval("Fibonacci({})".format(n)))
    else:
<<<<<<< HEAD
        raise ValueError("no algorithm {}".format(algorithm))
=======
        raise ValueError("no algorithm %s"%algorithm)
>>>>>>> f55df776

def lucas_number1(n,P,Q):
    """
    Return the `n`-th Lucas number "of the first kind" (this is not
    standard terminology). The Lucas sequence `L^{(1)}_n` is
    defined by the initial conditions `L^{(1)}_1=0`,
    `L^{(1)}_2=1` and the recurrence relation
    `L^{(1)}_{n+2} = P*L^{(1)}_{n+1} - Q*L^{(1)}_n`.

    Wraps GAP's ``Lucas(...)[1]``.

    `P=1`, `Q=-1` gives the Fibonacci sequence.

    INPUT:

    -  ``n`` -- integer

    -  ``P, Q`` -- integer or rational numbers

    OUTPUT: integer or rational number

    EXAMPLES::

        sage: lucas_number1(5,1,-1)
        5
        sage: lucas_number1(6,1,-1)
        8
        sage: lucas_number1(7,1,-1)
        13
        sage: lucas_number1(7,1,-2)
        43

    ::

        sage: lucas_number1(5,2,3/5)
        229/25
        sage: lucas_number1(5,2,1.5)
        Traceback (most recent call last):
        ...
        TypeError: no canonical coercion from Real Field with 53 bits of precision to Rational Field

    There was a conjecture that the sequence `L_n` defined by
    `L_{n+2} = L_{n+1} + L_n`, `L_1=1`,
    `L_2=3`, has the property that `n` prime implies
    that `L_n` is prime.

    ::

        sage: lucas = lambda n : Integer((5/2)*lucas_number1(n,1,-1)+(1/2)*lucas_number2(n,1,-1))
        sage: [[lucas(n),is_prime(lucas(n)),n+1,is_prime(n+1)] for n in range(15)]
        [[1, False, 1, False],
         [3, True, 2, True],
         [4, False, 3, True],
         [7, True, 4, False],
         [11, True, 5, True],
         [18, False, 6, False],
         [29, True, 7, True],
         [47, True, 8, False],
         [76, False, 9, False],
         [123, False, 10, False],
         [199, True, 11, True],
         [322, False, 12, False],
         [521, True, 13, True],
         [843, False, 14, False],
         [1364, False, 15, False]]

    Can you use Sage to find a counterexample to the conjecture?
    """
    ans=gap.eval("Lucas(%s,%s,%s)[1]"%(QQ._coerce_(P),QQ._coerce_(Q),ZZ(n)))
    return sage_eval(ans)

def lucas_number2(n,P,Q):
    r"""
    Return the `n`-th Lucas number "of the second kind" (this is not
    standard terminology). The Lucas sequence `L^{(2)}_n` is
    defined by the initial conditions `L^{(2)}_1=2`,
    `L^{(2)}_2=P` and the recurrence relation
    `L^{(2)}_{n+2} = P*L^{(2)}_{n+1} - Q*L^{(2)}_n`.

    Wraps GAP's Lucas(...)[2].

    INPUT:


    -  ``n`` - integer

    -  ``P, Q`` - integer or rational numbers


    OUTPUT: integer or rational number

    EXAMPLES::

        sage: [lucas_number2(i,1,-1) for i in range(10)]
        [2, 1, 3, 4, 7, 11, 18, 29, 47, 76]
        sage: [fibonacci(i-1)+fibonacci(i+1) for i in range(10)]
        [2, 1, 3, 4, 7, 11, 18, 29, 47, 76]

    ::

        sage: n = lucas_number2(5,2,3); n
        2
        sage: type(n)
        <type 'sage.rings.integer.Integer'>
        sage: n = lucas_number2(5,2,-3/9); n
        418/9
        sage: type(n)
        <type 'sage.rings.rational.Rational'>

    The case `P=1`, `Q=-1` is the Lucas sequence in Brualdi's Introductory
    Combinatorics, 4th ed., Prentice-Hall, 2004::

        sage: [lucas_number2(n,1,-1) for n in range(10)]
        [2, 1, 3, 4, 7, 11, 18, 29, 47, 76]
    """
    ans=gap.eval("Lucas(%s,%s,%s)[2]"%(QQ._coerce_(P),QQ._coerce_(Q),ZZ(n)))
    return sage_eval(ans)


def stirling_number1(n, k):
    r"""
    Return the `n`-th Stirling number `S_1(n,k)` of the first kind.

    This is the number of permutations of `n` points with `k` cycles.

    This wraps GAP's Stirling1.

    EXAMPLES::

        sage: stirling_number1(3,2)
        3
        sage: stirling_number1(5,2)
        50
        sage: 9*stirling_number1(9,5)+stirling_number1(9,4)
        269325
        sage: stirling_number1(10,5)
        269325

    Indeed, `S_1(n,k) = S_1(n-1,k-1) + (n-1)S_1(n-1,k)`.
    """
    return Integer(gap.eval("Stirling1({0},{1})".format(Integer(n),
                                                        Integer(k))))


def stirling_number2(n, k, algorithm=None):
    """
    Return the `n`-th Stirling number `S_2(n,k)` of the second
    kind (the number of ways to partition a set of `n` elements into `k`
    pairwise disjoint nonempty subsets). (The `n`-th Bell number is the
    sum of the `S_2(n,k)`'s, `k=0,...,n`.)

    INPUT:

       *  ``n`` - nonnegative machine-size integer
       *  ``k`` - nonnegative machine-size integer
       * ``algorithm``:

         * None (default) - use native implementation
         * ``"maxima"`` - use Maxima's stirling2 function
         * ``"gap"`` - use GAP's Stirling2 function

    EXAMPLES:

    Print a table of the first several Stirling numbers of the second kind::

        sage: for n in range(10):
        ...       for k in range(10):
        ...           print str(stirling_number2(n,k)).rjust(k and 6),
        ...       print
        ...
        1      0      0      0      0      0      0      0      0      0
        0      1      0      0      0      0      0      0      0      0
        0      1      1      0      0      0      0      0      0      0
        0      1      3      1      0      0      0      0      0      0
        0      1      7      6      1      0      0      0      0      0
        0      1     15     25     10      1      0      0      0      0
        0      1     31     90     65     15      1      0      0      0
        0      1     63    301    350    140     21      1      0      0
        0      1    127    966   1701   1050    266     28      1      0
        0      1    255   3025   7770   6951   2646    462     36      1

    Stirling numbers satisfy `S_2(n,k) = S_2(n-1,k-1) + kS_2(n-1,k)`::

         sage: 5*stirling_number2(9,5) + stirling_number2(9,4)
         42525
         sage: stirling_number2(10,5)
         42525

    TESTS::

        sage: stirling_number2(500,501)
        0
        sage: stirling_number2(500,500)
        1
        sage: stirling_number2(500,499)
        124750
        sage: stirling_number2(500,498)
        7739801875
        sage: stirling_number2(500,497)
        318420320812125
        sage: stirling_number2(500,0)
        0
        sage: stirling_number2(500,1)
        1
        sage: stirling_number2(500,2)
        1636695303948070935006594848413799576108321023021532394741645684048066898202337277441635046162952078575443342063780035504608628272942696526664263794687
        sage: stirling_number2(500,3)
        6060048632644989473730877846590553186337230837666937173391005972096766698597315914033083073801260849147094943827552228825899880265145822824770663507076289563105426204030498939974727520682393424986701281896187487826395121635163301632473646
        sage: stirling_number2(500,30)
        13707767141249454929449108424328432845001327479099713037876832759323918134840537229737624018908470350134593241314462032607787062188356702932169472820344473069479621239187226765307960899083230982112046605340713218483809366970996051181537181362810003701997334445181840924364501502386001705718466534614548056445414149016614254231944272872440803657763210998284198037504154374028831561296154209804833852506425742041757849726214683321363035774104866182331315066421119788248419742922490386531970053376982090046434022248364782970506521655684518998083846899028416459701847828711541840099891244700173707021989771147674432503879702222276268661726508226951587152781439224383339847027542755222936463527771486827849728880
        sage: stirling_number2(500,31)
        5832088795102666690960147007601603328246123996896731854823915012140005028360632199516298102446004084519955789799364757997824296415814582277055514048635928623579397278336292312275467402957402880590492241647229295113001728653772550743446401631832152281610081188041624848850056657889275564834450136561842528589000245319433225808712628826136700651842562516991245851618481622296716433577650218003181535097954294609857923077238362717189185577756446945178490324413383417876364657995818830270448350765700419876347023578011403646501685001538551891100379932684279287699677429566813471166558163301352211170677774072447414719380996777162087158124939742564291760392354506347716119002497998082844612434332155632097581510486912
        sage: n = stirling_number2(20,11)
        sage: n
        1900842429486
        sage: type(n)
        <type 'sage.rings.integer.Integer'>
        sage: n = stirling_number2(20,11,algorithm='gap')
        sage: n
        1900842429486
        sage: type(n)
        <type 'sage.rings.integer.Integer'>
        sage: n = stirling_number2(20,11,algorithm='maxima')
        sage: n
        1900842429486
        sage: type(n)
        <type 'sage.rings.integer.Integer'>

     Sage's implementation splitting the computation of the Stirling
     numbers of the second kind in two cases according to `n`, let us
     check the result it gives agree with both maxima and gap.

     For `n<200`::

         sage: for n in Subsets(range(100,200), 5).random_element():
         ...      for k in Subsets(range(n), 5).random_element():
         ...         s_sage = stirling_number2(n,k)
         ...         s_maxima = stirling_number2(n,k, algorithm = "maxima")
         ...         s_gap = stirling_number2(n,k, algorithm = "gap")
         ...         if not (s_sage == s_maxima and s_sage == s_gap):
         ...             print "Error with n<200"

     For `n\geq 200`::

         sage: for n in Subsets(range(200,300), 5).random_element():
         ...      for k in Subsets(range(n), 5).random_element():
         ...         s_sage = stirling_number2(n,k)
         ...         s_maxima = stirling_number2(n,k, algorithm = "maxima")
         ...         s_gap = stirling_number2(n,k, algorithm = "gap")
         ...         if not (s_sage == s_maxima and s_sage == s_gap):
         ...             print "Error with n<200"


     TESTS:

     Checking an exception is raised whenever a wrong value is given
     for ``algorithm``::

         sage: s_sage = stirling_number2(50,3, algorithm = "CloudReading")
         Traceback (most recent call last):
         ...
         ValueError: unknown algorithm: CloudReading
     """
    if algorithm is None:
        return _stirling_number2(n, k)
    elif algorithm == 'gap':
        return ZZ(gap.eval("Stirling2(%s,%s)"%(ZZ(n),ZZ(k))))
    elif algorithm == 'maxima':
        return ZZ(maxima.eval("stirling2(%s,%s)"%(ZZ(n),ZZ(k))))
    else:
        raise ValueError("unknown algorithm: %s" % algorithm)

class CombinatorialObject(SageObject):
    def __init__(self, l):
        """
        CombinatorialObject provides a thin wrapper around a list. The main
        differences are that __setitem__ is disabled so that
        CombinatorialObjects are shallowly immutable, and the intention is
        that they are semantically immutable.

        Because of this, CombinatorialObjects provide a __hash__
        function which computes the hash of the string representation of a
        list and the hash of its parent's class. Thus, each
        CombinatorialObject should have a unique string representation.

        INPUT:

        -  ``l`` - a list or any object that can be convert to a list by
                   ``list``

        EXAMPLES::

            sage: c = CombinatorialObject([1,2,3])
            sage: c == loads(dumps(c))
            True
            sage: c._list
            [1, 2, 3]
            sage: c._hash is None
            True
        """
        if isinstance(l, list):
            self._list = l
        else:
            self._list = list(l)
        self._hash = None

    def __str__(self):
        """
        EXAMPLES::

            sage: c = CombinatorialObject([1,2,3])
            sage: str(c)
            '[1, 2, 3]'
        """
        return str(self._list)

    def __cmp__(self, other):
        """
        EXAMPLES::

            sage: c = CombinatorialObject([1,2,3])
            sage: d = CombinatorialObject([3,2,1])
            sage: cmp(c, d)
            -1
            sage: cmp(d, c)
            1
            sage: cmp(c, c)
            0

        Check that :trac:`14065` is fixed::

            sage: from sage.structure.element import Element
            sage: class Foo(CombinatorialObject, Element): pass
            sage: L = [Foo([4-i]) for i in range(4)]; L
            [[4], [3], [2], [1]]
            sage: sorted(L, cmp)
            [[1], [2], [3], [4]]
            sage: f = Foo([4])
            sage: f == None
            False
            sage: f != None
            True

        .. WARNING::

            :class:`CombinatorialObject` must come **before** :class:`Element`
            for this to work becuase :class:`Element` is ahead of
            :class:`CombinatorialObject` in the MRO (method resolution
            order)::

                sage: from sage.structure.element import Element
                sage: class Bar(Element, CombinatorialObject):
                ...       def __init__(self, l):
                ...           CombinatorialObject.__init__(self, l)
                ...
                sage: L = [Bar([4-i]) for i in range(4)]
                sage: sorted(L, cmp)
                Traceback (most recent call last):
                ...
                NotImplementedError: BUG: sort algorithm for elements of 'None' not implemented
        """
        if isinstance(other, CombinatorialObject):
            return cmp(self._list, other._list)
        else:
            return cmp(self._list, other)

    def _repr_(self):
        """
        EXAMPLES::

            sage: c = CombinatorialObject([1,2,3])
            sage: c.__repr__()
            '[1, 2, 3]'
        """
        return self._list.__repr__()

    def __eq__(self, other):
        """
        EXAMPLES::

            sage: c = CombinatorialObject([1,2,3])
            sage: d = CombinatorialObject([2,3,4])
            sage: c == [1,2,3]
            True
            sage: c == [2,3,4]
            False
            sage: c == d
            False
        """

        if isinstance(other, CombinatorialObject):
            return self._list.__eq__(other._list)
        else:
            return self._list.__eq__(other)

    def __lt__(self, other):
        """
        EXAMPLES::

            sage: c = CombinatorialObject([1,2,3])
            sage: d = CombinatorialObject([2,3,4])
            sage: c < d
            True
            sage: c < [2,3,4]
            True
        """

        if isinstance(other, CombinatorialObject):
            return self._list.__lt__(other._list)
        else:
            return self._list.__lt__(other)

    def __le__(self, other):
        """
        EXAMPLES::

            sage: c = CombinatorialObject([1,2,3])
            sage: d = CombinatorialObject([2,3,4])
            sage: c <= c
            True
            sage: c <= d
            True
            sage: c <= [1,2,3]
            True
        """
        if isinstance(other, CombinatorialObject):
            return self._list.__le__(other._list)
        else:
            return self._list.__le__(other)

    def __gt__(self, other):
        """
        EXAMPLES::

            sage: c = CombinatorialObject([1,2,3])
            sage: d = CombinatorialObject([2,3,4])
            sage: c > c
            False
            sage: c > d
            False
            sage: c > [1,2,3]
            False
        """
        if isinstance(other, CombinatorialObject):
            return self._list.__gt__(other._list)
        else:
            return self._list.__gt__(other)

    def __ge__(self, other):
        """
        EXAMPLES::

            sage: c = CombinatorialObject([1,2,3])
            sage: d = CombinatorialObject([2,3,4])
            sage: c >= c
            True
            sage: c >= d
            False
            sage: c >= [1,2,3]
            True
        """
        if isinstance(other, CombinatorialObject):
            return self._list.__ge__(other._list)
        else:
            return self._list.__ge__(other)

    def __ne__(self, other):
        """
        EXAMPLES::

            sage: c = CombinatorialObject([1,2,3])
            sage: d = CombinatorialObject([2,3,4])
            sage: c != c
            False
            sage: c != d
            True
            sage: c != [1,2,3]
            False
        """
        if isinstance(other, CombinatorialObject):
            return self._list.__ne__(other._list)
        else:
            return self._list.__ne__(other)

    def __add__(self, other):
        """
        EXAMPLES::

            sage: c = CombinatorialObject([1,2,3])
            sage: c + [4]
            [1, 2, 3, 4]
            sage: type(_)
            <type 'list'>
        """
        return self._list + other

    def __hash__(self):
        """
        Computes the hash of self by computing the hash of the string
        representation of self._list. The hash is cached and stored in
        self._hash.

        EXAMPLES::

            sage: c = CombinatorialObject([1,2,3])
            sage: c._hash is None
            True
            sage: hash(c) #random
            1335416675971793195
            sage: c._hash #random
            1335416675971793195
        """
        if self._hash is None:
            self._hash = str(self._list).__hash__()
        return self._hash

    def __nonzero__(self):
        """
        Return ``True`` if ``self`` is non-zero.

        We consider a list to be zero if it has length zero.

        TESTS::

            sage: c = CombinatorialObject([1,2,3])
            sage: not c
            False
            sage: c = CombinatorialObject([])
            sage: not c
            True

        Check that :trac:`14065` is fixed::

            sage: from sage.structure.element import Element
            sage: class Foo(CombinatorialObject, Element): pass
            ...
            sage: f = Foo([4])
            sage: not f
            False
            sage: f = Foo([])
            sage: not f
            True

        .. WARNING::

            :class:`CombinatorialObject` must come **before** :class:`Element`
            for this to work becuase :class:`Element` is ahead of
            :class:`CombinatorialObject` in the MRO (method resolution
            order)::

                sage: from sage.structure.element import Element
                sage: class Bar(Element, CombinatorialObject):
                ...       def __init__(self, l):
                ...           CombinatorialObject.__init__(self, l)
                ...
                sage: b = Bar([4])
                sage: not b
                Traceback (most recent call last):
                ...
                AttributeError: 'NoneType' object has no attribute 'zero_element'
        """
        return bool(self._list)

    def __len__(self):
        """
        EXAMPLES::

            sage: c = CombinatorialObject([1,2,3])
            sage: len(c)
            3
            sage: c.__len__()
            3
        """
        return self._list.__len__()

    def __getitem__(self, key):
        """
        EXAMPLES::

            sage: c = CombinatorialObject([1,2,3])
            sage: c[0]
            1
            sage: c[1:]
            [2, 3]
            sage: type(_)
            <type 'list'>
        """
        return self._list.__getitem__(key)

    def __iter__(self):
        """
        EXAMPLES::

            sage: c = CombinatorialObject([1,2,3])
            sage: list(iter(c))
            [1, 2, 3]
        """
        return self._list.__iter__()

    def __contains__(self, item):
        """
        EXAMPLES::

            sage: c = CombinatorialObject([1,2,3])
            sage: 1 in c
            True
            sage: 5 in c
            False
        """
        return self._list.__contains__(item)


    def index(self, key):
        """
        EXAMPLES::

            sage: c = CombinatorialObject([1,2,3])
            sage: c.index(1)
            0
            sage: c.index(3)
            2
        """
        return self._list.index(key)


from sage.misc.classcall_metaclass import ClasscallMetaclass
from sage.categories.enumerated_sets import EnumeratedSets
class CombinatorialClass(Parent):
    """
    This class is deprecated, and will disappear as soon as all derived
    classes in Sage's library will have been fixed. Please derive
    directly from Parent and use the category :class:`EnumeratedSets`,
    :class:`FiniteEnumeratedSets`, or :class:`InfiniteEnumeratedSets`, as
    appropriate.

    For examples, see::

        sage: FiniteEnumeratedSets().example()
        An example of a finite enumerated set: {1,2,3}
        sage: InfiniteEnumeratedSets().example()
        An example of an infinite enumerated set: the non negative integers
    """
    __metaclass__ = ClasscallMetaclass

    def __init__(self, category = None, *keys, **opts):
        """
        TESTS::

            sage: C = sage.combinat.combinat.CombinatorialClass()
            sage: C.category()
            Category of enumerated sets
            sage: C.__class__
            <class 'sage.combinat.combinat.CombinatorialClass_with_category'>
            sage: isinstance(C, Parent)
            True
            sage: C = sage.combinat.combinat.CombinatorialClass(category = FiniteEnumeratedSets())
            sage: C.category()
            Category of finite enumerated sets
        """
        Parent.__init__(self, category = EnumeratedSets().or_subcategory(category))


    def __len__(self):
        """
        __len__ has been removed ! to get the number of element in a
        combinatorial class, use .cardinality instead.


        TEST::

            sage: class C(CombinatorialClass):
            ...     def __iter__(self):
            ...          return iter([1,2,3])
            ...
            sage: len(C())
            Traceback (most recent call last):
            ...
            AttributeError: __len__ has been removed; use .cardinality() instead
        """
        raise AttributeError("__len__ has been removed; use .cardinality() instead")

    def is_finite(self):
        """
        Returns whether self is finite or not.

        EXAMPLES::

            sage: Partitions(5).is_finite()
            True
            sage: Permutations().is_finite()
            False
        """
        return self.cardinality() != infinity

    def __getitem__(self, i):
        """
        Returns the combinatorial object of rank i.

        EXAMPLES::

            sage: class C(CombinatorialClass):
            ...     def __iter__(self):
            ...          return iter([1,2,3])
            ...
            sage: c = C()
            sage: c[0]
            1
            sage: c[2]
            3
            sage: c[4]
            Traceback (most recent call last):
            ...
            ValueError: the value must be between 0 and 2 inclusive
        """
        return self.unrank(i)

    def __str__(self):
        """
        Returns a string representation of self.

        EXAMPLES::

            sage: str(Partitions(5))
            'Partitions of the integer 5'
        """
        return self.__repr__()

    def _repr_(self):
        """
        EXAMPLES::

            sage: repr(Partitions(5))   # indirect doctest
            'Partitions of the integer 5'
        """
        if hasattr(self, '_name') and self._name:
            return self._name
        else:
            return "Combinatorial Class -- REDEFINE ME!"

    def __contains__(self, x):
        """
        Tests whether or not the combinatorial class contains the object x.
        This raises a NotImplementedError as a default since _all_
        subclasses of CombinatorialClass should override this.

        Note that we could replace this with a default implementation that
        just iterates through the elements of the combinatorial class and
        checks for equality. However, since we use __contains__ for
        type checking, this operation should be cheap and should be
        implemented manually for each combinatorial class.

        EXAMPLES::

            sage: C = CombinatorialClass()
            sage: x in C
            Traceback (most recent call last):
            ...
            NotImplementedError
        """
        raise NotImplementedError

    def __cmp__(self, x):
        """
        Compares two different combinatorial classes. For now, the
        comparison is done just on their repr's.

        EXAMPLES::

            sage: p5 = Partitions(5)
            sage: p6 = Partitions(6)
            sage: repr(p5) == repr(p6)
            False
            sage: p5 == p6
            False
        """
        return cmp(repr(self), repr(x))

    def __cardinality_from_iterator(self):
        """
        Default implementation of cardinality which just goes through the iterator
        of the combinatorial class to count the number of objects.

        EXAMPLES::

            sage: class C(CombinatorialClass):
            ...     def __iter__(self):
            ...          return iter([1,2,3])
            ...
            sage: C().cardinality() #indirect doctest
            3
        """
        c = Integer(0)
        one = Integer(1)
        for _ in self:
            c += one
        return c
    cardinality = __cardinality_from_iterator

    # __call__, element_class, and _element_constructor_ are poor
    # man's versions of those from Parent. This is for transition,
    # until all combinatorial classes are proper parents (in Parent)
    # and use coercion, etcc

    def __call__(self, x):
        """
        Returns x as an element of the combinatorial class's object class.

        EXAMPLES::

            sage: p5 = Partitions(5)
            sage: a = [2,2,1]
            sage: type(a)
            <type 'list'>
            sage: a = p5(a)
            sage: type(a)
            <class 'sage.combinat.partition.Partitions_n_with_category.element_class'>
            sage: p5([2,1])
            Traceback (most recent call last):
            ...
            ValueError: [2, 1] is not an element of Partitions of the integer 5
        """
        if x in self:
            return self._element_constructor_(x)
        else:
            raise ValueError("%s not in %s"%(x, self))

    Element = CombinatorialObject # mostly for backward compatibility
    @lazy_attribute
    def element_class(self):
        """
        This function is a temporary helper so that a CombinatorialClass
        behaves as a parent for creating elements. This will disappear when
        combinatorial classes will be turned into actual parents (in the
        category EnumeratedSets).

        TESTS::

            sage: P5 = Partitions(5)
            sage: P5.element_class
            <class 'sage.combinat.partition.Partitions_n_with_category.element_class'>
        """
        # assert not isinstance(self, Parent) # Raises an alert if we override the proper definition from Parent
        return self.Element

    def _element_constructor_(self, x):
        """
        This function is a temporary helper so that a CombinatorialClass
        behaves as a parent for creating elements. This will disappear when
        combinatorial classes will be turned into actual parents (in the
        category EnumeratedSets).

        TESTS::

            sage: P5 = Partitions(5)
            sage: p = P5([3,2])      # indirect doctest
            sage: type(p)
            <class 'sage.combinat.partition.Partitions_n_with_category.element_class'>
        """
        # assert not isinstance(self, Parent) # Raises an alert if we override the proper definition from Parent
        return self.element_class(x)

    def __list_from_iterator(self):
        """
        The default implementation of list which builds the list from the
        iterator.

        EXAMPLES::

            sage: class C(CombinatorialClass):
            ...     def __iter__(self):
            ...          return iter([1,2,3])
            ...
            sage: C().list() #indirect doctest
            [1, 2, 3]
        """
        return [x for x in self]

    #Set list to the default implementation
    list  = __list_from_iterator

    #Set the default object class to be CombinatorialObject
    Element = CombinatorialObject

    def __iterator_from_next(self):
        """
        An iterator to use when .first() and .next() are provided.

        EXAMPLES::

            sage: C = CombinatorialClass()
            sage: C.first = lambda: 0
            sage: C.next  = lambda c: c+1
            sage: it = iter(C) # indirect doctest
            sage: [it.next() for _ in range(4)]
            [0, 1, 2, 3]
        """
        f = self.first()
        yield f
        while True:
            try:
                f = self.next(f)
            except (TypeError, ValueError ):
                break

            if f is None or f is False :
                break
            else:
                yield f

    def __iterator_from_previous(self):
        """
        An iterator to use when .last() and .previous() are provided. Note
        that this requires the combinatorial class to be finite. It is not
        recommended to implement combinatorial classes using last and
        previous.

        EXAMPLES::

            sage: C = CombinatorialClass()
            sage: C.last = lambda: 4
            sage: def prev(c):
            ...       if c <= 1:
            ...           return None
            ...       else:
            ...           return c-1
            ...
            sage: C.previous  = prev
            sage: it = iter(C) # indirect doctest
            sage: [it.next() for _ in range(4)]
            [1, 2, 3, 4]
        """
        l = self.last()
        li = [l]
        while True:
            try:
                l = self.previous(l)
            except (TypeError, ValueError):
                break

            if l == None:
                break
            else:
                li.append(l)
        return reversed(li)

    def __iterator_from_unrank(self):
        """
        An iterator to use when .unrank() is provided.

        EXAMPLES::

            sage: C = CombinatorialClass()
            sage: l = [1,2,3]
            sage: C.unrank = lambda c: l[c]
            sage: list(C) # indirect doctest
            [1, 2, 3]
        """
        r = 0
        u = self.unrank(r)
        yield u
        while True:
            r += 1
            try:
                u = self.unrank(r)
            except (TypeError, ValueError, IndexError):
                break

            if u == None:
                break
            else:
                yield u

    def __iterator_from_list(self):
        """
        An iterator to use when .list() is provided()

        EXAMPLES::

            sage: C = CombinatorialClass()
            sage: C.list = lambda: [1, 2, 3]
            sage: list(C) # indirect doctest
            [1, 2, 3]
        """
        for x in self.list():
            yield x

    def __iter__(self):
        """
        Allows the combinatorial class to be treated as an iterator. Default
        implementation.

        EXAMPLES::

            sage: p5 = Partitions(5)
            sage: [i for i in p5]
            [[5], [4, 1], [3, 2], [3, 1, 1], [2, 2, 1], [2, 1, 1, 1], [1, 1, 1, 1, 1]]
            sage: C = CombinatorialClass()
            sage: iter(C)
            Traceback (most recent call last):
            ...
            NotImplementedError: iterator called but not implemented
        """
        #Check to see if .first() and .next() are overridden in the subclass
        if ( self.first != self.__first_from_iterator and
             self.next  != self.__next_from_iterator ):
            return self.__iterator_from_next()
        #Check to see if .last() and .previous() are overridden in the subclass
        elif ( self.last != self.__last_from_iterator and
               self.previous != self.__previous_from_iterator):
            return self.__iterator_from_previous()
        #Check to see if .unrank() is overridden in the subclass
        elif self.unrank != self.__unrank_from_iterator:
            return self.__iterator_from_unrank()
        #Finally, check to see if .list() is overridden in the subclass
        elif self.list != self.__list_from_iterator:
            return self.__iterator_from_list()
        else:
            raise NotImplementedError("iterator called but not implemented")

    def __unrank_from_iterator(self, r):
        """
        Default implementation of unrank which goes through the iterator.

        EXAMPLES::

            sage: C = CombinatorialClass()
            sage: C.list = lambda: [1,2,3]
            sage: C.unrank(1) # indirect doctest
            2
        """
        counter = 0
        for u in self:
            if counter == r:
                return u
            counter += 1
        raise ValueError("the value must be between %s and %s inclusive"%(0,counter-1))

    #Set the default implementation of unrank
    unrank = __unrank_from_iterator


    def __random_element_from_unrank(self):
        """
        Default implementation of random which uses unrank.

        EXAMPLES::

            sage: C = CombinatorialClass()
            sage: C.list = lambda: [1,2,3]
            sage: C.random_element()       # indirect doctest
            1
        """
        c = self.cardinality()
        r = randint(0, c-1)
        return self.unrank(r)


    #Set the default implementation of random
    random_element = __random_element_from_unrank

    def random(self):
        """
        Deprecated. Use self.random_element() instead.

        EXAMPLES::

            sage: C = CombinatorialClass()
            sage: C.random()
            Traceback (most recent call last):
            ...
            NotImplementedError: Deprecated: use random_element() instead
        """
        raise NotImplementedError("Deprecated: use random_element() instead")

    def __rank_from_iterator(self, obj):
        """
        Default implementation of rank which uses iterator.

        EXAMPLES::

            sage: C = CombinatorialClass()
            sage: C.list = lambda: [1,2,3]
            sage: C.rank(3) # indirect doctest
            2
        """
        r = 0
        for i in self:
            if i == obj:
                return r
            r += 1
        raise ValueError

    rank =  __rank_from_iterator

    def __first_from_iterator(self):
        """
        Default implementation for first which uses iterator.

        EXAMPLES::

            sage: C = CombinatorialClass()
            sage: C.list = lambda: [1,2,3]
            sage: C.first() # indirect doctest
            1
        """
        for i in self:
            return i

    first = __first_from_iterator

    def __last_from_iterator(self):
        """
        Default implementation for first which uses iterator.

        EXAMPLES::

            sage: C = CombinatorialClass()
            sage: C.list = lambda: [1,2,3]
            sage: C.last() # indirect doctest
            3
        """
        for i in self:
            pass
        return i

    last = __last_from_iterator

    def __next_from_iterator(self, obj):
        """
        Default implementation for next which uses iterator.

        EXAMPLES::

            sage: C = CombinatorialClass()
            sage: C.list = lambda: [1,2,3]
            sage: C.next(2) # indirect doctest
            3
        """
        found = False
        for i in self:
            if found:
                return i
            if i == obj:
                found = True
        return None

    next = __next_from_iterator

    def __previous_from_iterator(self, obj):
        """
        Default implementation for next which uses iterator.

        EXAMPLES::

            sage: C = CombinatorialClass()
            sage: C.list = lambda: [1,2,3]
            sage: C.previous(2) # indirect doctest
            1
        """
        prev = None
        for i in self:
            if i == obj:
                break
            prev = i
        return prev

    previous = __previous_from_iterator

    def filter(self, f, name=None):
        """
        Returns the combinatorial subclass of f which consists of the
        elements x of self such that f(x) is True.

        EXAMPLES::

            sage: from sage.combinat.combinat import Permutations_CC
            sage: P = Permutations_CC(3).filter(lambda x: x.avoids([1,2]))
            sage: P.list()
            [[3, 2, 1]]
        """
        return FilteredCombinatorialClass(self, f, name=name)

    def union(self, right_cc, name=None):
        """
        Returns the combinatorial class representing the union of self and
        right_cc.

        EXAMPLES::

            sage: from sage.combinat.combinat import Permutations_CC
            sage: P = Permutations_CC(2).union(Permutations_CC(1))
            sage: P.list()
            [[1, 2], [2, 1], [1]]
        """
        if not isinstance(right_cc, CombinatorialClass):
            raise TypeError("right_cc must be a CombinatorialClass")
        return UnionCombinatorialClass(self, right_cc, name=name)

    def map(self, f, name=None):
        r"""
        Returns the image `\{f(x) | x \in \text{self}\}` of this combinatorial
        class by `f`, as a combinatorial class.

        `f` is supposed to be injective.

        EXAMPLES::

            sage: R = Permutations(3).map(attrcall('reduced_word')); R
            Image of Standard permutations of 3 by *.reduced_word()
            sage: R.cardinality()
            6
            sage: R.list()
            [[], [2], [1], [1, 2], [2, 1], [2, 1, 2]]
            sage: [ r for r in R]
            [[], [2], [1], [1, 2], [2, 1], [2, 1, 2]]

            If the function is not injective, then there may be repeated elements:
            sage: P = Partitions(4)
            sage: P.list()
            [[4], [3, 1], [2, 2], [2, 1, 1], [1, 1, 1, 1]]
            sage: P.map(len).list()
            [1, 2, 2, 3, 4]

        TESTS::

            sage: R = Permutations(3).map(attrcall('reduced_word'))
            sage: R == loads(dumps(R))
            True
        """
        return MapCombinatorialClass(self, f, name)

class FilteredCombinatorialClass(CombinatorialClass):
    def __init__(self, combinatorial_class, f, name=None):
        """
        A filtered combinatorial class F is a subset of another
        combinatorial class C specified by a function f that takes in an
        element c of C and returns True if and only if c is in F.

        TESTS::

            sage: from sage.combinat.combinat import Permutations_CC
            sage: Permutations_CC(3).filter(lambda x: x.avoids([1,2]))
            Filtered subclass of Standard permutations of 3
        """
        self.f = f
        self.combinatorial_class = combinatorial_class
        self._name = name

    def __repr__(self):
        """
        EXAMPLES::

            sage: from sage.combinat.combinat import Permutations_CC
            sage: P = Permutations_CC(3).filter(lambda x: x.avoids([1,2]))
            sage: P.__repr__()
            'Filtered subclass of Standard permutations of 3'
            sage: P._name = 'Permutations avoiding [1, 2]'
            sage: P.__repr__()
            'Permutations avoiding [1, 2]'
        """
        if self._name:
            return self._name
        else:
            return "Filtered subclass of " + repr(self.combinatorial_class)

    def __contains__(self, x):
        """
        EXAMPLES::

            sage: from sage.combinat.combinat import Permutations_CC
            sage: P = Permutations_CC(3).filter(lambda x: x.avoids([1,2]))
            sage: 'cat' in P
            False
            sage: [4,3,2,1] in P
            False
            sage: Permutation([1,2,3]) in P
            False
            sage: Permutation([3,2,1]) in P
            True
        """
        return x in self.combinatorial_class and self.f(x)

    def cardinality(self):
        """
        EXAMPLES::

            sage: from sage.combinat.combinat import Permutations_CC
            sage: P = Permutations_CC(3).filter(lambda x: x.avoids([1,2]))
            sage: P.cardinality()
            1
        """
        c = 0
        for _ in self:
            c += 1
        return c

    def __iter__(self):
        """
        EXAMPLES::

            sage: from sage.combinat.combinat import Permutations_CC
            sage: P = Permutations_CC(3).filter(lambda x: x.avoids([1,2]))
            sage: list(P)
            [[3, 2, 1]]
        """
        for x in self.combinatorial_class:
            if self.f(x):
                yield x

class UnionCombinatorialClass(CombinatorialClass):
    def __init__(self, left_cc, right_cc, name=None):
        """
        A UnionCombinatorialClass is a union of two other combinatorial
        classes.

        TESTS::

            sage: from sage.combinat.combinat import Permutations_CC
            sage: P = Permutations_CC(3).union(Permutations_CC(2))
            sage: P == loads(dumps(P))
            True
        """
        self.left_cc = left_cc
        self.right_cc = right_cc
        self._name = name

    def __repr__(self):
        """
        TESTS::

            sage: from sage.combinat.combinat import Permutations_CC
            sage: print repr(Permutations_CC(3).union(Permutations_CC(2)))
            Union combinatorial class of
                Standard permutations of 3
            and
                Standard permutations of 2
        """
        if self._name:
            return self._name
        else:
            return "Union combinatorial class of \n    %s\nand\n    %s"%(self.left_cc, self.right_cc)

    def __contains__(self, x):
        """
        EXAMPLES::

            sage: from sage.combinat.combinat import Permutations_CC
            sage: P = Permutations_CC(3).union(Permutations_CC(2))
            sage: [1,2] in P
            True
            sage: [3,2,1] in P
            True
            sage: [1,2,3,4] in P
            False
        """
        return x in self.left_cc or x in self.right_cc

    def cardinality(self):
        """
        EXAMPLES::

            sage: from sage.combinat.combinat import Permutations_CC
            sage: P = Permutations_CC(3).union(Permutations_CC(2))
            sage: P.cardinality()
            8
        """
        return self.left_cc.cardinality() + self.right_cc.cardinality()

    def list(self):
        """
        EXAMPLES::

            sage: from sage.combinat.combinat import Permutations_CC
            sage: P = Permutations_CC(3).union(Permutations_CC(2))
            sage: P.list()
            [[1, 2, 3],
             [1, 3, 2],
             [2, 1, 3],
             [2, 3, 1],
             [3, 1, 2],
             [3, 2, 1],
             [1, 2],
             [2, 1]]
        """
        return self.left_cc.list() + self.right_cc.list()


    def __iter__(self):
        """
        EXAMPLES::

            sage: from sage.combinat.combinat import Permutations_CC
            sage: P = Permutations_CC(3).union(Permutations_CC(2))
            sage: list(P)
            [[1, 2, 3],
             [1, 3, 2],
             [2, 1, 3],
             [2, 3, 1],
             [3, 1, 2],
             [3, 2, 1],
             [1, 2],
             [2, 1]]
        """
        for x in self.left_cc:
            yield x
        for x in self.right_cc:
            yield x

    def first(self):
        """
        EXAMPLES::

            sage: from sage.combinat.combinat import Permutations_CC
            sage: P = Permutations_CC(3).union(Permutations_CC(2))
            sage: P.first()
            [1, 2, 3]
        """
        return self.left_cc.first()

    def last(self):
        """
        EXAMPLES::

            sage: from sage.combinat.combinat import Permutations_CC
            sage: P = Permutations_CC(3).union(Permutations_CC(2))
            sage: P.last()
            [2, 1]
        """
        return self.right_cc.last()

    def rank(self, x):
        """
        EXAMPLES::

            sage: from sage.combinat.combinat import Permutations_CC
            sage: P = Permutations_CC(3).union(Permutations_CC(2))
            sage: P.rank(Permutation([2,1]))
            7
            sage: P.rank(Permutation([1,2,3]))
            0
        """
        try:
            return self.left_cc.rank(x)
        except (TypeError, ValueError):
            return self.left_cc.cardinality() + self.right_cc.rank(x)

    def unrank(self, x):
        """
        EXAMPLES::

            sage: from sage.combinat.combinat import Permutations_CC
            sage: P = Permutations_CC(3).union(Permutations_CC(2))
            sage: P.unrank(7)
            [2, 1]
            sage: P.unrank(0)
            [1, 2, 3]
        """
        try:
            return self.left_cc.unrank(x)
        except (TypeError, ValueError):
            return self.right_cc.unrank(x - self.left_cc.cardinality())

class Permutations_CC(CombinatorialClass):
    """
    A testing class for :class:`CombinatorialClass` since :class:`Permutations`
    no longer inherits from :class:`CombinatorialClass` in :trac:`14772`.
    """
    def __init__(self, n):
        """
        EXAMPLES::

            sage: from sage.combinat.combinat import Permutations_CC
            sage: P = Permutations_CC(4)
            sage: loads(dumps(P)) == P
            True
        """
        from sage.combinat.permutation import StandardPermutations_n
        self._permutations = StandardPermutations_n(n)

    def __repr__(self):
        """
        EXAMPLES::

            sage: from sage.combinat.combinat import Permutations_CC
            sage: Permutations_CC(3)
            Standard permutations of 3
        """
        return repr(self._permutations)

    def __contains__(self, x):
        """
        EXAMPLES::

            sage: from sage.combinat.combinat import Permutations_CC
            sage: P = Permutations_CC(3)
            sage: [1, 3, 2] in P
            True
        """
        return x in self._permutations

    def __iter__(self):
        """
        EXAMPLES::

            sage: from sage.combinat.combinat import Permutations_CC
            sage: P = Permutations_CC(3)
            sage: P.list()
            [[1, 2, 3], [1, 3, 2], [2, 1, 3], [2, 3, 1], [3, 1, 2], [3, 2, 1]]
        """
        return self._permutations.__iter__()

##############################################################################
class MapCombinatorialClass(CombinatorialClass):
    r"""
    A MapCombinatorialClass models the image of a combinatorial
    class through a function which is assumed to be injective

    See CombinatorialClass.map for examples
    """
    def __init__(self, cc, f, name=None):
        """
        TESTS::

            sage: Partitions(3).map(attrcall('conjugate'))
            Image of Partitions of the integer 3 by *.conjugate()
        """
        self.cc = cc
        self.f  = f
        self._name = name

    def __repr__(self):
        """
        TESTS::

            sage: Partitions(3).map(attrcall('conjugate'))
            Image of Partitions of the integer 3 by *.conjugate()

        """
        if self._name:
            return self._name
        else:
            return "Image of %s by %s"%(self.cc, self.f)

    def cardinality(self):
        """
        Returns the cardinality of this combinatorial class

        EXAMPLES::

            sage: R = Permutations(10).map(attrcall('reduced_word'))
            sage: R.cardinality()
            3628800

        """
        return self.cc.cardinality()

    def __iter__(self):
        """
        Returns an iterator over the elements of this combinatorial class

        EXAMPLES::

            sage: R = Permutations(10).map(attrcall('reduced_word'))
            sage: R.cardinality()
            3628800
        """
        for x in self.cc:
            yield self.f(x)

    def an_element(self):
        """
        Returns an element of this combinatorial class

        EXAMPLES::

            sage: R = SymmetricGroup(10).map(attrcall('reduced_word'))
            sage: R.an_element()
            [9, 8, 7, 6, 5, 4, 3, 2, 1]
        """
        return self.f(self.cc.an_element())

##############################################################################
from sage.rings.all import infinity
class InfiniteAbstractCombinatorialClass(CombinatorialClass):
    r"""
    This is an internal class that should not be used directly.  A class which
    inherits from InfiniteAbstractCombinatorialClass inherits the standard
    methods list and count.

    If self._infinite_cclass_slice exists then self.__iter__ returns an
    iterator for self, otherwise raise NotImplementedError. The method
    self._infinite_cclass_slice is supposed to accept any integer as an
    argument and return something which is iterable.
    """
    def cardinality(self):
        """
        Counts the elements of the combinatorial class.

        EXAMPLES:
            sage: R = InfiniteAbstractCombinatorialClass()
            sage: R.cardinality()
            +Infinity
        """
        return infinity

    def list(self):
        """
        Returns an error since self is an infinite combinatorial class.

        EXAMPLES:
            sage: R = InfiniteAbstractCombinatorialClass()
            sage: R.list()
            Traceback (most recent call last):
            ...
            NotImplementedError: infinite list
        """
        raise NotImplementedError("infinite list")

    def __iter__(self):
        """
        Returns an iterator for the infinite combinatorial class self if
        possible or raise a NotImplementedError.

        EXAMPLES:
            sage: R = InfiniteAbstractCombinatorialClass()
            sage: iter(R).next()
            Traceback (most recent call last):
            ...
            NotImplementedError

            sage: c = iter(Compositions()) # indirect doctest
            sage: c.next(), c.next(), c.next(), c.next(), c.next(), c.next()
            ([], [1], [1, 1], [2], [1, 1, 1], [1, 2])
            sage: c.next(), c.next(), c.next(), c.next(), c.next(), c.next()
            ([2, 1], [3], [1, 1, 1, 1], [1, 1, 2], [1, 2, 1], [1, 3])
        """
        try:
            finite = self._infinite_cclass_slice
        except AttributeError:
            raise NotImplementedError
        i = 0
        while True:
            for c in finite(i):
                yield c
            i+=1

#####################################################
#### combinatorial sets/lists

def tuples(S,k):
    """
    Return a list of all `k`-tuples of elements of a given set ``S``.

    This function accepts the set ``S`` in the form of any iterable
    (list, tuple or iterator), and returns a list of `k`-tuples
    (themselves encoded as lists). If ``S`` contains duplicate entries,
    then you should expect the method to return tuples multiple times!

    Recall that `k`-tuples are ordered (in the sense that two `k`-tuples
    differing in the order of their entries count as different) and
    can have repeated entries (even if ``S`` is a list with no
    repetition).

    EXAMPLES::

        sage: S = [1,2]
        sage: tuples(S,3)
        [[1, 1, 1], [2, 1, 1], [1, 2, 1], [2, 2, 1], [1, 1, 2], [2, 1, 2], [1, 2, 2], [2, 2, 2]]
        sage: mset = ["s","t","e","i","n"]
        sage: tuples(mset,2)
        [['s', 's'], ['t', 's'], ['e', 's'], ['i', 's'], ['n', 's'], ['s', 't'], ['t', 't'],
         ['e', 't'], ['i', 't'], ['n', 't'], ['s', 'e'], ['t', 'e'], ['e', 'e'], ['i', 'e'],
         ['n', 'e'], ['s', 'i'], ['t', 'i'], ['e', 'i'], ['i', 'i'], ['n', 'i'], ['s', 'n'],
         ['t', 'n'], ['e', 'n'], ['i', 'n'], ['n', 'n']]

    The Set(...) comparisons are necessary because finite fields are
    not enumerated in a standard order.

    ::

        sage: K.<a> = GF(4, 'a')
        sage: mset = [x for x in K if x!=0]
        sage: tuples(mset,2)
        [[a, a], [a + 1, a], [1, a], [a, a + 1], [a + 1, a + 1], [1, a + 1], [a, 1], [a + 1, 1], [1, 1]]

    AUTHORS:

    - Jon Hanke (2006-08)
    """
    import copy
    if k<=0:
        return [[]]
    if k==1:
        return [[x] for x in S]
    ans = []
    for s in S:
        for x in tuples(S,k-1):
            y = copy.copy(x)
            y.append(s)
            ans.append(y)
    return ans

def number_of_tuples(S,k):
    """
    Return the size of ``tuples(S,k)``. Wraps GAP's ``NrTuples``.

    EXAMPLES::

        sage: S = [1,2,3,4,5]
        sage: number_of_tuples(S,2)
        25
        sage: S = [1,1,2,3,4,5]
        sage: number_of_tuples(S,2)
        25
    """
    ans=gap.eval("NrTuples(%s,%s)"%(S,ZZ(k)))
    return ZZ(ans)

def unordered_tuples(S,k):
    """
    Return the set of all unordered tuples of length ``k`` of the
    set ``S``. Wraps GAP's ``UnorderedTuples``.

    An unordered tuple of length `k` of a set `S` is a unordered selection
    with repetitions of elements of `S`, and is represented by a sorted
    list of length `k` containing elements from `S`.

    .. WARNING::

       Wraps GAP -- hence ``S`` must be a list of objects that have
       string representations that can be interpreted by the GAP
       interpreter. If ``S`` contains any complicated Sage
       objects, this function does *not* do what you expect. A proper
       function should be written! (TODO!)

    .. NOTE::

        Repeated entries in ``S`` are being ignored -- i.e.,
        ``unordered_tuples([1,2,3,3],2)`` doesn't return anything
        different from ``unordered_tuples([1,2,3],2)``.

    EXAMPLES::

        sage: S = [1,2]
        sage: unordered_tuples(S,3)
        [[1, 1, 1], [1, 1, 2], [1, 2, 2], [2, 2, 2]]
        sage: unordered_tuples(["a","b","c"],2)
        ['aa', 'ab', 'ac', 'bb', 'bc', 'cc']
    """
    ans=gap.eval("UnorderedTuples(%s,%s)"%(S,ZZ(k)))
    return eval(ans)

def number_of_unordered_tuples(S,k):
    """
    Return the size of ``unordered_tuples(S,k)``. Wraps GAP's
    ``NrUnorderedTuples``.

    EXAMPLES::

        sage: S = [1,2,3,4,5]
        sage: number_of_unordered_tuples(S,2)
        15
    """
    ans=gap.eval("NrUnorderedTuples(%s,%s)"%(S,ZZ(k)))
    return ZZ(ans)

def unshuffle_iterator(a, one=1):
    r"""
    Iterate over the unshuffles of a list (or tuple) ``a``, also
    yielding the signs of the respective permutations.

    If `n` and `k` are integers satisfying `0 \leq k \leq n`, then
    a `(k, n-k)`-*unshuffle* means a permutation `\pi \in S_n` such
    that `\pi(1) < \pi(2) < \cdots < \pi(k)` and
    `\pi(k+1) < \pi(k+2) < \cdots < \pi(n)`. This method provides,
    for a list `a = (a_1, a_2, \ldots, a_n)` of length `n`, an iterator
    yielding all pairs:

    .. MATH::

        \Bigl( \bigl( (a_{\pi(1)}, a_{\pi(2)}, \ldots, a_{\pi(k)}),
        (a_{\pi(k+1)}, a_{\pi(k+2)}, \ldots, a_{\pi(n)}) \bigl),
        (-1)^{\pi} \Bigr)

    for all `k \in \{0, 1, \ldots, n\}` and all `(k, n-k)`-unshuffles
    `\pi`. The optional variable ``one`` can be set to a different
    value which results in the `(-1)^{\pi}` component being multiplied
    by said value.

    The iterator does not yield these in order of increasing `k`.

    EXAMPLES::

        sage: from sage.combinat.combinat import unshuffle_iterator
        sage: list(unshuffle_iterator([1, 3, 4]))
        [(((), (1, 3, 4)), 1), (((1,), (3, 4)), 1), (((3,), (1, 4)), -1),
         (((1, 3), (4,)), 1), (((4,), (1, 3)), 1), (((1, 4), (3,)), -1),
         (((3, 4), (1,)), 1), (((1, 3, 4), ()), 1)]
        sage: list(unshuffle_iterator([3, 1]))
        [(((), (3, 1)), 1), (((3,), (1,)), 1), (((1,), (3,)), -1),
         (((3, 1), ()), 1)]
        sage: list(unshuffle_iterator([8]))
        [(((), (8,)), 1), (((8,), ()), 1)]
        sage: list(unshuffle_iterator([]))
        [(((), ()), 1)]
        sage: list(unshuffle_iterator([3, 1], 3/2))
        [(((), (3, 1)), 3/2), (((3,), (1,)), 3/2), (((1,), (3,)), -3/2),
         (((3, 1), ()), 3/2)]
    """
    from sage.misc.misc import powerset
    n = len(a)
    for I in powerset(range(n)):
        sorted_I = tuple(sorted(I))
        nonI = range(n)
        for j in reversed(sorted_I): # probably optimizable
            nonI.pop(j)
        sorted_nonI = tuple(nonI)
        sign = True
        for i in sorted_I:
            if i % 2:  # aka i % 2 == 1
                sign = not sign
        if len(sorted_I) % 4 > 1:
            sign = not sign
        yield ((tuple([a[i] for i in sorted_I]),
                tuple([a[i] for i in sorted_nonI])),
               (one if sign else - one))

def permutations(mset):
    """
    This is deprecated in :trac:`14772`. Use :class:`Permutations` instead.
    To get the same output as `permutations(mset)`, use
    ``Permutations(mset).list()``.

    A permutation is represented by a list that contains exactly the
    same elements as mset, but possibly in different order. If mset is
    a proper set there are `|mset| !` such permutations.
    Otherwise if the first elements appears `k_1` times, the
    second element appears `k_2` times and so on, the number
    of permutations is `|mset|! / (k_1! k_2! \ldots)`, which
    is sometimes called a multinomial coefficient.

    ``permutations`` returns the list of all permutations of a multiset.

    EXAMPLES::

        sage: mset = [1,1,2,2,2]
        sage: permutations(mset)
        doctest:...: DeprecationWarning: Use the Permutations object instead.
        See http://trac.sagemath.org/14772 for details.
        [[1, 1, 2, 2, 2],
         [1, 2, 1, 2, 2],
         [1, 2, 2, 1, 2],
         [1, 2, 2, 2, 1],
         [2, 1, 1, 2, 2],
         [2, 1, 2, 1, 2],
         [2, 1, 2, 2, 1],
         [2, 2, 1, 1, 2],
         [2, 2, 1, 2, 1],
         [2, 2, 2, 1, 1]]
        sage: MS = MatrixSpace(GF(2),2,2)
        sage: A = MS([1,0,1,1])
        sage: rows = A.rows()
        sage: rows[0].set_immutable()
        sage: rows[1].set_immutable()
        sage: permutations(rows)
        [[(1, 0), (1, 1)], [(1, 1), (1, 0)]]
    """
    from sage.misc.superseded import deprecation
    deprecation(14772, 'Use the Permutations object instead.')
    from sage.combinat.permutation import Permutations
    ans = Permutations(mset)
    return ans.list()

def permutations_iterator(mset,n=None):
    """
    Do not use this function. It is deprecated in :trac:`14138`.
    Use Permutations instead. For example, instead of

    ``for p in permutations_iterator(range(1, m+1), n)``

    use

    ``for p in Permutations(m, n)``.

    Note that :class:`Permutations`, unlike this function, treats repeated
    elements as identical.

    If you insist on using this now:

    Returns an iterator (http://docs.python.org/lib/typeiter.html)
    which can be used in place of permutations(mset) if all you need it
    for is a 'for' loop.

    Posted by Raymond Hettinger, 2006/03/23, to the Python Cookbook:
    http://aspn.activestate.com/ASPN/Cookbook/Python/Recipe/474124

    Note- This function considers repeated elements as different
    entries, so for example::

        sage: from sage.combinat.combinat import permutations, permutations_iterator
        sage: mset = [1,2,2]
        sage: permutations(mset)
        doctest:...: DeprecationWarning: Use the Permutations object instead.
        See http://trac.sagemath.org/14772 for details.
        [[1, 2, 2], [2, 1, 2], [2, 2, 1]]
        sage: for p in permutations_iterator(mset): print p
        doctest:...: DeprecationWarning: Use the Permutations object instead.
        See http://trac.sagemath.org/14138 for details.
        [1, 2, 2]
        [2, 1, 2]
        [2, 2, 1]
        [2, 1, 2]
        [2, 2, 1]

    EXAMPLES::

        sage: X = permutations_iterator(range(3),2)
        sage: [x for x in X]
        [[0, 1], [0, 2], [1, 0], [1, 2], [2, 0], [2, 1]]
    """
    from sage.misc.superseded import deprecation
    deprecation(14138, 'Use the Permutations object instead.')
    items = mset
    if n is None:
        n = len(items)
    from sage.combinat.permutation import Permutations
    for i in range(len(items)):
        v = items[i:i+1]
        if n == 1:
            yield v
        else:
            rest = items[:i] + items[i+1:]
            for p in Permutations(rest, n-1):
                yield v + list(p)

def cyclic_permutations(mset):
    """
    This function is deprecated in :trac:`14772`. Use instead
    :class:`CyclicPermutations`.

    Return a list of all cyclic permutations of ``mset``. Treats ``mset``
    as a list, not a set, i.e. entries with the same value are distinct.

    Note that :class:`CyclicPermutations`, unlike this function, treats
    repeated elements as identical.

    AUTHORS:

    - Emily Kirkman

    EXAMPLES::

        sage: from sage.combinat.combinat import cyclic_permutations, cyclic_permutations_iterator
        sage: cyclic_permutations(range(4))
        doctest:...: DeprecationWarning: Use the CyclicPermutations object instead.
        See http://trac.sagemath.org/14772 for details.
        doctest:...: DeprecationWarning: Use the CyclicPermutations object instead.
        See http://trac.sagemath.org/14772 for details.
        [[0, 1, 2, 3], [0, 1, 3, 2], [0, 2, 1, 3], [0, 2, 3, 1], [0, 3, 1, 2], [0, 3, 2, 1]]
        sage: for cycle in cyclic_permutations(['a', 'b', 'c']):
        ....:     print cycle
        ['a', 'b', 'c']
        ['a', 'c', 'b']

    Since :trac:`14138` some repetitions are handled as expected::

        sage: cyclic_permutations([1,1,1])
        [[1, 1, 1]]
    """
    from sage.misc.superseded import deprecation
    deprecation(14772, 'Use the CyclicPermutations object instead.')
    return list(cyclic_permutations_iterator(mset))

def cyclic_permutations_iterator(mset):
    """
    This function is deprecated in :trac:`14772`. Use instead
    :class:`CyclicPermutations`.

    Iterates over all cyclic permutations of ``mset`` in cycle notation.
    Treats ``mset`` as a list, not a set, i.e. entries with the same value
    are distinct.

    Note that :class:`CyclicPermutations`, unlike this function, treats
    repeated elements as identical.

    AUTHORS:

    - Emily Kirkman

    EXAMPLES::

        sage: from sage.combinat.combinat import cyclic_permutations, cyclic_permutations_iterator
        sage: cyclic_permutations(range(4))
        doctest:...: DeprecationWarning: Use the CyclicPermutations object instead.
        See http://trac.sagemath.org/14772 for details.
        [[0, 1, 2, 3], [0, 1, 3, 2], [0, 2, 1, 3], [0, 2, 3, 1], [0, 3, 1, 2], [0, 3, 2, 1]]
        sage: for cycle in cyclic_permutations(['a', 'b', 'c']):
        ....:     print cycle
        ['a', 'b', 'c']
        ['a', 'c', 'b']

    Since :trac:`14138` some repetitions are handled as expected::

        sage: cyclic_permutations([1,1,1])
        [[1, 1, 1]]
    """
    from sage.misc.superseded import deprecation
    deprecation(14772, 'Use the CyclicPermutations object instead.')
    if len(mset) > 2:
        from sage.combinat.permutation import Permutations
        for perm in Permutations(mset[1:]):
            yield [mset[0]] + list(perm)
    else:
        yield mset

def bell_polynomial(n, k):
    r"""
    Return the Bell Polynomial

    .. MATH::

       B_{n,k}(x_1, x_2, \ldots, x_{n-k+1}) = \sum_{\sum{j_i}=k, \sum{i j_i}
       =n} \frac{n!}{j_1!j_2!\cdots} \frac{x_1}{1!}^j_1 \frac{x_2}{2!}^j_2
       \cdots.

    INPUT:

    - ``n`` -- integer

    - ``k`` -- integer

    OUTPUT:

    - polynomial expression (SymbolicArithmetic)

    EXAMPLES::

        sage: bell_polynomial(6,2)
        10*x_3^2 + 15*x_2*x_4 + 6*x_1*x_5
        sage: bell_polynomial(6,3)
        15*x_2^3 + 60*x_1*x_2*x_3 + 15*x_1^2*x_4

    REFERENCES:

    - E.T. Bell, "Partition Polynomials"

    AUTHORS:

    - Blair Sutton (2009-01-26)
    """
    from sage.combinat.partition import Partitions
    from sage.rings.arith import factorial
    vars = ZZ[tuple(['x_'+str(i) for i in range(1, n-k+2)])].gens()
    result = 0
    for p in Partitions(n, length=k):
        factorial_product  = 1
        power_factorial_product = 1
        for part, count in p.to_exp_dict().iteritems():
            factorial_product *= factorial(count)
            power_factorial_product *= factorial(part)**count

        coefficient = factorial(n) / (factorial_product * power_factorial_product)
        result += coefficient *  prod([vars[i-1] for i in p])

    return result

def fibonacci_sequence(start, stop=None, algorithm=None):
    r"""
    Return an iterator over the Fibonacci sequence, for all fibonacci
    numbers `f_n` from ``n = start`` up to (but
    not including) ``n = stop``

    INPUT:

    -  ``start`` -- starting value

    -  ``stop`` -- stopping value

    -  ``algorithm`` -- (default: ``None``) passed on to
       fibonacci function (or not passed on if None, i.e., use the
       default)

    EXAMPLES::

        sage: fibs = [i for i in fibonacci_sequence(10, 20)]
        sage: fibs
        [55, 89, 144, 233, 377, 610, 987, 1597, 2584, 4181]

    ::

        sage: sum([i for i in fibonacci_sequence(100, 110)])
        69919376923075308730013

    .. SEEALSO::

       :func:`fibonacci_xrange`

    AUTHORS:

    - Bobby Moretti
    """
    if stop is None:
        stop = ZZ(start)
        start = ZZ(0)
    else:
        start = ZZ(start)
        stop = ZZ(stop)

    if algorithm:
        for n in xrange(start, stop):
            yield fibonacci(n, algorithm=algorithm)
    else:
        for n in xrange(start, stop):
            yield fibonacci(n)

def fibonacci_xrange(start, stop=None, algorithm='pari'):
    r"""
    Return an iterator over all of the Fibonacci numbers in the given
    range, including ``f_n = start`` up to, but not
    including, ``f_n = stop``.

    EXAMPLES::

        sage: fibs_in_some_range =  [i for i in fibonacci_xrange(10^7, 10^8)]
        sage: len(fibs_in_some_range)
        4
        sage: fibs_in_some_range
        [14930352, 24157817, 39088169, 63245986]

    ::

        sage: fibs = [i for i in fibonacci_xrange(10, 100)]
        sage: fibs
        [13, 21, 34, 55, 89]

    ::

        sage: list(fibonacci_xrange(13, 34))
        [13, 21]

    A solution to the second Project Euler problem::

        sage: sum([i for i in fibonacci_xrange(10^6) if is_even(i)])
        1089154

    .. SEEALSO::

       :func:`fibonacci_sequence`

    AUTHORS:

    - Bobby Moretti
    """
    if stop is None:
        stop = ZZ(start)
        start = ZZ(0)
    else:
        start = ZZ(start)
        stop = ZZ(stop)

    # iterate until we've gotten high enough
    fn = 0
    n = 0
    while fn < start:
        n += 1
        fn = fibonacci(n)

    while True:
        fn = fibonacci(n)
        n += 1
        if fn < stop:
            yield fn
        else:
            return

def bernoulli_polynomial(x, n):
    r"""
    Return the ``n``-th Bernoulli polynomial evaluated at ``x``.

    The generating function for the Bernoulli polynomials is

    .. MATH::

       \frac{t e^{xt}}{e^t-1}= \sum_{n=0}^\infty B_n(x) \frac{t^n}{n!},

    and they are given directly by

    .. MATH::

       B_n(x) = \sum_{i=0}^n \binom{n}{i}B_{n-i}x^i.

    One has `B_n(x) = - n\zeta(1 - n,x)`, where
    `\zeta(s,x)` is the Hurwitz zeta function. Thus, in a
    certain sense, the Hurwitz zeta function generalizes the
    Bernoulli polynomials to non-integer values of n.

    EXAMPLES::

        sage: y = QQ['y'].0
        sage: bernoulli_polynomial(y, 5)
        y^5 - 5/2*y^4 + 5/3*y^3 - 1/6*y
        sage: bernoulli_polynomial(y, 5)(12)
        199870
        sage: bernoulli_polynomial(12, 5)
        199870
        sage: bernoulli_polynomial(y^2 + 1, 5)
        y^10 + 5/2*y^8 + 5/3*y^6 - 1/6*y^2
        sage: P.<t> = ZZ[]
        sage: p = bernoulli_polynomial(t, 6)
        sage: p.parent()
        Univariate Polynomial Ring in t over Rational Field

    We verify an instance of the formula which is the origin of
    the Bernoulli polynomials (and numbers)::

        sage: power_sum = sum(k^4 for k in range(10))
        sage: 5*power_sum == bernoulli_polynomial(10, 5) - bernoulli(5)
        True

    REFERENCES:

    - :wikipedia:`Bernoulli_polynomials`
    """
    try:
        n = ZZ(n)
        if n < 0:
            raise TypeError
    except TypeError:
        raise ValueError("The second argument must be a non-negative integer")

    if n == 0:
        return ZZ(1)

    if n == 1:
        return x - ZZ(1)/2

    k = n.mod(2)
    coeffs = [0]*k + sum(([binomial(n, i)*bernoulli(n-i), 0]
                          for i in range(k, n+1, 2)), [])
    coeffs[-3] = -n/2

    if isinstance(x, Polynomial):
        try:
            return x.parent()(coeffs)(x)
        except TypeError:
            pass

    x2 = x*x
    xi = x**k
    s = 0
    for i in range(k, n-1, 2):
        s += coeffs[i]*xi
        t = xi
        xi *= x2
    s += xi - t*x*n/2
    return s
<|MERGE_RESOLUTION|>--- conflicted
+++ resolved
@@ -504,11 +504,7 @@
     elif algorithm == 'gap':
         return ZZ(gap.eval("Fibonacci({})".format(n)))
     else:
-<<<<<<< HEAD
         raise ValueError("no algorithm {}".format(algorithm))
-=======
-        raise ValueError("no algorithm %s"%algorithm)
->>>>>>> f55df776
 
 def lucas_number1(n,P,Q):
     """
@@ -2764,4 +2760,4 @@
         t = xi
         xi *= x2
     s += xi - t*x*n/2
-    return s
+    return s