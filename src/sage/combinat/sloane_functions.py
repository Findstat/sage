r"""
Functions that compute some of the sequences in Sloane's tables

EXAMPLES:
   Type sloane.[tab] to see a list of the sequences that are defined.
   sage: d = sloane.A000005; d
    The integer sequence tau(n), which is the number of divisors of n.
    sage: d(1)
    1
    sage: d(6)
    4
    sage: d(100)
    9

Type \code{d._eval??} to see how the function that computes an individual
term of the sequence is implemented.

The input must be a positive integer:
    sage: d(0)
    Traceback (most recent call last):
    ...
    ValueError: input n (=0) must be a positive integer
    sage: d(1/3)
    Traceback (most recent call last):
    ...
    TypeError: no coercion of this rational to integer

You can also change how a sequence prints:
    sage: d = sloane.A000005; d
    The integer sequence tau(n), which is the number of divisors of n.
    sage: d.rename('(..., tau(n), ...)')
    sage: d
    (..., tau(n), ...)
    sage: d.reset_name()
    sage: d
    The integer sequence tau(n), which is the number of divisors of n.

AUTHORS:
    -- William Stein: framework
    -- Jaap Spies: most sequences
    -- Nick Alexander: updated framework
"""

########################################################################
#
# To add your own new sequence here, do the following:
#
# 1. Add a new class to Section II below, which you should
#    do by copying an existing class and modifying it.
#    Make sure to at least define _eval and _repr_.
#    NOTES:  (a) define the _eval method only, which you may
#                assume has as input a *positive* SAGE integer (offset > 0).
#                Each sequence in the OEIS has an offset >= 0, indicating the
#                value of the first index. The default offset = 1.
#            (b) define the list method if there is a faster
#                way to compute the terms of the sequence than
#                just calling _eval (which is the default definition
#                of list, note: the offset is counted for, it lists n numbers).
#            (c) *AVOID* using gp.method if possible!  Use pari(obj).method()
#            (d) In many cases the function that computes a given integer
#                sequence belongs elsewhere in SAGE.  Put it there and make
#                your class in this file just call it.
#            (e) _eval should always return a SAGE integer.
#
# 2. Add an instance of your class in Section III below.

#
# 3. Type "sage -br" to rebuild SAGE, then fire up the notebook and
#    try out your new sequence.  Click the text button to get a version
#    of your session that you then include as a docstring.
#    You can check your results with the entries of the OEIS:
#       sage: seq = sloane_sequence(45)
#       Searching Sloane's online database...
#       sage: print seq[1]
#       Fibonacci numbers: F(n) = F(n-1) + F(n-2), F(0) = 0, F(1) = 1, F(2) = 1, ...
#       sage: seq[2][:12]
#       [0, 1, 1, 2, 3, 5, 8, 13, 21, 34, 55, 89]
#
# 4. Send a patch using
#      sage: hg_sage.ci()
#      sage: hg_sage.send('patchname')
#    (Email it to sage-dev@groups.google.com or post it online.)
#
########################################################################

########################################################################
# I. Define the generic Sloane sequence class.
########################################################################

# just used for handy .load, .save, etc.
from sage.structure.sage_object import SageObject
from sage.misc.misc import srange
from sage.rings.integer_ring import ZZ
Integer = ZZ

class SloaneSequence(SageObject):
    r"""Base class for a Slone integer sequence.

    EXAMPLES:
    We create a dummy sequence:

    """
    def __init__(self, offset=1):
        r"""
        A sequence starting at offset (=1 by default).
        """
        self.offset = ZZ(offset)

    def _repr_(self):
        raise NotImplementedError

    def __call__(self, n):
        m = ZZ(n)
        if m < self.offset:
            if self.offset == 1:
                raise ValueError, "input n (=%s) must be a positive integer" % (n)
            else:
                raise ValueError, "input n (=%s) must be an integer >= %s" % (n, self.offset)
        return self._eval(m)

    def _eval(self, n):
        # this is what you implement in the derived class
        # the input n is assumed to be a *SAGE* integer >= offset
        raise NotImplementedError

    def list(self, n):
        r"""Return n terms of the sequence: sequence[offset], sequence[offset+1], ... , sequence[offset+n-1].
        """
        return [self._eval(i) for i in srange(self.offset, n+self.offset)]

    # The Python default tries repeated __getitem__ calls, which will succeed,
    # but is probably not what is wanted.
    # This prevents list(sequence) from wandering off.
    def __iter__(self):
        raise NotImplementedError

    def __getitem__(self, n):
        r"""Return sequence[n].

        We interpret slices as best we can, but our sequences
        are infinite so we want to prevent some mis-incantations.

        Therefore, we abitrarily cap slices to be at most
        LENGTH=100000 elements long.  Since many Sloane sequences
        are costly to compute, this is probably not an unreasonable
        decision, but just in case, list does not cap length.
        """
        if not isinstance(n, slice):
            return self(n)

        LENGTH = 100000
        (start, stop, step) = n.indices(2*LENGTH)
        if abs(stop - start) > LENGTH:
            raise IndexError, "slice (=%s) too long"%n
        # The dirty work of generating indices is left to a range list
        # This could be slow but in practice seems fine
        # NOTE: n is a SLICE, not an index
        return [ self(i) for i in range(0, LENGTH)[n] if i >= self.offset ]

########################################################################
# II. Actual implementations of Sloane sequences.
########################################################################

# You may have to import more here when defining new sequences
import sage.rings.arith as arith
from sage.rings.integer_ring import ZZ
from sage.matrix.matrix_space import MatrixSpace
from sage.rings.rational_field import QQ
from sage.libs.pari.gen import pari
from sage.combinat import combinat
<<<<<<< HEAD
=======
from sage.misc.misc import prod
>>>>>>> 298ea8cd

class A000027(SloaneSequence):
    r"""
    The natural numbers. Also called the whole numbers, the counting
    numbers or the positive integers.

    The following examples are tests of SloaneSequence more than A000027.

    EXAMPLES:
    sage: s = sloane.A000027; s
    The natural numbers.
    sage: s(10)
    10

    Index n is interpreted as _eval(n):
    sage: s[10]
    10

    Slices are interpreted with absolute offsets, so the following returns the terms of the sequence up to but not including the third term:
    sage: s[:3]
    [1, 2]
    sage: s[3:6]
    [3, 4, 5]
    sage: s.list(5)
    [1, 2, 3, 4, 5]
    """
    def __init__(self):
        SloaneSequence.__init__(self, offset=1)

# is this a good idea to have a link for all sequences? Jaap
    link = "http://www.research.att.com/~njas/sequences/A000027"

    def _repr_(self):
        return "The natural numbers."

    def _eval(self, n):
        return n

class A000004(SloaneSequence):
    r"""
    The zero sequence.

    INPUT:
        n -- non negative integer

    OUTPUT:

    EXAMPLES:
        sage: a = sloane.A000004; a
        The zero sequence.
        sage: a(1)
        0
        sage: a(2007)
        0
        sage: a.list(12)
        [0, 0, 0, 0, 0, 0, 0, 0, 0, 0, 0, 0]

    """
    def __init__(self):
        SloaneSequence.__init__(self, offset=0)

    def _repr_(self):
        return "The zero sequence."

    def _eval(self, n):
        return 0


class A000005(SloaneSequence):
    r"""
    The sequence $tau(n)$, which is the number of divisors of $n$.

    This sequence is also denoted $d(n)$ (also called $\tau(n)$ or
    $\sigma_0(n)$), the number of divisors of n.

    INPUT:
        n -- positive integer

    OUTPUT:

    EXAMPLES:
        sage: d = sloane.A000005; d
        The integer sequence tau(n), which is the number of divisors of n.
        sage: d(1)
        1
        sage: d(6)
        4
        sage: d(51)
        4
        sage: d(100)
        9
        sage: d(0)
        Traceback (most recent call last):
        ...
        ValueError: input n (=0) must be a positive integer
        sage: d.list(10)
        [1, 2, 2, 3, 2, 4, 2, 4, 3, 4]

    AUTHOR:
        -- Jaap Spies (2006-12-10)
        -- William Stein (2007-01-08)
    """
    def __init__(self):
        SloaneSequence.__init__(self, offset=1)

    def _repr_(self):
        return "The integer sequence tau(n), which is the number of divisors of n."

    def _eval(self, n):
        return arith.number_of_divisors(n)

class A000010(SloaneSequence):
    r"""
    The integer sequence A000010 is Euler's totient function.

    Number of positive integers $i < n$ that are relative prime to $n$.
    Number of totatives of $n$.

    Euler totient function $\phi(n)$: count numbers < $n$ and prime to $n$.
    euler_phi is a standard SAGE function implemented in PARI


    INPUT:
        n -- positive integer

    OUTPUT:
        integer -- function value

    EXAMPLES:
        sage: a = sloane.A000010; a
        Euler's totient function
        sage: a(1)
        1
        sage: a(0)
        Traceback (most recent call last):
        ...
        ValueError: input n (=0) must be a positive integer
        sage: a(11)
        10
        sage: a.list(12)
        [1, 1, 2, 2, 4, 2, 6, 4, 6, 4, 10, 4]
        sage: a(1/3)
        Traceback (most recent call last):
        ...
        TypeError: no coercion of this rational to integer


    AUTHOR:
        -- Jaap Spies (2007-01-12)
    """
    def __init__(self):
        SloaneSequence.__init__(self, offset=1)

    def _repr_(self):
        return "Euler's totient function"

    def _eval(self, n):
        return arith.euler_phi(n)

# Theme: elementary functions

class A000007(SloaneSequence):
    r"""
    The characteristic function of 0: $a(n) = 0^n$.

    INPUT:
        n -- non negative integer

    OUTPUT:
        integer -- function value

    EXAMPLES:
        sage: a = sloane.A000007;a
        The characteristic function of 0: a(n) = 0^n.
        sage: a(0)
        1
        sage: a(2)
        0
        sage: a(12)
        0
        sage: a.list(12)
        [1, 0, 0, 0, 0, 0, 0, 0, 0, 0, 0, 0]

    AUTHOR:
        -- Jaap Spies (2007-01-12)

    """
    def __init__(self):
        SloaneSequence.__init__(self, offset=0)

    def _repr_(self):
        return "The characteristic function of 0: a(n) = 0^n."

    def _eval(self, n):
        return Integer(0**n)

class A000169(SloaneSequence):
    r"""
    Number of labeled rooted trees with $n$ nodes: $n^{(n-1)}$.

    INPUT:
        n -- non negative integer

    OUTPUT:
        integer -- function value

    EXAMPLES:
        sage: a = sloane.A000169;a
        Number of labeled rooted trees with n nodes: n^(n-1).
        sage: a(0)
        Traceback (most recent call last):
        ...
        ValueError: input n (=0) must be a positive integer
        sage: a(1)
        1
        sage: a(2)
        2
        sage: a(10)
        1000000000
        sage: a.list(11)
        [1, 2, 9, 64, 625, 7776, 117649, 2097152, 43046721, 1000000000, 25937424601]

    AUTHOR:
        -- Jaap Spies (2007-01-26)

    """
    def __init__(self):
        SloaneSequence.__init__(self, offset=1)

    def _repr_(self):
        return "Number of labeled rooted trees with n nodes: n^(n-1)."

    def _eval(self, n):
        return Integer(n**(n-1))

class A000272(SloaneSequence):
    r"""
    Number of labeled rooted trees on $n$ nodes: $n^{(n-2)}$.

    INPUT:
        n -- non negative integer

    OUTPUT:
        integer -- function value

    EXAMPLES:
        sage: a = sloane.A000272;a
        Number of labeled rooted trees with n nodes: n^(n-2).
        sage: a(0)
        Traceback (most recent call last):
        ...
        ValueError: input n (=0) must be a positive integer
        sage: a(1)
        1
        sage: a(2)
        1
        sage: a(10)
        100000000
        sage: a.list(11)
        [1, 1, 3, 16, 125, 1296, 16807, 262144, 4782969, 100000000, 2357947691]

    AUTHOR:
        -- Jaap Spies (2007-01-26)

    """
    def __init__(self):
        SloaneSequence.__init__(self, offset=1)

    def _repr_(self):
        return "Number of labeled rooted trees with n nodes: n^(n-2)."

    def _eval(self, n):
        return Integer(n**(n-2))





class A000312(SloaneSequence):
    r"""
     Number of labeled mappings from $n$ points to themselves (endofunctions): $n^n$.

    INPUT:
        n -- non negative integer

    OUTPUT:
        integer -- function value

    EXAMPLES:
        sage: a = sloane.A000312;a
        Number of labeled mappings from n points to themselves (endofunctions): n^n.
        sage: a(-1)
        Traceback (most recent call last):
        ...
        ValueError: input n (=-1) must be an integer >= 0
        sage: a(0)
        1
        sage: a(1)
        1
        sage: a(9)
        387420489
        sage: a.list(11)
        [1, 1, 4, 27, 256, 3125, 46656, 823543, 16777216, 387420489, 10000000000]

    AUTHOR:
        -- Jaap Spies (2007-01-26)

    """
    def __init__(self):
        SloaneSequence.__init__(self, offset=0)

    def _repr_(self):
        return "Number of labeled mappings from n points to themselves (endofunctions): n^n."

    def _eval(self, n):
        return Integer(n**n)




class A001477(SloaneSequence):
    r"""
    The nonnegative integers.

    INPUT:
        n -- non negative integer

    OUTPUT:
        integer -- function value

    EXAMPLES:
        sage: a = sloane.A001477;a
        The nonnegative integers.
        sage: a(-1)
        Traceback (most recent call last):
        ...
        ValueError: input n (=-1) must be an integer >= 0
        sage: a(0)
        0
        sage: a(3382789)
        3382789
        sage: a(11)
        11
        sage: a.list(12)
        [0, 1, 2, 3, 4, 5, 6, 7, 8, 9, 10, 11]

    AUTHOR:
        -- Jaap Spies (2007-01-26)

    """
    def __init__(self):
        SloaneSequence.__init__(self, offset=0)

    def _repr_(self):
        return "The nonnegative integers."

    def _eval(self, n):
        return Integer(n)

class A004526(SloaneSequence):
    r"""
    The nonnegative integers repeated`

    INPUT:
        n -- non negative integer

    OUTPUT:
        integer -- function value

    EXAMPLES:
        sage: a = sloane.A004526;a
        The nonnegative integers repeated.
        sage: a(0)
        0
        sage: a(1)
        0
        sage: a(2)
        1
        sage: a(10)
        5
        sage: a.list(12)
        [0, 0, 1, 1, 2, 2, 3, 3, 4, 4, 5, 5]

    AUTHOR:
        -- Jaap Spies (2007-01-26)

    """
    def __init__(self):
        SloaneSequence.__init__(self, offset=0)

    def _repr_(self):
        return "The nonnegative integers repeated."

    def _eval(self, n):
        return Integer(n//2)


class A000326(SloaneSequence):
    r"""
    Pentagonal numbers: $n(3n-1)/2$.

    INPUT:
        n -- non negative integer

    OUTPUT:
        integer -- function value

    EXAMPLES:
        sage: a = sloane.A000326;a
        Pentagonal numbers: n(3n-1)/2.
        sage: a(0)
        0
        sage: a(1)
        1
        sage: a(2)
        5
        sage: a(10)
        145
        sage: a.list(12)
        [0, 1, 5, 12, 22, 35, 51, 70, 92, 117, 145, 176]
        sage: a(1/3)
        Traceback (most recent call last):
        ...
        TypeError: no coercion of this rational to integer

    AUTHOR:
        -- Jaap Spies (2007-01-26)

    """
    def __init__(self):
        SloaneSequence.__init__(self, offset=0)

    def _repr_(self):
        return "Pentagonal numbers: n(3n-1)/2."

    def _eval(self, n):
        return Integer(n*(3*n-1)//2)





<<<<<<< HEAD
class A000108(SloaneSequence):
    r"""
    Catalan numbers: $C_n = \frac{{2n \choose n}}{n+1} = \frac {(2n)!}{n!(n+1)!}$.
    Also called Segner numbers.

=======
class A002378(SloaneSequence):
    r"""
    Oblong (or pronic, or heteromecic) numbers: $n(n+1)$.
>>>>>>> 298ea8cd

    INPUT:
        n -- non negative integer

    OUTPUT:
        integer -- function value

    EXAMPLES:
<<<<<<< HEAD
        sage: a = sloane.A000108;a
        Catalan numbers: C(n) = binomial(2n,n)/(n+1) = (2n)!/(n!(n+1)!). Also called Segner numbers.
        sage: a(0)
        1
        sage: a.offset
        0
        sage: a(8)
        1430
        sage: a(40)
        2622127042276492108820
        sage: a.list(9)
        [1, 1, 2, 5, 14, 42, 132, 429, 1430]

    AUTHOR:
        -- Jaap Spies (2007-01-12)
=======
        sage: a = sloane.A002378;a
        Oblong (or pronic, or heteromecic) numbers: n(n+1).
        sage: a(-1)
        Traceback (most recent call last):
        ...
        ValueError: input n (=-1) must be an integer >= 0
        sage: a(0)
        0
        sage: a(1)
        2
        sage: a(11)
        132
        sage: a.list(12)
        [0, 2, 6, 12, 20, 30, 42, 56, 72, 90, 110, 132]

    AUTHOR:
        -- Jaap Spies (2007-01-26)

>>>>>>> 298ea8cd
    """
    def __init__(self):
        SloaneSequence.__init__(self, offset=0)

    def _repr_(self):
<<<<<<< HEAD
        return "Catalan numbers: C(n) = binomial(2n,n)/(n+1) = (2n)!/(n!(n+1)!). Also called Segner numbers."

    def _eval(self, n):
        return combinat.catalan_number(n)

class A000142(SloaneSequence):
    r"""
    Factorial numbers: $n! = 1 \cdot 2 \cdot 3 \cdots n$

    Order of symmetric group $S_n$, number of permutations of $n$ letters.

=======
        return "Oblong (or pronic, or heteromecic) numbers: n(n+1)."

    def _eval(self, n):
        return Integer(n*(n+1))

class A002620(SloaneSequence):
    r"""
    Quarter-squares: floor(n/2)*ceiling(n/2). Equivalently, $\lfloor n^2/4 \rfloor$.
>>>>>>> 298ea8cd

    INPUT:
        n -- non negative integer

    OUTPUT:
        integer -- function value

    EXAMPLES:
<<<<<<< HEAD
        sage: a = sloane.A000142;a
        Factorial numbers: n! = 1*2*3*4*...*n (order of symmetric group S_n, number of permutations of n letters).
        sage: a(0)
        1
        sage: a(8)
        40320
        sage: a(40)
        815915283247897734345611269596115894272000000000
        sage: a.list(9)
        [1, 1, 2, 6, 24, 120, 720, 5040, 40320]

    AUTHOR:
        -- Jaap Spies (2007-01-12)
=======
        sage: a = sloane.A002620;a
        Quarter-squares: floor(n/2)*ceiling(n/2). Equivalently, floor(n^2/4).
        sage: a(0)
        0
        sage: a(1)
        0
        sage: a(2)
        1
        sage: a(10)
        25
        sage: a.list(12)
        [0, 0, 1, 2, 4, 6, 9, 12, 16, 20, 25, 30]

    AUTHOR:
        -- Jaap Spies (2007-01-26)

>>>>>>> 298ea8cd
    """
    def __init__(self):
        SloaneSequence.__init__(self, offset=0)

    def _repr_(self):
<<<<<<< HEAD
        return "Factorial numbers: n! = 1*2*3*4*...*n (order of symmetric group S_n, number of permutations of n letters)."

    def _eval(self, n):
        return arith.factorial(n)

class A000165(SloaneSequence):
    r"""
    Double factorial numbers: $(2n)!! = 2^n*n!$.

    INPUT:
        n -- non negative integer

    OUTPUT:
        integer -- function value

    EXAMPLES:
        sage: a = sloane.A000165;a
        Double factorial numbers: (2n)!! = 2^n*n!.
        sage: a(0)
        1
        sage: a.offset
        0
        sage: a(8)
        10321920
        sage: a(20)
        2551082656125828464640000
        sage: a.list(9)
        [1, 2, 8, 48, 384, 3840, 46080, 645120, 10321920]

    AUTHOR:
        -- Jaap Spies (2007-01-24)
    """
    def __init__(self):
        SloaneSequence.__init__(self, offset=0)

    def _repr_(self):
        return "Double factorial numbers: (2n)!! = 2^n*n!."

    def _eval(self, n):
        return (2**n)*arith.factorial(n)



class A001147(SloaneSequence):
    r"""
    Double factorial numbers: $(2n-1)!! = 1 \cdot 3 \cdot 5 \cdots (2n-1)$.
=======
        return "Quarter-squares: floor(n/2)*ceiling(n/2). Equivalently, floor(n^2/4)."

    def _eval(self, n):
        return Integer(n**2 // 4)





class A005408(SloaneSequence):
    r"""
    The odd numbers a(n) = 2n + 1.
>>>>>>> 298ea8cd

    INPUT:
        n -- non negative integer

    OUTPUT:
        integer -- function value

    EXAMPLES:
<<<<<<< HEAD
        sage: a = sloane.A001147;a
        Double factorial numbers: (2n-1)!! = 1.3.5....(2n-1).
        sage: a(0)
        1
        sage: a.offset
        0
        sage: a(8)
        2027025
        sage: a(20)
        319830986772877770815625
        sage: a.list(9)
        [1, 1, 3, 15, 105, 945, 10395, 135135, 2027025]

    AUTHOR:
        -- Jaap Spies (2007-01-24)
    """
    def __init__(self):
        SloaneSequence.__init__(self, offset=0)

    def _repr_(self):
        return "Double factorial numbers: (2n-1)!! = 1.3.5....(2n-1)."

    def _eval(self, n):
        return arith.factorial(2*n)/(arith.factorial(n)*2**n)

class A006882(SloaneSequence):
    r"""
    Double factorials $n!!$: $a(n)=n \cdot a(n-2)$.

    INPUT:
        n -- non negative integer

    OUTPUT:
        integer -- function value

    EXAMPLES:
        sage: a = sloane.A006882;a
        Double factorials n!!: a(n)=n*a(n-2).
        sage: a(0)
        1
        sage: a(2)
        2
        sage: a(8)
        384
        sage: a(20)
        3715891200
        sage: a.list(9)
        [1, 1, 2, 3, 8, 15, 48, 105, 384]

    AUTHOR:
        -- Jaap Spies (2007-01-24)
    """
    def __init__(self):
        SloaneSequence.__init__(self, offset=0)
        self._b = []
        self._precompute(2)  # force precomputation, e.g. a(0) will fail when asked first

    def _repr_(self):
        return "Double factorials n!!: a(n)=n*a(n-2)."

    def _precompute(self, how_many=10):
        try:
            f = self._f
        except AttributeError:
            self._f = self.df()
            f = self._f
        self._b += [f.next() for i in range(how_many)]
=======
        sage: a = sloane.A005408;a
        The odd numbers a(n) = 2n + 1.
        sage: a(-1)
        Traceback (most recent call last):
        ...
        ValueError: input n (=-1) must be an integer >= 0
        sage: a(0)
        1
        sage: a(4)
        9
        sage: a(11)
        23
        sage: a.list(12)
        [1, 3, 5, 7, 9, 11, 13, 15, 17, 19, 21, 23]

    AUTHOR:
        -- Jaap Spies (2007-01-26)

    """
    def __init__(self):
        SloaneSequence.__init__(self, offset=0)

    def _repr_(self):
        return "The odd numbers a(n) = 2n + 1."
>>>>>>> 298ea8cd

    def df(self):
        """
        Double factorials n!!: a(n)=n*a(n-2).
        """
        x = Integer(1)
        k = 1
        y = x
        yield x
        while True:
            k = k+1
            x, y = y, k*x
            yield x


    def _eval(self, n):
<<<<<<< HEAD
        if len(self._b) <= n:
            self._precompute(n - len(self._b) + 1)
        return self._b[n]

    def list(self, n):
        self._eval(n)   # force computation
        return self._b[:n]




# Theme:  maximal permanent of an m x n (0,1)- matrix:
# Seok-Zun Song et al.  Extremes of permanents of (0,1)-matrices, p. 201-202.

class A000153(SloaneSequence):
    r"""
    $a(n) = n*a(n-1) + (n-2)*a(n-2)$, with $a(0) = 0$, $a(1) = 1$.

    With offset 1, permanent of (0,1)-matrix of size $n \times (n+d)$ with $d=2$ and $n$ zeros not on a line.
    This is a special case of Theorem 2.3 of Seok-Zun Song et al.
    Extremes of permanents of (0,1)-matrices, p. 201-202.
=======
        return Integer(2*n+1)



class A000012(SloaneSequence):
    r"""
    The all 1's sequence.
>>>>>>> 298ea8cd

    INPUT:
        n -- non negative integer

    OUTPUT:
        integer -- function value

    EXAMPLES:
<<<<<<< HEAD
        sage: a = sloane.A000153; a
        a(n) = n*a(n-1) + (n-2)*a(n-2), with a(0) = 0, a(1) = 1.
        sage: a(0)
        0
        sage: a(1)
        1
        sage: a(8)
        82508
        sage: a(20)
        10315043624498196944
        sage: a.list(8)
        [0, 1, 2, 7, 32, 181, 1214, 9403]

    AUTHOR:
        -- Jaap Spies (2007-01-13)
    """
    def __init__(self):
        SloaneSequence.__init__(self, offset=0)
        self._b = []
        self._precompute(2)  # force precomputation, e.g. a(0) will fail when asked first

    def _repr_(self):
        return "a(n) = n*a(n-1) + (n-2)*a(n-2), with a(0) = 0, a(1) = 1."

    def _precompute(self, how_many=20):
        try:
            f = self._f
        except AttributeError:
            self._f = self.gen(0,1,2)
            f = self._f
        self._b += [f.next() for i in range(how_many)]

    def gen(self,a0,a1,d):
        """

        """
        x, y = Integer(a0), Integer(a1)
        k = 1
        yield x
        while True:
            k = k+1
            x, y = y, k*y+(k-d)*x
            yield x


    def _eval(self, n):
        if len(self._b) < n:
            self._precompute(n - len(self._b) + 1)
        return self._b[n]

    def list(self, n):
        self._eval(n)   # force computation
        return self._b[:n]

class A000255(SloaneSequence):
    r"""
    $a(n) = n*a(n-1) + (n-1)*a(n-2)$, with $a(0) = 1$, $a(1) = 1$.

    With offset 1, permanent of (0,1)-matrix of size $n \times (n+d)$ with $d=1$ and $n$ zeros not on a line.
    This is a special case of Theorem 2.3 of Seok-Zun Song et al.
    Extremes of permanents of (0,1)-matrices, p. 201-202.
=======
        sage: a = sloane.A000012; a
        The all 1's sequence.
        sage: a(1)
        1
        sage: a(2007)
        1
        sage: a.list(12)
        [1, 1, 1, 1, 1, 1, 1, 1, 1, 1, 1, 1]

    AUTHOR:
        -- Jaap Spies (2007-01-12)

    """
    def __init__(self):
        SloaneSequence.__init__(self, offset=0)

    def _repr_(self):
        return "The all 1's sequence."

    def _eval(self, n):
        return 1

class A000120(SloaneSequence):
    r"""
    1's-counting sequence: number of 1's in binary expansion of $n$.
>>>>>>> 298ea8cd

    INPUT:
        n -- non negative integer

    OUTPUT:
        integer -- function value

    EXAMPLES:
<<<<<<< HEAD
        sage: a = sloane.A000255;a
        a(n) = n*a(n-1) + (n-1)*a(n-2), a(0) = 1, a(1) = 1.
        sage: a(0)
        1
        sage: a(1)
        1
        sage: a.offset
        0
        sage: a(8)
        148329
        sage: a(22)
        9923922230666898717143
        sage: a.list(9)
        [1, 1, 3, 11, 53, 309, 2119, 16687, 148329]

    AUTHOR:
        -- Jaap Spies (2007-01-13)
    """
    def __init__(self):
        SloaneSequence.__init__(self, offset=0)
        self._b = []
        self._precompute(2)  # force precomputation, e.g. a(0) will fail when asked first

    def _repr_(self):
        return "a(n) = n*a(n-1) + (n-1)*a(n-2), a(0) = 1, a(1) = 1."

    def _precompute(self, how_many=20):
        try:
            f = self._f
        except AttributeError:
            self._f = self.gen(1,1,1)
            f = self._f
        self._b += [f.next() for i in range(how_many)]

    def gen(self,a0,a1,d):
        """

        """
        x, y = Integer(a0), Integer(a1)
        k = 1
        yield x
        while True:
            k = k+1
            x, y = y, k*y+(k-d)*x
            yield x


    def _eval(self, n):
        if len(self._b) < n:
            self._precompute(n - len(self._b) + 1)
        return self._b[n]

    def list(self, n):
        self._eval(n)   # force computation
        return self._b[:n]



class A000261(SloaneSequence):
    r"""
    $a(n) = n*a(n-1) + (n-3)*a(n-2)$, with $a(1) = 1$, $a(2) = 1$.

    With offset 1, permanent of (0,1)-matrix of size $n \times (n+d)$ with $d=3$ and $n$ zeros not on a line.
    This is a special case of Theorem 2.3 of Seok-Zun Song et al.
    Extremes of permanents of (0,1)-matrices, p. 201-202.

    Seok-Zun Song et al., Extremes of permanents of (0,1)-matrices, Lin. Algebra and its Applic. 373 (2003),
    p. 197-210.
=======
        sage: a = sloane.A000120;a
        1's-counting sequence: number of 1's in binary expansion of n.
        sage: a(0)
        0
        sage: a(2)
        1
        sage: a(12)
        2
        sage: a.list(12)
        [0, 1, 1, 2, 1, 2, 2, 3, 1, 2, 2, 3]

    AUTHOR:
        -- Jaap Spies (2007-01-26)

    """
    def __init__(self):
        SloaneSequence.__init__(self, offset=0)

    def _repr_(self):
        return "1's-counting sequence: number of 1's in binary expansion of n."

    def f(self,n):
        if n <= 1:
            return Integer(n)
        return self.f(n//2) + n%2

    def _eval(self, n):
        return self.f(n)



class A000290(SloaneSequence):
    r"""
    The squares: $a(n) = n^2$.
>>>>>>> 298ea8cd

    INPUT:
        n -- non negative integer

    OUTPUT:
        integer -- function value

    EXAMPLES:
<<<<<<< HEAD
        sage: a = sloane.A000261;a
        a(n) = n*a(n-1) + (n-3)*a(n-2), a(1) = 0, a(2) = 1.
=======
        sage: a = sloane.A000290;a
        The squares: a(n) = n^2.
>>>>>>> 298ea8cd
        sage: a(0)
        0
        sage: a(-1)
        Traceback (most recent call last):
        ...
<<<<<<< HEAD
        ValueError: input n (=0) must be a positive integer
        sage: a(1)
        0
        sage: a.offset
        1
        sage: a(8)
        30637
        sage: a(22)
        1801366114380914335441
        sage: a.list(9)
        [0, 1, 3, 13, 71, 465, 3539, 30637, 296967]

    AUTHOR:
        -- Jaap Spies (2007-01-23)
    """
    def __init__(self):
        SloaneSequence.__init__(self, offset=1)
        self._b = []

    def _repr_(self):
        return "a(n) = n*a(n-1) + (n-3)*a(n-2), a(1) = 0, a(2) = 1."

    def _precompute(self, how_many=20):
        try:
            f = self._f
        except AttributeError:
            self._f = self.gen(0,1,3)
            f = self._f
        self._b += [f.next() for i in range(how_many)]

    def gen(self,a0,a1,d):
        """
=======
        ValueError: input n (=-1) must be an integer >= 0
        sage: a(16)
        256
        sage: a.list(17)
        [0, 1, 4, 9, 16, 25, 36, 49, 64, 81, 100, 121, 144, 169, 196, 225, 256]

    AUTHOR:
        -- Jaap Spies (2007-01-25)

    """
    def __init__(self):
        SloaneSequence.__init__(self, offset=0)

    def _repr_(self):
        return "The squares: a(n) = n^2."

    def _eval(self, n):
        return Integer(n**2)
>>>>>>> 298ea8cd

        """
        x, y = Integer(a0), Integer(a1)
        k = self.offset + 1
        yield x
        while True:
            k = k+1
            x, y = y, k*y+(k-d)*x
            yield x


    def _eval(self, n):
        if len(self._b) < n:
            self._precompute(n - len(self._b) + 1)
        return self._b[n - 1]

<<<<<<< HEAD
    def list(self, n):
        self._eval(n)   # force computation
        return self._b[:n]

class A001909(SloaneSequence):
    r"""
    $a(n) = n*a(n-1) + (n-4)*a(n-2)$, with $a(2) = 0$, $a(3) = 1$.

    With offset 1, permanent of (0,1)-matrix of size $n \times (n+d)$ with $d=4$ and $n$ zeros not on a line.
    This is a special case of Theorem 2.3 of Seok-Zun Song et al.
    Extremes of permanents of (0,1)-matrices, p. 201-202.

    Seok-Zun Song et al., Extremes of permanents of (0,1)-matrices, Lin. Algebra and its Applic. 373 (2003),
    p. 197-210.
=======
class A000225(SloaneSequence):
    r"""
    $2^n - 1$.
>>>>>>> 298ea8cd

    INPUT:
        n -- non negative integer

    OUTPUT:
        integer -- function value

    EXAMPLES:
<<<<<<< HEAD
        sage: a = sloane.A001909;a
        a(n) = n*a(n-1) + (n-4)*a(n-2), a(2) = 0, a(3) = 1.
        sage: a(1)
        Traceback (most recent call last):
        ...
        ValueError: input n (=1) must be an integer >= 2
        sage: a.offset
        2
        sage: a(2)
        0
        sage: a(8)
        8544
        sage: a(22)
        470033715095287415734
        sage: a.list(9)
        [0, 1, 4, 21, 134, 1001, 8544, 81901, 870274]

    AUTHOR:
        -- Jaap Spies (2007-01-13)
    """
    def __init__(self):
        SloaneSequence.__init__(self, offset=2)
        self._b = []

    def _repr_(self):
        return "a(n) = n*a(n-1) + (n-4)*a(n-2), a(2) = 0, a(3) = 1."

    def _precompute(self, how_many=20):
        try:
            f = self._f
        except AttributeError:
            self._f = self.gen(0,1,4)
            f = self._f
        self._b += [f.next() for i in range(how_many)]

    def gen(self,a0,a1,d):
        """

        """
        x, y = Integer(a0), Integer(a1)
        k = self.offset + 1
        yield x
        while True:
            k = k+1
            x, y = y, k*y+(k-d)*x
            yield x
=======
        sage: a = sloane.A000225;a
        2^n - 1.
        sage: a(0)
        0
        sage: a(-1)
        Traceback (most recent call last):
        ...
        ValueError: input n (=-1) must be an integer >= 0
        sage: a(12)
        4095
        sage: a.list(12)
        [0, 1, 3, 7, 15, 31, 63, 127, 255, 511, 1023, 2047]

    AUTHOR:
        -- Jaap Spies (2007-01-25)

    """
    def __init__(self):
        SloaneSequence.__init__(self, offset=0)

    def _repr_(self):
        return "2^n - 1."

    def _eval(self, n):
        return Integer(2**n - 1)


class A000015(SloaneSequence):
    r"""
    Smallest prime power $\geq n$.

    INPUT:
        n -- positive integer

    OUTPUT:
        integer -- function value

    EXAMPLES:
        sage: a = sloane.A000015; a
        Smallest prime power >= n.
        sage: a(1)
        1
        sage: a(8)
        8
        sage: a(305)
        307
        sage: a(-4)
        Traceback (most recent call last):
        ...
        ValueError: input n (=-4) must be a positive integer
        sage: a.list(12)
        [1, 2, 3, 4, 5, 7, 7, 8, 9, 11, 11, 13]
        sage: a(0)
        Traceback (most recent call last):
        ...
        ValueError: input n (=0) must be a positive integer

    AUTHOR:
        -- Jaap Spies (2007-01-18)
    """
    def __init__(self):
        SloaneSequence.__init__(self, offset=1)

    def _repr_(self):
        return " Smallest prime power >= n."

    def _eval(self, n):
        if arith.is_prime_power(n):
            return n
        else:
            return arith.next_prime_power(n)

class A000016(SloaneSequence):
    r"""
    Sloane's A000016

    INPUT:
        n -- positive integer

    OUTPUT:
        integer -- function value

    EXAMPLES:
        sage: a = sloane.A000016; a
        Sloane's A000016.
        sage: a(1)
        1
        sage: a(0)
        1
        sage: a(8)
        16
        sage: a(75)
        251859545753048193000
        sage: a(-4)
        Traceback (most recent call last):
        ...
        ValueError: input n (=-4) must be an integer >= 0
        sage: a.list(12)
        [1, 1, 1, 2, 2, 4, 6, 10, 16, 30, 52, 94]

    AUTHOR:
        -- Jaap Spies (2007-01-18)
    """
    def __init__(self):
        SloaneSequence.__init__(self, offset=0)

    def _repr_(self):
        return "Sloane's A000016."

    def _eval(self, n):
        if n == 0:
            return 1
        return sum( (i%2)*arith.euler_phi(i)*2**(Integer(n/i))/(2*n) for i in arith.divisors(n) )

class A000030(SloaneSequence):
    r"""
    Initial digit of $n$.
>>>>>>> 298ea8cd

    INPUT:
        n -- non negative integer

<<<<<<< HEAD
    def _eval(self, n):
        if len(self._b) < n:
            self._precompute(n - len(self._b) + 1)
        return self._b[n-self.offset]

    def list(self, n):
        self._eval(n)   # force computation
        return self._b[:n]

class A001910(SloaneSequence):
    r"""
    $a(n) = n*a(n-1) + (n-5)*a(n-2)$, with $a(3) = 0$, $a(4) = 1$.

    With offset 1, permanent of (0,1)-matrix of size $n \times (n+d)$ with $d=5$ and $n$ zeros not on a line.
    This is a special case of Theorem 2.3 of Seok-Zun Song et al.
    Extremes of permanents of (0,1)-matrices, p. 201-202.

    Seok-Zun Song et al., Extremes of permanents of (0,1)-matrices, Lin. Algebra and its Applic. 373 (2003),
    p. 197-210.
=======
    OUTPUT:
        integer -- function value

    EXAMPLES:
        sage: a = sloane.A000030; a
        Initial digit of n
        sage: a(0)
        0
        sage: a(1)
        1
        sage: a(8)
        8
        sage: a(454)
        4
        sage: a(-4)
        Traceback (most recent call last):
        ...
        ValueError: input n (=-4) must be an integer >= 0
        sage: a.list(12)
        [0, 1, 2, 3, 4, 5, 6, 7, 8, 9, 1, 1]

    AUTHOR:
        -- Jaap Spies (2007-01-18)
    """
    def __init__(self):
        SloaneSequence.__init__(self, offset=0)

    def _repr_(self):
        return "Initial digit of n"

    def _eval(self, n):
        if n < 10:
            return n
        else:
            return self(n//10)

class A000032(SloaneSequence):
    r"""
    Lucas numbers (beginning at 2): $L(n) = L(n-1) + L(n-2)$.

    INPUT:
        n -- non negative integer

    OUTPUT:
        integer -- function value

    EXAMPLES:
        sage: a = sloane.A000032; a
        Lucas numbers (beginning at 2): L(n) = L(n-1) + L(n-2).
        sage: a(0)
        2
        sage: a(1)
        1
        sage: a(8)
        47
        sage: a(200)
        627376215338105766356982006981782561278127
        sage: a(-4)
        Traceback (most recent call last):
        ...
        ValueError: input n (=-4) must be an integer >= 0
        sage: a.list(12)
        [2, 1, 3, 4, 7, 11, 18, 29, 47, 76, 123, 199]

    AUTHOR:
        -- Jaap Spies (2007-01-18)
    """
    def __init__(self):
        SloaneSequence.__init__(self, offset=0)

    def _repr_(self):
        return "Lucas numbers (beginning at 2): L(n) = L(n-1) + L(n-2)."

    def _eval(self, n):
        if n == 0:
            return 2
        elif n == 1:
            return 1
        else:
            return sloane.A000045(n+1) + sloane.A000045(n-1)

# Theme: prime numbers
class A000040(SloaneSequence):
    r"""
    The prime numbers.
>>>>>>> 298ea8cd

    INPUT:
        n -- non negative integer

    OUTPUT:
        integer -- function value

    EXAMPLES:
<<<<<<< HEAD
        sage: a = sloane.A001910;a
        a(n) = n*a(n-1) + (n-5)*a(n-2), a(3) = 0, a(4) = 1.
        sage: a(0)
        Traceback (most recent call last):
        ...
        ValueError: input n (=0) must be an integer >= 3
        sage: a(3)
        0
        sage: a.offset
        3
        sage: a(8)
        1909
        sage: a(22)
        98125321641110663023
        sage: a.list(9)
        [0, 1, 5, 31, 227, 1909, 18089, 190435, 2203319]

    AUTHOR:
        -- Jaap Spies (2007-01-13)
=======
        sage: a = sloane.A000040; a
        The prime numbers.
        sage: a(1)
        2
        sage: a(8)
        19
        sage: a(305)
        2011
        sage: a.list(12)
        [2, 3, 5, 7, 11, 13, 17, 19, 23, 29, 31, 37]
        sage: a(0)
        Traceback (most recent call last):
        ...
        ValueError: input n (=0) must be a positive integer

    AUTHOR:
        -- Jaap Spies (2007-01-17)
>>>>>>> 298ea8cd
    """
    def __init__(self):
        SloaneSequence.__init__(self, offset=3)
        self._b = []

    def _repr_(self):
<<<<<<< HEAD
        return "a(n) = n*a(n-1) + (n-5)*a(n-2), a(3) = 0, a(4) = 1."

    def _precompute(self, how_many=20):
=======
        return "The prime numbers."

    def _precompute(self, so_far=1000):
>>>>>>> 298ea8cd
        try:
            f = self._f
        except AttributeError:
<<<<<<< HEAD
            self._f = self.gen(0,1,5)
            f = self._f
        self._b += [f.next() for i in range(how_many)]

    def gen(self,a0,a1,d):
        """

        """
        x, y = Integer(a0), Integer(a1)
        k = self.offset + 1
        yield x
        while True:
            k = k+1
            x, y = y, k*y+(k-d)*x
            yield x


    def _eval(self, n):
        if len(self._b) < n:
            self._precompute(n - len(self._b) + 1)
        return self._b[n-self.offset]

    def list(self, n):
        self._eval(n)   # force computation
        return self._b[:n]

class A090010(SloaneSequence):
    r"""
    Permanent of (0,1)-matrix of size $n \times (n+d)$ with $d=6$ and
    $n$ zeros not on a line.

    $ a(n) = (n+5)*a(n-1) + (n-1)*a(n-2), a(1)=6, a(2)=43$.

    This is a special case of Theorem 2.3 of Seok-Zun Song et al.
    Extremes of permanents of (0,1)-matrices, p. 201-202.

    REFERENCES:
    Seok-Zun Song et al., Extremes of permanents of (0,1)-matrices, Lin. Algebra and its Applic. 373 (2003),
    p. 197-210.

    INPUT:
        n -- non negative integer

    OUTPUT:
        integer -- function value

    EXAMPLES:
        sage: a = sloane.A090010;a
        Permanent of (0,1)-matrix of size n X (n+d) with d=6 and n zeros not on a line.
        sage: a(0)
        Traceback (most recent call last):
        ...
        ValueError: input n (=0) must be a positive integer
        sage: a(1)
        6
        sage: a(2)
        43
        sage: a.offset
        1
        sage: a(8)
        67741129
        sage: a(22)
        192416593029158989003270143
        sage: a.list(9)
        [6, 43, 356, 3333, 34754, 398959, 4996032, 67741129, 988344062]

    AUTHOR:
        -- Jaap Spies (2007-01-23)
    """
    def __init__(self):
        SloaneSequence.__init__(self, offset=1)
        self._b = []

    def _repr_(self):
        return "Permanent of (0,1)-matrix of size n X (n+d) with d=6 and n zeros not on a line."

    def _precompute(self, how_many=20):
        try:
            f = self._f
        except AttributeError:
            self._f = self.gen(6,43,6)
            f = self._f
        self._b += [f.next() for i in range(how_many)]

    def gen(self,a0,a1,d):
        """

        """
        x, y = Integer(a0), Integer(a1)
        k = self.offset + 1
        yield x
        while True:
            k = k+1
            x, y = y, (k-1)*x+(k+d-1)*y
            yield x


    def _eval(self, n):
        if len(self._b) < n:
            self._precompute(n - len(self._b) + 1)
        return self._b[n-self.offset]

    def list(self, n):
        self._eval(n)   # force computation
        return self._b[:n]

class A055790(SloaneSequence):
    r"""
    $a(n) = n*a(n-1) + (n-2)*a(n-2) [a(0) = 0, a(1) = 2]$.

    With offset 1, permanent of (0,1)-matrix of size n X (n+d) with d=1 and n-1 zeros not on a line.
    This is a special case of Theorem 2.3 of Seok-Zun Song et al.
    Extremes of permanents of (0,1)-matrices, p. 201-202.

    REFERENCES:
    Seok-Zun Song et al., Extremes of permanents of (0,1)-matrices, Lin. Algebra and its Applic. 373 (2003),
    p. 197-210.

    INPUT:
        n -- non negative integer

    OUTPUT:
        integer -- function value

    EXAMPLES:
        sage: a = sloane.A055790;a
        a(n) = n*a(n-1) + (n-2)*a(n-2) [a(0) = 0, a(1) = 2].
        sage: a(0)
        0
        sage: a(1)
        2
        sage: a(2)
        4
        sage: a.offset
        0
        sage: a(8)
        165016
        sage: a(22)
        10356214297533070441564
        sage: a.list(9)
        [0, 2, 4, 14, 64, 362, 2428, 18806, 165016]

    AUTHOR:
        -- Jaap Spies (2007-01-23)
    """
    def __init__(self):
        SloaneSequence.__init__(self, offset=0)
        self._b = []
        self._precompute(2)

    def _repr_(self):
        return "a(n) = n*a(n-1) + (n-2)*a(n-2) [a(0) = 0, a(1) = 2]."


    def _precompute(self, how_many=20):
        try:
            f = self._f
        except AttributeError:
            self._f = self.gen(0,2,1)
            f = self._f
        self._b += [f.next() for i in range(how_many)]

    def gen(self,a0,a1,d):
        """

        """
        x, y = Integer(a0), Integer(a1)
        k = self.offset + 1
        yield x
        while True:
            k = k+1
            x, y = y, (k-2)*x+(k+d-1)*y
            yield x


    def _eval(self, n):
        if len(self._b) <= n:
            self._precompute(n - len(self._b) + 1)
        return self._b[n-self.offset]

    def list(self, n):
        self._eval(n)   # force computation
        return self._b[:n]

class A090012(SloaneSequence):
    r"""
    Permanent of (0,1)-matrix of size $n \times (n+d)$ with $d=2$ and $n-1$ zeros not on a line.

    $a(n) = (n+1)*a(n-1) + (n-2)*a(n-2)$, $a(1)=3$ and $a(2)=9$


    This is a special case of Theorem 2.3 of Seok-Zun Song et al.
    Extremes of permanents of (0,1)-matrices, p. 201-202.

    REFERENCES:
    Seok-Zun Song et al., Extremes of permanents of (0,1)-matrices, Lin. Algebra and its Applic. 373 (2003),
    p. 197-210.

    INPUT:
        n -- non negative integer

    OUTPUT:
        integer -- function value

    EXAMPLES:
        sage: a = sloane.A090012;a
        Permanent of (0,1)-matrix of size n X (n+d) with d=2 and n-1 zeros not on a line.
        sage: a(0)
        Traceback (most recent call last):
        ...
        ValueError: input n (=0) must be a positive integer
        sage: a(1)
        3
        sage: a(2)
        9
        sage: a.offset
        1
        sage: a(8)
        890901
        sage: a(22)
        129020386652297208795129
        sage: a.list(9)
        [3, 9, 39, 213, 1395, 10617, 91911, 890901, 9552387]

    AUTHOR:
        -- Jaap Spies (2007-01-23)
    """
    def __init__(self):
        SloaneSequence.__init__(self, offset=1)

    def _repr_(self):
        return "Permanent of (0,1)-matrix of size n X (n+d) with d=2 and n-1 zeros not on a line."

    def _eval(self, n):
        if n == 1:
            return Integer(3)
        else:
            return  sloane.A000153(n+1) + sloane.A000153(n)

# Just discovered this relation, so the following code is obsolete!
# Same goes for A090013-A090016
#
#    def _precompute(self, how_many=20):
#        try:
#            f = self._f
#        except AttributeError:
#            self._f = self.gen(3,9,2)
#            f = self._f
#        self._b += [f.next() for i in range(how_many)]
#
#    def gen(self,a0,a1,d):
#        """
#
#        """
#        x, y = Integer(a0), Integer(a1)
#        k = self.offset + 1
#        yield x
#        while True:
#            k = k+1
#            x, y = y, (k-2)*x+(k+d-1)*y
#            yield x
#
#
#    def _eval(self, n):
#        if len(self._b) < n:
#            self._precompute(n - len(self._b) + 1)
#        return self._b[n-self.offset]
#
#    def list(self, n):
#        self._eval(n)   # force computation
#        return self._b[:n]

class A090013(SloaneSequence):
    r"""
    Permanent of (0,1)-matrix of size $n \times (n+d)$ with $d=3$ and $n-1$ zeros not on a line.

    $a(n) = (n+1)*a(n-1) + (n-2)*a(n-2) [a(1)=4, a(2)=16]$


    This is a special case of Theorem 2.3 of Seok-Zun Song et al.
    Extremes of permanents of (0,1)-matrices, p. 201-202.

    REFERENCES:
    Seok-Zun Song et al., Extremes of permanents of (0,1)-matrices,
    Lin. Algebra and its Applic. 373 (2003), p. 197-210.

    INPUT:
        n -- non negative integer

    OUTPUT:
        integer -- function value

    EXAMPLES:
        sage: a = sloane.A090013;a
        Permanent of (0,1)-matrix of size n X (n+d) with d=3 and n-1 zeros not on a line.
        sage: a(0)
        Traceback (most recent call last):
        ...
        ValueError: input n (=0) must be a positive integer
        sage: a(1)
        4
        sage: a(2)
        16
        sage: a.offset
        1
        sage: a(8)
        3481096
        sage: a(22)
        1112998577171142607670336
        sage: a.list(9)
        [4, 16, 84, 536, 4004, 34176, 327604, 3481096, 40585284]

    AUTHOR:
        -- Jaap Spies (2007-01-23)
    """
    def __init__(self):
        SloaneSequence.__init__(self, offset=1)

    def _repr_(self):
        return "Permanent of (0,1)-matrix of size n X (n+d) with d=3 and n-1 zeros not on a line."

    def _eval(self, n):
        if n == 1:
            return Integer(4)
        else:
            return  sloane.A000261(n+2) + sloane.A000261(n+1)

class A090014(SloaneSequence):
    r"""
    Permanent of (0,1)-matrix of size $n \times (n+d)$ with $d=4$ and $n-1$ zeros not on a line.

    $a(n) = (n+1)*a(n-1) + (n-2)*a(n-2) [a(1)=5, a(2)=25]$


    This is a special case of Theorem 2.3 of Seok-Zun Song et al.
    Extremes of permanents of (0,1)-matrices, p. 201-202.

    REFERENCES:
    Seok-Zun Song et al., Extremes of permanents of (0,1)-matrices,
    Lin. Algebra and its Applic. 373 (2003), p. 197-210.

    INPUT:
        n -- non negative integer

    OUTPUT:
        integer -- function value

    EXAMPLES:
        sage: a = sloane.A090014;a
        Permanent of (0,1)-matrix of size n X (n+d) with d=4 and n-1 zeros not on a line.
        sage: a(0)
        Traceback (most recent call last):
        ...
        ValueError: input n (=0) must be a positive integer
        sage: a(1)
        5
        sage: a(2)
        25
        sage: a.offset
        1
        sage: a(8)
        11016595
        sage: a(22)
        7469733600354446865509725
        sage: a.list(9)
        [5, 25, 155, 1135, 9545, 90445, 952175, 11016595, 138864365]

    AUTHOR:
        -- Jaap Spies (2007-01-23)
    """
    def __init__(self):
        SloaneSequence.__init__(self, offset=1)

    def _repr_(self):
        return "Permanent of (0,1)-matrix of size n X (n+d) with d=4 and n-1 zeros not on a line."

    def _eval(self, n):
        if n == 1:
            return Integer(5)
        else:
            return  sloane.A001909(n+3) + sloane.A001909(n+2)


class A090015(SloaneSequence):
    r"""
    Permanent of (0,1)-matrix of size $n \times (n+d)$ with $d=5$ and $n-1$ zeros not on a line.

    $a(n) = (n+1)*a(n-1) + (n-2)*a(n-2) [a(1)=6, a(2)=36]$


    This is a special case of Theorem 2.3 of Seok-Zun Song et al.
    Extremes of permanents of (0,1)-matrices, p. 201-202.

    REFERENCES:
    Seok-Zun Song et al., Extremes of permanents of (0,1)-matrices,
    Lin. Algebra and its Applic. 373 (2003), p. 197-210.

    INPUT:
        n -- non negative integer

    OUTPUT:
        integer -- function value

    EXAMPLES:
        sage: a = sloane.A090015;a
        Permanent of (0,1)-matrix of size n X (n+d) with d=3 and n-1 zeros not on a line.
        sage: a(0)
        Traceback (most recent call last):
        ...
        ValueError: input n (=0) must be a positive integer
        sage: a(1)
        6
        sage: a(2)
        36
        sage: a.offset
        1
        sage: a(8)
        29976192
        sage: a(22)
        41552258517692116794936876
        sage: a.list(9)
        [6, 36, 258, 2136, 19998, 208524, 2393754, 29976192, 406446774]

    AUTHOR:
        -- Jaap Spies (2007-01-23)
    """
    def __init__(self):
        SloaneSequence.__init__(self, offset=1)

    def _repr_(self):
        return "Permanent of (0,1)-matrix of size n X (n+d) with d=3 and n-1 zeros not on a line."

    def _eval(self, n):
        if n == 1:
            return Integer(6)
        else:
            return  sloane.A001910(n+4) + sloane.A001910(n+3)

class A090016(SloaneSequence):
    r"""
    Permanent of (0,1)-matrix of size $n \times (n+d)$ with $d=6$ and $n-1$ zeros not on a line.

    $a(n) = (n+1)*a(n-1) + (n-2)*a(n-2) [a(1)=7, a(2)=49]$

    $A090016 a(n) = A090010(n-1) + A090010(n), a(1)=7$

    This is a special case of Theorem 2.3 of Seok-Zun Song et al.
    Extremes of permanents of (0,1)-matrices, p. 201-202.

    REFERENCES:
    Seok-Zun Song et al., Extremes of permanents of (0,1)-matrices,
    Lin. Algebra and its Applic. 373 (2003), p. 197-210.

    INPUT:
        n -- non negative integer

    OUTPUT:
        integer -- function value

    EXAMPLES:
        sage: a = sloane.A090016;a
        Permanent of (0,1)-matrix of size n X (n+d) with d=6 and n-1 zeros not on a line.
        sage: a(0)
        Traceback (most recent call last):
        ...
        ValueError: input n (=0) must be a positive integer
        sage: a(1)
        7
        sage: a(2)
        49
        sage: a.offset
        1
        sage: a(8)
        72737161
        sage: a(22)
        199341969448774341802426289
        sage: a.list(9)
        [7, 49, 399, 3689, 38087, 433713, 5394991, 72737161, 1056085191]

    AUTHOR:
        -- Jaap Spies (2007-01-23)
    """
    def __init__(self):
        SloaneSequence.__init__(self, offset=1)

    def _repr_(self):
        return "Permanent of (0,1)-matrix of size n X (n+d) with d=6 and n-1 zeros not on a line."


    def _eval(self, n):
        if n == 1:
            return Integer(7)
        else:
            return  sloane.A090010(n-1) + sloane.A090010(n)

class A000166(SloaneSequence):
    r"""
    Subfactorial or rencontres numbers, or derangements: number of permutations of $n$ elements with no fixed points.

    With offset 1 also the permanent of a (0,1)-matrix of order $n$ with $n$ 0's not on a line.

    INPUT:
        n -- non negative integer

    OUTPUT:
        integer -- function value

    EXAMPLES:
        sage: a = sloane.A000166;a
        Subfactorial or rencontres numbers, or derangements: number of permutations of $n$ elements with no fixed points.
        sage: a(0)
        1
        sage: a(1)
        0
        sage: a(2)
        1
        sage: a.offset
        0
        sage: a(8)
        14833
        sage: a(20)
        895014631192902121
        sage: a.list(9)
        [1, 0, 1, 2, 9, 44, 265, 1854, 14833]

    AUTHOR:
        -- Jaap Spies (2007-01-13)
    """
    def __init__(self):
        SloaneSequence.__init__(self, offset=0)

    def _repr_(self):
        return "Subfactorial or rencontres numbers, or derangements: number of permutations of $n$ elements with no fixed points."

    def _eval(self, n):
        return arith.subfactorial(n)


class A000203(SloaneSequence):
    r"""
    The sequence $\sigma(n)$, where $\sigma(n)$ is the sum of the
    divisors of $n$.   Also called $\sigma_1(n)$.

    The function \code{sigma(n, k)} implements $\sigma_k(n)$ in SAGE.

    INPUT:
        n -- positive integer

    OUTPUT:
        integer -- function value

    EXAMPLES:
        sage: a = sloane.A000203; a
        sigma(n) = sum of divisors of n. Also called sigma_1(n).
        sage: a(1)
        1
        sage: a(0)
        Traceback (most recent call last):
        ...
        ValueError: input n (=0) must be a positive integer
        sage: a(256)
        511
        sage: a.list(12)
        [1, 3, 4, 7, 6, 12, 8, 15, 13, 18, 12, 28]
        sage: a(1/3)
        Traceback (most recent call last):
        ...
        TypeError: Unable to coerce rational (=1/3) to an Integer.

    AUTHOR:
        -- Jaap Spies (2007-01-13)
    """
    def __init__(self):
        SloaneSequence.__init__(self, offset=1)

    def _repr_(self):
        return "sigma(n) = sum of divisors of n. Also called sigma_1(n)."

    def _eval(self, n):
        return sum(arith.divisors(n)) #alternative: return arith.sigma(n)

class A000204(SloaneSequence):
    r"""
     Lucas numbers (beginning with 1): $L(n) = L(n-1) + L(n-2)$ with $L(1) = 1$, $L(2) = 3$.

    EXAMPLES:
        sage: a = sloane.A000204; a
        Lucas numbers (beginning at 1): L(n) = L(n-1) + L(n-2), L(2) = 3.
        sage: a(1)
        1
        sage: a(8)
        47
        sage: a(200)
        627376215338105766356982006981782561278127
        sage: a(-4)
        Traceback (most recent call last):
        ...
        ValueError: input n (=-4) must be a positive integer
        sage: a.list(12)
        [1, 3, 4, 7, 11, 18, 29, 47, 76, 123, 199, 322]
        sage: a(0)
        Traceback (most recent call last):
        ...
        ValueError: input n (=0) must be a positive integer

    AUTHOR:
        -- Jaap Spies (2007-01-18)
    """
    def __init__(self):
        SloaneSequence.__init__(self, offset=1)

    def _repr_(self):
        return "Lucas numbers (beginning at 1): L(n) = L(n-1) + L(n-2), L(2) = 3."

    def _eval(self, n):
        if n == 1:
            return 1
        elif n == 2:
            return 3
        else:
            return sloane.A000045(n+1) + sloane.A000045(n-1)

# inhomogenous second order recurrences
def recur_gen2b(a0,a1,a2,a3,b):
    r"""
        inhomogenous second-order linear recurrence generator with fixed coefficients
        and $b = f(n)$

        $a(0) = a0$, $a(1) = a1$, $a(n) = a2*a(n-1) + a3*a(n-2) +f(n)$.
    """
    x, y = Integer(a0), Integer(a1)
    n = 1
    yield x
    while 1:
        n = n+1
        x, y = y, a3*x+a2*y + b(n)
        yield x

    # def f(n):
    #     if n > 1:
    #         return 7*n+1
    #     else:
    #         return 0
    # A051959 = recur_gen2b(1,10,2,1,f)


class A001110(SloaneSequence):
    r"""
    Numbers that are both triangular and square: $a(n) = 34a(n-1) - a(n-2) + 2$.


    INPUT:
        n -- non negative integer

    OUTPUT:
        integer -- function value

    EXAMPLES:
        sage: a = sloane.A001110; a
        Numbers that are both triangular and square: a(n) = 34a(n-1) - a(n-2) + 2.
        sage: a(0)
        0
        sage: a(1)
        1
        sage: a(8)
        55420693056
        sage: a(21)
        4446390382511295358038307980025
        sage: a.list(8)
        [0, 1, 36, 1225, 41616, 1413721, 48024900, 1631432881]

    AUTHOR:
        -- Jaap Spies (2007-01-19)
    """
    def __init__(self):
        SloaneSequence.__init__(self, offset=0)
        self._b = []
        self._precompute()

    link = "http://www.research.att.com/~njas/sequences/A001110"

    def _repr_(self):
        return "Numbers that are both triangular and square: a(n) = 34a(n-1) - a(n-2) + 2."

    def g(self,k):
        if k > 1:
            return 2
        else:
            return 0

    def _precompute(self, how_many=20):
        try:
            f = self._f
        except AttributeError:
            self._f = recur_gen2b(0,1,34,-1,self.g)
            f = self._f
        self._b += [f.next() for i in range(how_many)]

    def _eval(self, n):
        if len(self._b) < n:
            self._precompute(n - len(self._b) + 1)
        return self._b[n]

    def list(self, n):
        self._eval(n)   # force computation
        return self._b[:n]

class A051959(SloaneSequence):
    r"""
    Linear second order recurrence. A051959.

    INPUT:
        n -- non negative integer

    OUTPUT:
        integer -- function value

    EXAMPLES:
        sage: a = sloane.A051959; a
        Linear second order recurrence. A051959.
        sage: a(0)
        1
        sage: a(1)
        10
        sage: a(8)
        9969
        sage: a(41)
        42834431872413650
        sage: a.list(12)
        [1, 10, 36, 104, 273, 686, 1688, 4112, 9969, 24114, 58268, 140728]

    AUTHOR:
        -- Jaap Spies (2007-01-19)
    """
    def __init__(self):
        SloaneSequence.__init__(self, offset=0)
        self._b = []
        self._precompute(2)

    def _repr_(self):
        return "Linear second order recurrence. A051959."

    def g(self,k):
        if k > 1:
            return 7*k+1
        else:
            return 0

    def _precompute(self, how_many=30):
        try:
            f = self._f
        except AttributeError:
            self._f = recur_gen2b(1,10,2,1,self.g)
            f = self._f
        self._b += [f.next() for i in range(how_many)]

    def _eval(self, n):
        if len(self._b) < n:
            self._precompute(n - len(self._b) + 1)
        return self._b[n]

    def list(self, n):
        self._eval(n)   # force computation
        return self._b[:n]



class A001221(SloaneSequence):
    r"""
    Number of different prime divisors of $n$

    Also called omega(n) or $\omega(n)$.
    Maximal number of terms in any factorization of $n$.
    Number of prime powers that divide $n$.

    INPUT:
        n -- positive integer

    OUTPUT:
        integer -- function value


    EXAMPLES:
        sage: a = sloane.A001221; a
        Number of distinct primes dividing n (also called omega(n)).
        sage: a(0)
        Traceback (most recent call last):
        ...
        ValueError: input n (=0) must be a positive integer
        sage: a(1)
        0
        sage: a(8)
        1
        sage: a(41)
        1
        sage: a(84792)
        3
        sage: a.list(12)
        [0, 1, 1, 1, 1, 2, 1, 1, 1, 2, 1, 2]

    AUTHOR:
        - Jaap Spies (2007-01-19)
    """
    def __init__(self):
        SloaneSequence.__init__(self, offset=1)

    def _repr_(self):
        return "Number of distinct primes dividing n (also called omega(n))."

    def _eval(self, n):
        return len(arith.prime_divisors(n)) # there is a PARI function omega



class A001222(SloaneSequence):
    r"""
    Number of prime divisors of $n$ (counted with multiplicity).

    Also called bigomega(n) or $\Omega(n)$.
    Maximal number of terms in any factorization of $n$.
    Number of prime powers that divide $n$.

    INPUT:
        n -- positive integer

    OUTPUT:
        integer -- function value


    EXAMPLES:
        sage: a = sloane.A001222; a
        Number of prime divisors of n (counted with multiplicity).
        sage: a(0)
        Traceback (most recent call last):
        ...
        ValueError: input n (=0) must be a positive integer
        sage: a(1)
        0
        sage: a(8)
        3
        sage: a(41)
        1
        sage: a(84792)
        5
        sage: a.list(12)
        [0, 1, 1, 2, 1, 2, 1, 3, 2, 2, 1, 3]

    AUTHOR:
        - Jaap Spies (2007-01-19)
    """
    def __init__(self):
        SloaneSequence.__init__(self, offset=1)

    def _repr_(self):
        return "Number of prime divisors of n (counted with multiplicity)."

    def _eval(self, n):
        return sum([e for i,e in arith.factor(n)])

# A046660() = A001222(n) - A001221(n)
class A046660(SloaneSequence):
    r"""
    Excess of $n$ = number of prime divisors (with multiplicity) - number of prime divisors (without multiplicity).

    $\Omega(n) - \omega(n)$.

    INPUT:
        n -- positive integer

    OUTPUT:
        integer -- function value


    EXAMPLES:
        sage: a = sloane.A046660; a
        Excess of n = Bigomega (with multiplicity) - omega (without multiplicity).
        sage: a(0)
        Traceback (most recent call last):
        ...
        ValueError: input n (=0) must be a positive integer
        sage: a(1)
        0
        sage: a(8)
        2
        sage: a(41)
        0
        sage: a(84792)
        2
        sage: a.list(12)
        [0, 0, 0, 1, 0, 0, 0, 2, 1, 0, 0, 1]

    AUTHOR:
        - Jaap Spies (2007-01-19)
    """
    def _repr_(self):
        return "Excess of n = Bigomega (with multiplicity) - omega (without multiplicity)."

    def _eval(self, n):
        return sloane.A001222(n) - sloane.A001221(n)




class A001227(SloaneSequence):
    r"""
    Number of odd divisors of $n$.

    INPUT:
        n -- positive integer

    OUTPUT:
        integer -- function value


    EXAMPLES:
        sage: a = sloane.A001227; a
        Number of odd divisors of n
        sage: a.offset
        1
        sage: a(1)
        1
        sage: a(0)
        Traceback (most recent call last):
        ...
        ValueError: input n (=0) must be a positive integer
        sage: a(100)
        3
        sage: a(256)
        1
        sage: a(29)
        2
        sage: a.list(20)
        [1, 1, 2, 1, 2, 2, 2, 1, 3, 2, 2, 2, 2, 2, 4, 1, 2, 3, 2, 2]
        sage: a(-1)
        Traceback (most recent call last):
        ...
        ValueError: input n (=-1) must be a positive integer

        AUTHOR:
            - Jaap Spies (2007-01-14)
    """
    def __init__(self):
        SloaneSequence.__init__(self, offset=1)

    def _repr_(self):
        return "Number of odd divisors of n"

    def _eval(self, n):
        return sum(i%2 for i in arith.divisors(n))



class A001694(SloaneSequence):
    r"""
        This function returns the $n$-th Powerful Number:

        A positive integer $n$ is powerful if for every prime $p$ dividing
        $n$, $p^2$ also divides $n$.

    INPUT:
        n -- positive integer

    OUTPUT:
        integer -- function value

    EXAMPLES:
        sage: a = sloane.A001694; a
        Powerful Numbers (also called squarefull, square-full or 2-full numbers).
        sage: a.offset
        1
        sage: a(1)
        1
        sage: a(4)
        9
        sage: a(100)
        3136
        sage: a(156)
        7225
        sage: a.list(19)
        [1, 4, 8, 9, 16, 25, 27, 32, 36, 49, 64, 72, 81, 100, 108, 121, 125, 128, 144]
        sage: a(-1)
        Traceback (most recent call last):
        ...
        ValueError: input n (=-1) must be a positive integer

    AUTHOR:
        -- Jaap Spies (2007-01-14)
    """
    def __init__(self):
        SloaneSequence.__init__(self, offset=1)

    def _repr_(self):
        return "Powerful Numbers (also called squarefull, square-full or 2-full numbers)."

    def _precompute(self, how_many=10000):
        try:
            self._b
            n = self._n
        except AttributeError:
            self._b = [1]
            n = 1
            self._n = n
        self._b += self._powerful_numbers_in_range(self._n, self._n+how_many)
        self._n += how_many

    def _powerful_numbers_in_range(self, n, m):

        # This is naive -- too slow; too much overhead
        #  return [i for i in range(self._n, self._n+how_many) if self.is_powerful(i)]

        if n < 4:
            n = 4
        # Use PARI directly -- much faster.
        pari("is_powerful(n)=vecmin(mattranspose(factor(n)[,2]))>1;")
        s = str(pari('v=listcreate(%s); for(n=%s,%s,if(is_powerful(n),listput(v,n))); v'%(m,n,m)))
        s = s[5:-1]

        ## GP version -- it's slower, but for completeness we leave it.
        ## from sage.interfaces.gp import gp
        ## gp.eval("is_powerful(n)=vecmin(mattranspose(factor(n)[,2]))>1;")
        ## s = '[' + gp.eval('for(n=%s,%s,if(is_powerful(n),print1(n,",")))'%(n,m)).strip()[1:-1] + ']'

        v = eval(s)
        return [Integer(x) for x in v]  # not very many, so not much overhead

    def _eval(self, n):
        try:
            return self._b[n-1]
        except AttributeError:
            self._b = [1]
        except IndexError:
            pass
        while len(self._b) < n:
            self._precompute(10000)
        # try again, but we could also return self._b[n-1]
        return self._eval(n)

    def list(self, n):
        try:
            if len(self._b) < n:
                raise IndexError
            else:
                return self._b[:n]
        except AttributeError:
            self._b = [1]
        except IndexError:
            pass
        while len(self._b) < n:
            self._precompute(10000)
        return self._b[:n]

    def is_powerful(self,n):
        r"""
        This function returns True if and only if $n$ is a Powerful Number:

        A positive integer $n$ is powerful if for every prime $p$ dividing
        $n$, $p^2$ also divides $n$.
        See Sloane's OEIS A001694.

        INPUT:
            n -- integer

        OUTPUT:
            True -- if $n$ is a Powerful number, else False

        EXAMPLES:
            sage: a = sloane.A001694
            sage: a.is_powerful(2500)
            True
            sage: a.is_powerful(20)
            False

        AUTHOR:
            - Jaap Spies (2006-12-07)
        """
#        for p in arith.prime_divisors(n):
#            if n % p**2 > 0:
#                return False
#        return True

        if n <= 1:
            return True
        ex = [e for _,e in arith.factor(n)]
        for e in ex:
            if e < 2:
                return False
        return True


class A001836(SloaneSequence):
    r"""
    Numbers $n$ such that $\phi(2n-1) < \phi(2n)$, where $\phi$ is
    Euler's totient function.

    Eulers totient function is also known as euler_phi,
    euler_phi is a standard SAGE function.

       INPUT:
        n -- positive integer

    OUTPUT:
        integer -- function value

    EXAMPLES:
        sage: a = sloane.A001836; a
        Numbers n such that phi(2n-1) < phi(2n), where phi is Euler's totient function A000010.
        sage: a.offset
        1
        sage: a(1)
        53
        sage: a(8)
        683
        sage: a(300)
        17798
        sage: a.list(12)
        [53, 83, 158, 263, 293, 368, 578, 683, 743, 788, 878, 893]
        sage: a(0)
        Traceback (most recent call last):
        ...
        ValueError: input n (=0) must be a positive integer

        Compare:
        Searching Sloane's online database...
        Numbers n such that phi(2n-1) < phi(2n), where phi is Eler's totient function A000010.
        [53, 83, 158, 263, 293, 368, 578, 683, 743, 788, 878, 893]

    AUTHOR:
        -- Jaap Spies (2007-01-17)
    """
    def __init__(self):
        SloaneSequence.__init__(self, offset=1)


    def _repr_(self):
        return "Numbers n such that phi(2n-1) < phi(2n), where phi is Euler's totient function A000010."

    def _precompute(self, how_many=150):
        try:
            self._b
            n = self._n
        except AttributeError:
            self._b = []
            n = self.offset
            self._n = n
        self._b += [i for i in range(self._n, self._n+how_many) if arith.euler_phi(2*i-1) < arith.euler_phi(2*i)]
        self._n += how_many

    def _eval(self, n):
        try:
            return self._b[n-1]
        except (AttributeError, IndexError):
            self._precompute()
            # try again
            return self._eval(n)

    def list(self, n):
        try:
            if len(self._b) < n:
                raise IndexError
            else:
                return self._b[:n]
        except (AttributeError, IndexError):
            self._precompute()
            # try again
            return self.list(n)




# a group of sequences uses this function:
def recur_gen2(a0,a1,a2,a3):
    """
        homogenous general second-order linear recurrence generator with fixed coefficients

        a(0) = a0, a(1) = a1, a(n) = a2*a(n-1) + a3*a(n-2)
    """
    x, y = Integer(a0), Integer(a1)
    n = 0
    yield x
    while 1:
        n = n+1
        x, y = y, a3*x+a2*y
        yield x


# A001906 = recur_gen2(0,1,3,-1)
# This can be done much more simple: return sloane.A000045(2*n).
# but this is a proof of technology!
class A001906(SloaneSequence):
    r"""
    $F(2n) =$ bisection of Fibonacci sequence: $a(n)=3a(n-1)-a(n-2)$.

    INPUT:
        n -- non negative integer

    OUTPUT:
        integer -- function value

    EXAMPLES:
        sage: a = sloane.A001906; a
        F(2n) = bisection of Fibonacci sequence: a(n)=3a(n-1)-a(n-2).
        sage: a(0)
        0
        sage: a(1)
        1
        sage: a(8)
        987
        sage: a(22)
        701408733
        sage: a.list(12)
        [0, 1, 3, 8, 21, 55, 144, 377, 987, 2584, 6765, 17711]

    AUTHOR:
        -- Jaap Spies (2007-01-19)
    """
    def __init__(self):
        SloaneSequence.__init__(self, offset=0)
        self._b = []
        self._precompute(2)  # force precomputation

    def _repr_(self):
        return "F(2n) = bisection of Fibonacci sequence: a(n)=3a(n-1)-a(n-2)."

    def _precompute(self, how_many=150):
        try:
            f = self._f
        except AttributeError:
            self._f = recur_gen2(0,1,3,-1)
            f = self._f
        self._b += [f.next() for i in range(how_many)]

    def _eval(self, n):
        if len(self._b) <= n:
            self._precompute(n - len(self._b) + 1)
        return self._b[n]

    def list(self, n):
        self._eval(n)   # force computation
        return self._b[:n]

class A001109(SloaneSequence):
    r"""
    $a(n)^2$ is a triangular number: $a(n) = 6*a(n-1) - a(n-2)$ with $a(0)=0$, $a(1)=1$.

    INPUT:
        n -- non negative integer

    OUTPUT:
        integer -- function value

    EXAMPLES:
        sage: a = sloane.A001109;a
        a(n)^2 is a triangular number: a(n) = 6*a(n-1) - a(n-2) with a(0)=0, a(1)=1
        sage: a(0)
        0
        sage: a(1)
        1
        sage: a(2)
        6
        sage: a.offset
        0
        sage: a(8)
        235416
        sage: a(60)
        1515330104844857898115857393785728383101709300
        sage: a.list(9)
        [0, 1, 6, 35, 204, 1189, 6930, 40391, 235416]

    AUTHOR:
        -- Jaap Spies (2007-01-24)
    """
    def __init__(self):
        SloaneSequence.__init__(self, offset=0)
        self._b = []
        self._precompute(2)  # force precomputation

    def _repr_(self):
        return "a(n)^2 is a triangular number: a(n) = 6*a(n-1) - a(n-2) with a(0)=0, a(1)=1"

    def _precompute(self, how_many=50):
        try:
            f = self._f
        except AttributeError:
            self._f = recur_gen2(0,1,6,-1)
            f = self._f
        self._b += [f.next() for i in range(how_many)]

    def _eval(self, n):
        if len(self._b) <= n:
            self._precompute(n - len(self._b) + 1)
        return self._b[n]

    def list(self, n):
        self._eval(n)   # force computation
        return self._b[:n]



class A015521(SloaneSequence):
    r"""
    Linear 2nd order recurrence, $a(0)=0$, $a(1)=1$ and $a(n) = 3 a(n-1) + 4 a(n-2)$.
=======
            self._b = []
            n = self.offset
            self._n = n
        self._b += arith.prime_range(self._n, self._n+so_far)
        self._n += so_far

    def _eval(self, n):
        try:
            return self._b[n-1]
        except (AttributeError, IndexError):
            self._precompute()
            # try again
            return self._eval(n)

    def list(self, n):
        try:
            if len(self._b) < n:
                raise IndexError
            else:
                return self._b[:n]
        except (AttributeError, IndexError):
            self._precompute()
            # try again
            return self.list(n)

class A002808(SloaneSequence):
    r"""
    The composite numbers: numbers $n$ of the form $xy$ for $x > 1$ and $y > 1$.

    INPUT:
        n -- positive integer

    OUTPUT:
        integer -- function value

    EXAMPLES:
        sage: a = sloane.A002808;a
        The composite numbers: numbers n of the form x*y for x > 1 and y > 1.
        sage: a(0)
        Traceback (most recent call last):
        ...
        ValueError: input n (=0) must be a positive integer
        sage: a(2)
        6
        sage: a(11)
        20
        sage: a.list(12)
        [4, 6, 8, 9, 10, 12, 14, 15, 16, 18, 20, 21]

    AUTHOR:
        -- Jaap Spies (2007-01-26)
    """
    def __init__(self):
        SloaneSequence.__init__(self, offset=1)
        self._b = [4]
        self._n = 5

    def _repr_(self):
        return "The composite numbers: numbers n of the form x*y for x > 1 and y > 1."

    def _precompute(self, how_many=150):
        self._b += [i for i in range(self._n, self._n+how_many) if not arith.is_prime(i)]
        self._n += how_many

    def _eval(self, n):
        try:
            return self._b[n-1]
        except (AttributeError, IndexError):
            self._precompute()
            # try again
            return self._eval(n)

    def list(self, n):
        try:
            if len(self._b) <= n:
                raise IndexError
            else:
                return self._b[:n]
        except (AttributeError, IndexError):
            self._precompute()
            # try again
            return self.list(n)

class A000043(SloaneSequence):
    r"""
    Primes $p$ such that $2^p - 1$ is prime. $2^p - 1$ is then called a Mersenne prime.

    INPUT:
        n -- positive integer

    OUTPUT:
        integer -- function value

    EXAMPLES:
        sage: a = sloane.A000043;a
        Primes p such that 2^p - 1 is prime. 2^p - 1 is then called a Mersenne prime.
        sage: a(1)
        2
        sage: a(2)
        3
        sage: a(39)
        13466917
        sage: a(40)
        Traceback (most recent call last):
        ...
        IndexError: list index out of range
        sage: a.list(12)
        [2, 3, 5, 7, 13, 17, 19, 31, 61, 89, 107, 127]

    AUTHOR:
        -- Jaap Spies (2007-01-26)
    """
    def __init__(self):
        SloaneSequence.__init__(self, offset=1)

    def _repr_(self):
        return "Primes p such that 2^p - 1 is prime. 2^p - 1 is then called a Mersenne prime."

    def _eval(self, n):
        try:
            return Integer(self._b[n-1])
        except (AttributeError, IndexError):
            self._b = [2,3,5,7,13,17,19,31,61,89,107,127,521,607,1279,2203,2281,3217,4253,4423,9689,9941,11213,19937,21701,23209,44497,86243,110503,132049,216091,756839,859433,1257787,1398269,2976221,3021377,6972593,13466917]
            return Integer(self._b[n-1])

class A000668(SloaneSequence):
    r"""
    Mersenne primes (of form $2^p - 1$ where $p$ is a prime).

    (See A000043 for the values of $p$.)

    Warning: a(39) has 4,053,946 digits!

    INPUT:
        n -- positive integer

    OUTPUT:
        integer -- function value

    EXAMPLES:
        sage: a = sloane.A000668;a
        Mersenne primes (of form 2^p - 1 where p is a prime). (See A000043 for the values of p.)
        sage: a(1)
        3
        sage: a(2)
        7
        sage: a(12)
        170141183460469231731687303715884105727

        Warning: a(39) has 4,053,946 digits!

        sage: a(40)
        Traceback (most recent call last):
        ...
        IndexError: list index out of range
        sage: a.list(8)
        [3, 7, 31, 127, 8191, 131071, 524287, 2147483647]

    AUTHOR:
        -- Jaap Spies (2007-01-25)
    """
    def __init__(self):
        SloaneSequence.__init__(self, offset=1)

    def _repr_(self):
        return "Mersenne primes (of form 2^p - 1 where p is a prime). (See A000043 for the values of p.)"

    def _eval(self, n):
        return Integer(2**sloane.A000043(n) - 1)

class A000396(SloaneSequence):
    r"""
    Perfect numbers: equal to sum of proper divisors.

    INPUT:
        n -- positive integer

    OUTPUT:
        integer -- function value

    EXAMPLES:
        sage: a = sloane.A000396;a
        Perfect numbers: equal to sum of proper divisors.
        sage: a(0)
        Traceback (most recent call last):
        ...
        ValueError: input n (=0) must be a positive integer
        sage: a(1)
        6
        sage: a(2)
        28
        sage: a(7)
        137438691328
        sage: a.list(7)
        [6, 28, 496, 8128, 33550336, 8589869056, 137438691328]

    AUTHOR:
        -- Jaap Spies (2007-01-25)
    """
    def __init__(self):
        SloaneSequence.__init__(self, offset=1)

    def _repr_(self):
        return "Perfect numbers: equal to sum of proper divisors."

    def _eval(self, n):
        p = sloane.A000043(n)
        return Integer(2**(p-1) * (2**p - 1))

class A005100(SloaneSequence):
    r"""
    Deficient numbers: $\sigma(n) < 2n$.

    INPUT:
        n -- positive integer

    OUTPUT:
        integer -- function value

    EXAMPLES:
        sage: a = sloane.A005100;a
        Deficient numbers: sigma(n) < 2n
        sage: a(0)
        Traceback (most recent call last):
        ...
        ValueError: input n (=0) must be a positive integer
        sage: a(1)
        1
        sage: a(2)
        2
        sage: a(12)
        14
        sage: a.list(12)
        [1, 2, 3, 4, 5, 7, 8, 9, 10, 11, 13, 14]

    AUTHOR:
        -- Jaap Spies (2007-01-26)
    """
    def __init__(self):
        SloaneSequence.__init__(self, offset=1)
        self._b = [1]
        self._n = 2

    def _repr_(self):
        return "Deficient numbers: sigma(n) < 2n"

    def _precompute(self, how_many=150):
        self._b += [i for i in range(self._n, self._n+how_many) if arith.sigma(i) < 2*i]
        self._n += how_many

    def _eval(self, n):
        try:
            return self._b[n-1]
        except (AttributeError, IndexError):
            self._precompute()
            # try again
            return self._eval(n)

    def list(self, n):
        try:
            if len(self._b) <= n:
                raise IndexError
            else:
                return self._b[:n]
        except (AttributeError, IndexError):
            self._precompute()
            # try again
            return self.list(n)

class A005101(SloaneSequence):
    r"""
    Abundant numbers (sum of divisors of $n$ exceeds $2n$).

    INPUT:
        n -- positive integer

    OUTPUT:
        integer -- function value

    EXAMPLES:
        sage: a = sloane.A005101;a
        Abundant numbers (sum of divisors of n exceeds 2n).
        sage: a(0)
        Traceback (most recent call last):
        ...
        ValueError: input n (=0) must be a positive integer
        sage: a(1)
        12
        sage: a(2)
        18
        sage: a(12)
        60
        sage: a.list(12)
        [12, 18, 20, 24, 30, 36, 40, 42, 48, 54, 56, 60]

    AUTHOR:
        -- Jaap Spies (2007-01-26)
    """
    def __init__(self):
        SloaneSequence.__init__(self, offset=1)
        self._b = [12]
        self._n = 18

    def _repr_(self):
        return "Abundant numbers (sum of divisors of n exceeds 2n)."

    def _precompute(self, how_many=150):
        self._b += [i for i in range(self._n, self._n+how_many) if arith.sigma(i) > 2*i]
        self._n += how_many

    def _eval(self, n):
        try:
            return self._b[n-1]
        except (AttributeError, IndexError):
            self._precompute()
            # try again
            return self._eval(n)

    def list(self, n):
        try:
            if len(self._b) <= n:
                raise IndexError
            else:
                return self._b[:n]
        except (AttributeError, IndexError):
            self._precompute()
            # try again
            return self.list(n)



class A002110(SloaneSequence):
    r"""
    Primorial numbers (first definition): product of first $n$ primes. Sometimes written $p\#$.

    INPUT:
        n -- non negative integer

    OUTPUT:
        integer -- function value

    EXAMPLES:
        sage: a = sloane.A002110;a
        Primorial numbers (first definition): product of first n primes. Sometimes written p#.
        sage: a(0)
        1
        sage: a(2)
        6
        sage: a(8)
        9699690
        sage: a(17)
        1922760350154212639070
        sage: a.list(9)
        [1, 2, 6, 30, 210, 2310, 30030, 510510, 9699690]

    AUTHOR:
        -- Jaap Spies (2007-01-25)
    """
    def __init__(self):
        SloaneSequence.__init__(self, offset=0)

    def _repr_(self):
        return "Primorial numbers (first definition): product of first n primes. Sometimes written p#."

    def _eval(self, n):
        return prod([sloane.A000040(i) for i in range(1,n+1)]) #n-th prime = A000040(n)

class A000720(SloaneSequence):
    r"""
    $pi(n)$, the number of primes $\le n$. Sometimes called $PrimePi(n)$.

    INPUT:
        n -- non negative integer

    OUTPUT:
        integer -- function value

    EXAMPLES:
        sage: a = sloane.A000720;a
        pi(n), the number of primes <= n. Sometimes called PrimePi(n)
        sage: a(0)
        Traceback (most recent call last):
        ...
        ValueError: input n (=0) must be a positive integer
        sage: a(2)
        1
        sage: a(8)
        4
        sage: a(1000)
        168
        sage: a.list(12)
        [0, 1, 2, 2, 3, 3, 4, 4, 4, 4, 5, 5]

    AUTHOR:
        -- Jaap Spies (2007-01-25)
    """
    def __init__(self):
        SloaneSequence.__init__(self, offset=1)

    def _repr_(self):
        return "pi(n), the number of primes <= n. Sometimes called PrimePi(n)"

    def _eval(self, n):
        return arith.prime_pi(n)

class A006530(SloaneSequence):
    r"""
    Largest prime dividing $n$ (with $a(1)=1$).

    INPUT:
        n -- non negative integer

    OUTPUT:
        integer -- function value

    EXAMPLES:
        sage: a = sloane.A006530;a
        Largest prime dividing n (with a(1)=1).
        sage: a(0)
        Traceback (most recent call last):
        ...
        ValueError: input n (=0) must be a positive integer
        sage: a(1)
        1
        sage: a(2)
        2
        sage: a(8)
        2
        sage: a(11)
        11
        sage: a.list(15)
        [1, 2, 3, 2, 5, 3, 7, 2, 3, 5, 11, 3, 13, 7, 5]

    AUTHOR:
        -- Jaap Spies (2007-01-25)
    """
    def __init__(self):
        SloaneSequence.__init__(self, offset=1)

    def _repr_(self):
        return "Largest prime dividing n (with a(1)=1)."

    def _eval(self, n):
        if n == 1:
            return Integer(1)
        return max(p for p,_ in arith.factor(n))

class A000961(SloaneSequence):
    r"""
    Prime powers

    INPUT:
        n -- positive integer

    OUTPUT:
        integer -- function value

    EXAMPLES:
        sage: a = sloane.A000961;a
        Prime powers.
        sage: a(0)
        Traceback (most recent call last):
        ...
        ValueError: input n (=0) must be a positive integer
        sage: a(2)
        2
        sage: a(12)
        17
        sage: a.list(12)
        [1, 2, 3, 4, 5, 7, 8, 9, 11, 13, 16, 17]

    AUTHOR:
        -- Jaap Spies (2007-01-25)
    """
    def __init__(self):
        SloaneSequence.__init__(self, offset=1)
        self._b = [1]
        self._n = 2

    def _repr_(self):
        return "Prime powers."

    def _precompute(self, how_many=150):
        self._b += [i for i in range(self._n, self._n+how_many) if len([p for p,_ in arith.factor(i)]) == 1]
        self._n += how_many

    def _eval(self, n):
        try:
            return self._b[n-1]
        except (AttributeError, IndexError):
            self._precompute()
            # try again
            return self._eval(n)

    def list(self, n):
        try:
            if len(self._b) <= n:
                raise IndexError
            else:
                return self._b[:n]
        except (AttributeError, IndexError):
            self._precompute()
            # try again
            return self.list(n)



class A005117(SloaneSequence):
    r"""
    Square-free numbers

    INPUT:
        n -- non negative integer

    OUTPUT:
        integer -- function value

    EXAMPLES:
        sage: a = sloane.A005117;a
        Square-free numbers.
        sage: a(0)
        Traceback (most recent call last):
        ...
        ValueError: input n (=0) must be a positive integer
        sage: a(2)
        2
        sage: a(12)
        17
        sage: a.list(12)
        [1, 2, 3, 5, 6, 7, 10, 11, 13, 14, 15, 17]

    AUTHOR:
        -- Jaap Spies (2007-01-25)
    """
    def __init__(self):
        SloaneSequence.__init__(self, offset=1)
        self._b = [1]
        self._n = 2

    def _repr_(self):
        return "Square-free numbers."

    def _precompute(self, how_many=150):
        self._b += [i for i in range(self._n, self._n+how_many) if max(e for _,e in arith.factor(i)) <= 1]
        self._n += how_many

    def _eval(self, n):
        try:
            return self._b[n-1]
        except (AttributeError, IndexError):
            self._precompute()
            # try again
            return self._eval(n)

    def list(self, n):
        try:
            if len(self._b) <= n:
                raise IndexError
            else:
                return self._b[:n]
        except (AttributeError, IndexError):
            self._precompute()
            # try again
            return self.list(n)



# todo
# A020639  	 	 Lpf(n): least prime dividing n (a(1)=1).

class A000041(SloaneSequence):
    r"""
    $a(n)$ = number of partitions of $n$ (the partition numbers).

    INPUT:
        n -- non negative integer

    OUTPUT:
        integer -- function value

    EXAMPLES:
        sage: a = sloane.A000041;a
        a(n) = number of partitions of n (the partition numbers).
        sage: a(0)
        1
        sage: a(2)
        2
        sage: a(8)
        22
        sage: a(200)
        3972999029388
        sage: a.list(9)
        [1, 1, 2, 3, 5, 7, 11, 15, 22]

    AUTHOR:
        -- Jaap Spies (2007-01-18)
    """
    def __init__(self):
        SloaneSequence.__init__(self, offset=0)

    def _repr_(self):
        return "a(n) = number of partitions of n (the partition numbers)."

    def _eval(self, n):
        return arith.number_of_partitions(n)




class A000045(SloaneSequence):
    r"""
    Sequence of Fibonacci numbers, offset 0,4.

    REFERENCES: S. Plouffe, Project Gutenberg,
    The First 1001 Fibonacci Numbers,
    \url{http://ibiblio.org/pub/docs/books/gutenberg/etext01/fbncc10.txt}
    We have one more. Our first Fibonacci number is 0.

    INPUT:
        n -- non negative integer

    OUTPUT:
        integer -- function value

    EXAMPLES:
        sage: a = sloane.A000045; a
        Fibonacci numbers with index n >= 0
        sage: a(0)
        0
        sage: a(1)
        1
        sage: a.list(12)
        [0, 1, 1, 2, 3, 5, 8, 13, 21, 34, 55, 89]
        sage: a(1/3)
        Traceback (most recent call last):
        ...
        TypeError: no coercion of this rational to integer

    AUTHOR:
        -- Jaap Spies (2007-01-13)
    """
    def __init__(self):
        SloaneSequence.__init__(self, offset=0)
        self._b = []
        self._precompute()  # force precomputation, e.g. a(0) will fail when asked first

    def _repr_(self):
        return "Fibonacci numbers with index n >= 0"

    def _precompute(self, how_many=500):
        try:
            f = self._f
        except AttributeError:
            self._f = self.fib()
            f = self._f
        self._b += [f.next() for i in range(how_many)]

    def fib(self):
        """
        Returns a generator over all Fibanacci numbers, starting with 0.
        """
        x, y = Integer(0), Integer(1)
        yield x
        while True:
            x, y = y, x+y
            yield x


    def _eval(self, n):
        if len(self._b) < n:
            self._precompute(n - len(self._b) + 1)
        return self._b[n]

    def list(self, n):
        self._eval(n)   # force computation
        return self._b[:n]

class A000108(SloaneSequence):
    r"""
    Catalan numbers: $C_n = \frac{{{2n}\choose{n}}}{n+1} = \frac {(2n)!}{n!(n+1)!}$. Also called Segner numbers.


    INPUT:
        n -- non negative integer

    OUTPUT:
        integer -- function value

    EXAMPLES:
        sage: a = sloane.A000108;a
        Catalan numbers: C(n) = binomial(2n,n)/(n+1) = (2n)!/(n!(n+1)!). Also called Segner numbers.
        sage: a(0)
        1
        sage: a.offset
        0
        sage: a(8)
        1430
        sage: a(40)
        2622127042276492108820
        sage: a.list(9)
        [1, 1, 2, 5, 14, 42, 132, 429, 1430]

    AUTHOR:
        -- Jaap Spies (2007-01-12)
    """
    def __init__(self):
        SloaneSequence.__init__(self, offset=0)

    def _repr_(self):
        return "Catalan numbers: C(n) = binomial(2n,n)/(n+1) = (2n)!/(n!(n+1)!). Also called Segner numbers."

    def _eval(self, n):
        return combinat.catalan_number(n)

class A000079(SloaneSequence):
    r"""
    Powers of 2: $a(n) = 2^n$.

    INPUT:
        n -- non negative integer

    OUTPUT:
        integer -- function value

    EXAMPLES:
        sage: a = sloane.A000079;a
        Powers of 2: a(n) = 2^n.
        sage: a(0)
        1
        sage: a(2)
        4
        sage: a(8)
        256
        sage: a(100)
        1267650600228229401496703205376
        sage: a.list(9)
        [1, 2, 4, 8, 16, 32, 64, 128, 256]

    AUTHOR:
        -- Jaap Spies (2007-01-18)
    """
    def __init__(self):
        SloaneSequence.__init__(self, offset=0)

    def _repr_(self):
        return "Powers of 2: a(n) = 2^n."

    def _eval(self, n):
        return Integer(2**n)

class A000578(SloaneSequence):
    r"""
    The cubes: $a(n) = n^3$.

    INPUT:
        n -- non negative integer

    OUTPUT:
        integer -- function value

    EXAMPLES:
        sage: a = sloane.A000578;a
        The cubes: n^3
        sage: a(-1)
        Traceback (most recent call last):
        ...
        ValueError: input n (=-1) must be an integer >= 0
        sage: a(0)
        0
        sage: a(3)
        27
        sage: a(11)
        1331
        sage: a.list(12)
        [0, 1, 8, 27, 64, 125, 216, 343, 512, 729, 1000, 1331]

    AUTHOR:
        -- Jaap Spies (2007-01-26)
    """
    def __init__(self):
        SloaneSequence.__init__(self, offset=0)

    def _repr_(self):
        return "The cubes: n^3"

    def _eval(self, n):
        return Integer(n**3)



class A000244(SloaneSequence):
    r"""
    Powers of 3: $a(n) = 3^n$.

    INPUT:
        n -- non negative integer

    OUTPUT:
        integer -- function value

    EXAMPLES:
        sage: a = sloane.A000244;a
        Powers of 3: a(n) = 3^n.
        sage: a(-1)
        Traceback (most recent call last):
        ...
        ValueError: input n (=-1) must be an integer >= 0
        sage: a(0)
        1
        sage: a(3)
        27
        sage: a(11)
        177147
        sage: a.list(12)
        [1, 3, 9, 27, 81, 243, 729, 2187, 6561, 19683, 59049, 177147]

    AUTHOR:
        -- Jaap Spies (2007-01-26)
    """
    def __init__(self):
        SloaneSequence.__init__(self, offset=0)

    def _repr_(self):
        return "Powers of 3: a(n) = 3^n."

    def _eval(self, n):
        return Integer(3**n)

class A000302(SloaneSequence):
    r"""
    Powers of 4: $a(n) = 4^n$.

    INPUT:
        n -- non negative integer

    OUTPUT:
        integer -- function value

    EXAMPLES:
        sage: a = sloane.A000302;a
        Powers of 4: a(n) = 4^n.
        sage: a(0)
        1
        sage: a(1)
        4
        sage: a(2)
        16
        sage: a(10)
        1048576
        sage: a.list(12)
        [1, 4, 16, 64, 256, 1024, 4096, 16384, 65536, 262144, 1048576, 4194304]

    AUTHOR:
        -- Jaap Spies (2007-01-26)
    """
    def __init__(self):
        SloaneSequence.__init__(self, offset=0)

    def _repr_(self):
        return "Powers of 4: a(n) = 4^n."

    def _eval(self, n):
        return Integer(4**n)




class A000142(SloaneSequence):
    r"""
    Factorial numbers: $n! = 1 \cdot 2 \cdot 3 \cdots n$

    Order of symmetric group $S_n$, number of permutations of $n$ letters.


    INPUT:
        n -- non negative integer

    OUTPUT:
        integer -- function value

    EXAMPLES:
        sage: a = sloane.A000142;a
        Factorial numbers: n! = 1*2*3*4*...*n (order of symmetric group S_n, number of permutations of n letters).
        sage: a(0)
        1
        sage: a(8)
        40320
        sage: a(40)
        815915283247897734345611269596115894272000000000
        sage: a.list(9)
        [1, 1, 2, 6, 24, 120, 720, 5040, 40320]

    AUTHOR:
        -- Jaap Spies (2007-01-12)
    """
    def __init__(self):
        SloaneSequence.__init__(self, offset=0)

    def _repr_(self):
        return "Factorial numbers: n! = 1*2*3*4*...*n (order of symmetric group S_n, number of permutations of n letters)."

    def _eval(self, n):
        return arith.factorial(n)

class A000165(SloaneSequence):
    r"""
    Double factorial numbers: $(2n)!! = 2^n*n!$.

    INPUT:
        n -- non negative integer

    OUTPUT:
        integer -- function value

    EXAMPLES:
        sage: a = sloane.A000165;a
        Double factorial numbers: (2n)!! = 2^n*n!.
        sage: a(0)
        1
        sage: a.offset
        0
        sage: a(8)
        10321920
        sage: a(20)
        2551082656125828464640000
        sage: a.list(9)
        [1, 2, 8, 48, 384, 3840, 46080, 645120, 10321920]

    AUTHOR:
        -- Jaap Spies (2007-01-24)
    """
    def __init__(self):
        SloaneSequence.__init__(self, offset=0)

    def _repr_(self):
        return "Double factorial numbers: (2n)!! = 2^n*n!."

    def _eval(self, n):
        return (2**n)*arith.factorial(n)



class A001147(SloaneSequence):
    r"""
    Double factorial numbers: $(2n-1)!! = 1 \cdot 3 \cdot 5 \cdots (2n-1)$.

    INPUT:
        n -- non negative integer

    OUTPUT:
        integer -- function value

    EXAMPLES:
        sage: a = sloane.A001147;a
        Double factorial numbers: (2n-1)!! = 1.3.5....(2n-1).
        sage: a(0)
        1
        sage: a.offset
        0
        sage: a(8)
        2027025
        sage: a(20)
        319830986772877770815625
        sage: a.list(9)
        [1, 1, 3, 15, 105, 945, 10395, 135135, 2027025]

    AUTHOR:
        -- Jaap Spies (2007-01-24)
    """
    def __init__(self):
        SloaneSequence.__init__(self, offset=0)

    def _repr_(self):
        return "Double factorial numbers: (2n-1)!! = 1.3.5....(2n-1)."

    def _eval(self, n):
        return arith.factorial(2*n)/(arith.factorial(n)*2**n)

class A006882(SloaneSequence):
    r"""
    Double factorials $n!!$: $a(n)=n \cdot a(n-2)$.

    INPUT:
        n -- non negative integer

    OUTPUT:
        integer -- function value

    EXAMPLES:
        sage: a = sloane.A006882;a
        Double factorials n!!: a(n)=n*a(n-2).
        sage: a(0)
        1
        sage: a(2)
        2
        sage: a(8)
        384
        sage: a(20)
        3715891200
        sage: a.list(9)
        [1, 1, 2, 3, 8, 15, 48, 105, 384]

    AUTHOR:
        -- Jaap Spies (2007-01-24)
    """
    def __init__(self):
        SloaneSequence.__init__(self, offset=0)
        self._b = []
        self._precompute(2)  # force precomputation, e.g. a(0) will fail when asked first

    def _repr_(self):
        return "Double factorials n!!: a(n)=n*a(n-2)."

    def _precompute(self, how_many=10):
        try:
            f = self._f
        except AttributeError:
            self._f = self.df()
            f = self._f
        self._b += [f.next() for i in range(how_many)]

    def df(self):
        """
        Double factorials n!!: a(n)=n*a(n-2).
        """
        x = Integer(1)
        k = 1
        y = x
        yield x
        while True:
            k = k+1
            x, y = y, k*x
            yield x


    def _eval(self, n):
        if len(self._b) <= n:
            self._precompute(n - len(self._b) + 1)
        return self._b[n]

    def list(self, n):
        self._eval(n)   # force computation
        return self._b[:n]

class A000984(SloaneSequence):
    r"""
    Central binomial coefficients: $2n \choose n = \frac {(2n)!} {(n!)^2}$.

    INPUT:
        n -- non negative integer

    OUTPUT:
        integer -- function value

    EXAMPLES:
        sage: a = sloane.A000984;a
        Central binomial coefficients: C(2n,n) = (2n)!/(n!)^2
        sage: a(0)
        1
        sage: a(2)
        6
        sage: a(8)
        12870
        sage: a.list(9)
        [1, 2, 6, 20, 70, 252, 924, 3432, 12870]

    AUTHOR:
        -- Jaap Spies (2007-01-26)
    """
    def __init__(self):
        SloaneSequence.__init__(self, offset=0)

    def _repr_(self):
        return "Central binomial coefficients: C(2n,n) = (2n)!/(n!)^2"

    def _eval(self, n):
        return arith.binomial(2*n,n)

class A001405(SloaneSequence):
    r"""
    Central binomial coefficients: $n \choose \lfloor \frac {n}{ 2} \rfloor$.

    INPUT:
        n -- non negative integer

    OUTPUT:
        integer -- function value

    EXAMPLES:
        sage: a = sloane.A001405;a
        Central binomial coefficients: C(n,floor(n/2)).
        sage: a(0)
        1
        sage: a(2)
        2
        sage: a(12)
        924
        sage: a.list(12)
        [1, 1, 2, 3, 6, 10, 20, 35, 70, 126, 252, 462]

    AUTHOR:
        -- Jaap Spies (2007-01-26)
    """
    def __init__(self):
        SloaneSequence.__init__(self, offset=0)

    def _repr_(self):
        return "Central binomial coefficients: C(n,floor(n/2))."

    def _eval(self, n):
        return arith.binomial(n,arith.floor(n//2))

class A000292(SloaneSequence):
    r"""
    Tetrahedral (or pyramidal) numbers: ${n+2} \choose 3 = n(n+1)(n+2)/6$.

    INPUT:
        n -- non negative integer

    OUTPUT:
        integer -- function value

    EXAMPLES:
        sage: a = sloane.A000292;a
        Tetrahedral (or pyramidal) numbers: C(n+2,3) = n(n+1)(n+2)/6.
        sage: a(0)
        0
        sage: a(2)
        4
        sage: a(11)
        286
        sage: a.list(12)
        [0, 1, 4, 10, 20, 35, 56, 84, 120, 165, 220, 286]

    AUTHOR:
        -- Jaap Spies (2007-01-26)
    """
    def __init__(self):
        SloaneSequence.__init__(self, offset=0)

    def _repr_(self):
        return "Tetrahedral (or pyramidal) numbers: C(n+2,3) = n(n+1)(n+2)/6."

    def _eval(self, n):
        return Integer(n*(n+1)*(n+2)//6)  # or arith.binomial(n+2,3))

class A000330(SloaneSequence):
    r"""
    Square pyramidal numbers" $0^2 + 1^2 \cdots n^2 = n(n+1)(2n+1)/6$.

    INPUT:
        n -- non negative integer

    OUTPUT:
        integer -- function value

    EXAMPLES:
        sage: a = sloane.A000330;a
        Square pyramidal numbers: 0^2+1^2+2^2+...+n^2 = n(n+1)(2n+1)/6.
        sage: a(-1)
        Traceback (most recent call last):
        ...
        ValueError: input n (=-1) must be an integer >= 0
        sage: a(0)
        0
        sage: a(3)
        14
        sage: a(11)
        506
        sage: a.list(12)
        [0, 1, 5, 14, 30, 55, 91, 140, 204, 285, 385, 506]

    AUTHOR:
        -- Jaap Spies (2007-01-26)
    """
    def __init__(self):
        SloaneSequence.__init__(self, offset=0)

    def _repr_(self):
        return "Square pyramidal numbers: 0^2+1^2+2^2+...+n^2 = n(n+1)(2n+1)/6."

    def _eval(self, n):
        return Integer(n*(n+1)*(2*n+1)//6)




# Theme:  maximal permanent of an m x n (0,1)- matrix:
# Seok-Zun Song et al.  Extremes of permanents of (0,1)-matrices, p. 201-202.

class A000153(SloaneSequence):
    r"""
    $a(n) = n*a(n-1) + (n-2)*a(n-2)$, with $a(0) = 0$, $a(1) = 1$.

    With offset 1, permanent of (0,1)-matrix of size $n \times (n+d)$ with $d=2$ and $n$ zeros not on a line.
    This is a special case of Theorem 2.3 of Seok-Zun Song et al.
    Extremes of permanents of (0,1)-matrices, p. 201-202.

    INPUT:
        n -- non negative integer

    OUTPUT:
        integer -- function value

    EXAMPLES:
        sage: a = sloane.A000153; a
        a(n) = n*a(n-1) + (n-2)*a(n-2), with a(0) = 0, a(1) = 1.
        sage: a(0)
        0
        sage: a(1)
        1
        sage: a(8)
        82508
        sage: a(20)
        10315043624498196944
        sage: a.list(8)
        [0, 1, 2, 7, 32, 181, 1214, 9403]

    AUTHOR:
        -- Jaap Spies (2007-01-13)
    """
    def __init__(self):
        SloaneSequence.__init__(self, offset=0)
        self._b = []
        self._precompute(2)  # force precomputation, e.g. a(0) will fail when asked first

    def _repr_(self):
        return "a(n) = n*a(n-1) + (n-2)*a(n-2), with a(0) = 0, a(1) = 1."

    def _precompute(self, how_many=20):
        try:
            f = self._f
        except AttributeError:
            self._f = self.gen(0,1,2)
            f = self._f
        self._b += [f.next() for i in range(how_many)]

    def gen(self,a0,a1,d):
        """

        """
        x, y = ZZ(a0), ZZ(a1)
        k = 1
        yield x
        while True:
            k = k+1
            x, y = y, k*y+(k-d)*x
            yield x


    def _eval(self, n):
        if len(self._b) < n:
            self._precompute(n - len(self._b) + 1)
        return self._b[n]

    def list(self, n):
        self._eval(n)   # force computation
        return self._b[:n]

class A000255(SloaneSequence):
    r"""
    $a(n) = n*a(n-1) + (n-1)*a(n-2)$, with $a(0) = 1$, $a(1) = 1$.

    With offset 1, permanent of (0,1)-matrix of size $n \times (n+d)$ with $d=1$ and $n$ zeros not on a line.
    This is a special case of Theorem 2.3 of Seok-Zun Song et al.
    Extremes of permanents of (0,1)-matrices, p. 201-202.

    INPUT:
        n -- non negative integer

    OUTPUT:
        integer -- function value

    EXAMPLES:
        sage: a = sloane.A000255;a
        a(n) = n*a(n-1) + (n-1)*a(n-2), a(0) = 1, a(1) = 1.
        sage: a(0)
        1
        sage: a(1)
        1
        sage: a.offset
        0
        sage: a(8)
        148329
        sage: a(22)
        9923922230666898717143
        sage: a.list(9)
        [1, 1, 3, 11, 53, 309, 2119, 16687, 148329]

    AUTHOR:
        -- Jaap Spies (2007-01-13)
    """
    def __init__(self):
        SloaneSequence.__init__(self, offset=0)
        self._b = []
        self._precompute(2)  # force precomputation, e.g. a(0) will fail when asked first

    def _repr_(self):
        return "a(n) = n*a(n-1) + (n-1)*a(n-2), a(0) = 1, a(1) = 1."

    def _precompute(self, how_many=20):
        try:
            f = self._f
        except AttributeError:
            self._f = self.gen(1,1,1)
            f = self._f
        self._b += [f.next() for i in range(how_many)]

    def gen(self,a0,a1,d):
        """

        """
        x, y = ZZ(a0), ZZ(a1)
        k = 1
        yield x
        while True:
            k = k+1
            x, y = y, k*y+(k-d)*x
            yield x


    def _eval(self, n):
        if len(self._b) <= n:
            self._precompute(n - len(self._b) + 1)
        return self._b[n]

    def list(self, n):
        self._eval(n)   # force computation
        return self._b[:n]



class A000261(SloaneSequence):
    r"""
    $a(n) = n*a(n-1) + (n-3)*a(n-2)$, with $a(1) = 1$, $a(2) = 1$.

    With offset 1, permanent of (0,1)-matrix of size $n \times (n+d)$ with $d=3$ and $n$ zeros not on a line.
    This is a special case of Theorem 2.3 of Seok-Zun Song et al.
    Extremes of permanents of (0,1)-matrices, p. 201-202.

    Seok-Zun Song et al., Extremes of permanents of (0,1)-matrices, Lin. Algebra and its Applic. 373 (2003),
    p. 197-210.

    INPUT:
        n -- non negative integer

    OUTPUT:
        integer -- function value

    EXAMPLES:
        sage: a = sloane.A000261;a
        a(n) = n*a(n-1) + (n-3)*a(n-2), a(1) = 0, a(2) = 1.
        sage: a(0)
        Traceback (most recent call last):
        ...
        ValueError: input n (=0) must be a positive integer
        sage: a(1)
        0
        sage: a.offset
        1
        sage: a(8)
        30637
        sage: a(22)
        1801366114380914335441
        sage: a.list(9)
        [0, 1, 3, 13, 71, 465, 3539, 30637, 296967]

    AUTHOR:
        -- Jaap Spies (2007-01-23)
    """
    def __init__(self):
        SloaneSequence.__init__(self, offset=1)
        self._b = []

    def _repr_(self):
        return "a(n) = n*a(n-1) + (n-3)*a(n-2), a(1) = 0, a(2) = 1."

    def _precompute(self, how_many=20):
        try:
            f = self._f
        except AttributeError:
            self._f = self.gen(0,1,3)
            f = self._f
        self._b += [f.next() for i in range(how_many)]

    def gen(self,a0,a1,d):
        """

        """
        x, y = ZZ(a0), ZZ(a1)
        k = self.offset + 1
        yield x
        while True:
            k = k+1
            x, y = y, k*y+(k-d)*x
            yield x


    def _eval(self, n):
        if len(self._b) < n:
            self._precompute(n - len(self._b) + 1)
        return self._b[n - 1]

    def list(self, n):
        self._eval(n)   # force computation
        return self._b[:n]

class A001909(SloaneSequence):
    r"""
    $a(n) = n*a(n-1) + (n-4)*a(n-2)$, with $a(2) = 0$, $a(3) = 1$.

    With offset 1, permanent of (0,1)-matrix of size $n \times (n+d)$ with $d=4$ and $n$ zeros not on a line.
    This is a special case of Theorem 2.3 of Seok-Zun Song et al.
    Extremes of permanents of (0,1)-matrices, p. 201-202.

    Seok-Zun Song et al., Extremes of permanents of (0,1)-matrices, Lin. Algebra and its Applic. 373 (2003),
    p. 197-210.

    INPUT:
        n -- non negative integer

    OUTPUT:
        integer -- function value

    EXAMPLES:
        sage: a = sloane.A001909;a
        a(n) = n*a(n-1) + (n-4)*a(n-2), a(2) = 0, a(3) = 1.
        sage: a(1)
        Traceback (most recent call last):
        ...
        ValueError: input n (=1) must be an integer >= 2
        sage: a.offset
        2
        sage: a(2)
        0
        sage: a(8)
        8544
        sage: a(22)
        470033715095287415734
        sage: a.list(9)
        [0, 1, 4, 21, 134, 1001, 8544, 81901, 870274]

    AUTHOR:
        -- Jaap Spies (2007-01-13)
    """
    def __init__(self):
        SloaneSequence.__init__(self, offset=2)
        self._b = []

    def _repr_(self):
        return "a(n) = n*a(n-1) + (n-4)*a(n-2), a(2) = 0, a(3) = 1."

    def _precompute(self, how_many=20):
        try:
            f = self._f
        except AttributeError:
            self._f = self.gen(0,1,4)
            f = self._f
        self._b += [f.next() for i in range(how_many)]

    def gen(self,a0,a1,d):
        """

        """
        x, y = ZZ(a0), ZZ(a1)
        k = self.offset + 1
        yield x
        while True:
            k = k+1
            x, y = y, k*y+(k-d)*x
            yield x


    def _eval(self, n):
        if len(self._b) < n:
            self._precompute(n - len(self._b) + 1)
        return self._b[n-self.offset]

    def list(self, n):
        self._eval(n)   # force computation
        return self._b[:n]

class A001910(SloaneSequence):
    r"""
    $a(n) = n*a(n-1) + (n-5)*a(n-2)$, with $a(3) = 0$, $a(4) = 1$.

    With offset 1, permanent of (0,1)-matrix of size $n \times (n+d)$ with $d=5$ and $n$ zeros not on a line.
    This is a special case of Theorem 2.3 of Seok-Zun Song et al.
    Extremes of permanents of (0,1)-matrices, p. 201-202.

    Seok-Zun Song et al., Extremes of permanents of (0,1)-matrices, Lin. Algebra and its Applic. 373 (2003),
    p. 197-210.

    INPUT:
        n -- non negative integer

    OUTPUT:
        integer -- function value

    EXAMPLES:
        sage: a = sloane.A001910;a
        a(n) = n*a(n-1) + (n-5)*a(n-2), a(3) = 0, a(4) = 1.
        sage: a(0)
        Traceback (most recent call last):
        ...
        ValueError: input n (=0) must be an integer >= 3
        sage: a(3)
        0
        sage: a.offset
        3
        sage: a(8)
        1909
        sage: a(22)
        98125321641110663023
        sage: a.list(9)
        [0, 1, 5, 31, 227, 1909, 18089, 190435, 2203319]

    AUTHOR:
        -- Jaap Spies (2007-01-13)
    """
    def __init__(self):
        SloaneSequence.__init__(self, offset=3)
        self._b = []

    def _repr_(self):
        return "a(n) = n*a(n-1) + (n-5)*a(n-2), a(3) = 0, a(4) = 1."

    def _precompute(self, how_many=20):
        try:
            f = self._f
        except AttributeError:
            self._f = self.gen(0,1,5)
            f = self._f
        self._b += [f.next() for i in range(how_many)]

    def gen(self,a0,a1,d):
        """

        """
        x, y = ZZ(a0), ZZ(a1)
        k = self.offset + 1
        yield x
        while True:
            k = k+1
            x, y = y, k*y+(k-d)*x
            yield x


    def _eval(self, n):
        if len(self._b) < n:
            self._precompute(n - len(self._b) + 1)
        return self._b[n-self.offset]

    def list(self, n):
        self._eval(n)   # force computation
        return self._b[:n]

class A090010(SloaneSequence):
    r"""
    Permanent of (0,1)-matrix of size $n \times (n+d)$ with $d=6$ and
    $n$ zeros not on a line.

    $ a(n) = (n+5)*a(n-1) + (n-1)*a(n-2), a(1)=6, a(2)=43$.

    This is a special case of Theorem 2.3 of Seok-Zun Song et al.
    Extremes of permanents of (0,1)-matrices, p. 201-202.

    REFERENCES:
    Seok-Zun Song et al., Extremes of permanents of (0,1)-matrices, Lin. Algebra and its Applic. 373 (2003),
    p. 197-210.

    INPUT:
        n -- non negative integer

    OUTPUT:
        integer -- function value

    EXAMPLES:
        sage: a = sloane.A090010;a
        Permanent of (0,1)-matrix of size n X (n+d) with d=6 and n zeros not on a line.
        sage: a(0)
        Traceback (most recent call last):
        ...
        ValueError: input n (=0) must be a positive integer
        sage: a(1)
        6
        sage: a(2)
        43
        sage: a.offset
        1
        sage: a(8)
        67741129
        sage: a(22)
        192416593029158989003270143
        sage: a.list(9)
        [6, 43, 356, 3333, 34754, 398959, 4996032, 67741129, 988344062]

    AUTHOR:
        -- Jaap Spies (2007-01-23)
    """
    def __init__(self):
        SloaneSequence.__init__(self, offset=1)
        self._b = []

    def _repr_(self):
        return "Permanent of (0,1)-matrix of size n X (n+d) with d=6 and n zeros not on a line."

    def _precompute(self, how_many=20):
        try:
            f = self._f
        except AttributeError:
            self._f = self.gen(6,43,6)
            f = self._f
        self._b += [f.next() for i in range(how_many)]

    def gen(self,a0,a1,d):
        """

        """
        x, y = ZZ(a0), ZZ(a1)
        k = self.offset + 1
        yield x
        while True:
            k = k+1
            x, y = y, (k-1)*x+(k+d-1)*y
            yield x


    def _eval(self, n):
        if len(self._b) < n:
            self._precompute(n - len(self._b) + 1)
        return self._b[n-self.offset]

    def list(self, n):
        self._eval(n)   # force computation
        return self._b[:n]

class A055790(SloaneSequence):
    r"""
    $a(n) = n*a(n-1) + (n-2)*a(n-2) [a(0) = 0, a(1) = 2]$.

    With offset 1, permanent of (0,1)-matrix of size n X (n+d) with d=1 and n-1 zeros not on a line.
    This is a special case of Theorem 2.3 of Seok-Zun Song et al.
    Extremes of permanents of (0,1)-matrices, p. 201-202.

    REFERENCES:
    Seok-Zun Song et al., Extremes of permanents of (0,1)-matrices, Lin. Algebra and its Applic. 373 (2003),
    p. 197-210.

    INPUT:
        n -- non negative integer

    OUTPUT:
        integer -- function value

    EXAMPLES:
        sage: a = sloane.A055790;a
        a(n) = n*a(n-1) + (n-2)*a(n-2) [a(0) = 0, a(1) = 2].
        sage: a(0)
        0
        sage: a(1)
        2
        sage: a(2)
        4
        sage: a.offset
        0
        sage: a(8)
        165016
        sage: a(22)
        10356214297533070441564
        sage: a.list(9)
        [0, 2, 4, 14, 64, 362, 2428, 18806, 165016]

    AUTHOR:
        -- Jaap Spies (2007-01-23)
    """
    def __init__(self):
        SloaneSequence.__init__(self, offset=0)
        self._b = []
        self._precompute(2)

    def _repr_(self):
        return "a(n) = n*a(n-1) + (n-2)*a(n-2) [a(0) = 0, a(1) = 2]."


    def _precompute(self, how_many=20):
        try:
            f = self._f
        except AttributeError:
            self._f = self.gen(0,2,1)
            f = self._f
        self._b += [f.next() for i in range(how_many)]

    def gen(self,a0,a1,d):
        """

        """
        x, y = ZZ(a0), ZZ(a1)
        k = self.offset + 1
        yield x
        while True:
            k = k+1
            x, y = y, (k-2)*x+(k+d-1)*y
            yield x


    def _eval(self, n):
        if len(self._b) <= n:
            self._precompute(n - len(self._b) + 1)
        return self._b[n-self.offset]

    def list(self, n):
        self._eval(n)   # force computation
        return self._b[:n]

class A090012(SloaneSequence):
    r"""
    Permanent of (0,1)-matrix of size $n \times (n+d)$ with $d=2$ and $n-1$ zeros not on a line.

    $a(n) = (n+1)*a(n-1) + (n-2)*a(n-2)$, $a(1)=3$ and $a(2)=9$


    This is a special case of Theorem 2.3 of Seok-Zun Song et al.
    Extremes of permanents of (0,1)-matrices, p. 201-202.

    REFERENCES:
    Seok-Zun Song et al., Extremes of permanents of (0,1)-matrices, Lin. Algebra and its Applic. 373 (2003),
    p. 197-210.

    INPUT:
        n -- non negative integer

    OUTPUT:
        integer -- function value

    EXAMPLES:
        sage: a = sloane.A090012;a
        Permanent of (0,1)-matrix of size n X (n+d) with d=2 and n-1 zeros not on a line.
        sage: a(0)
        Traceback (most recent call last):
        ...
        ValueError: input n (=0) must be a positive integer
        sage: a(1)
        3
        sage: a(2)
        9
        sage: a.offset
        1
        sage: a(8)
        890901
        sage: a(22)
        129020386652297208795129
        sage: a.list(9)
        [3, 9, 39, 213, 1395, 10617, 91911, 890901, 9552387]

    AUTHOR:
        -- Jaap Spies (2007-01-23)
    """
    def __init__(self):
        SloaneSequence.__init__(self, offset=1)

    def _repr_(self):
        return "Permanent of (0,1)-matrix of size n X (n+d) with d=2 and n-1 zeros not on a line."

    def _eval(self, n):
        if n == 1:
            return ZZ(3)
        else:
            return  sloane.A000153(n+1) + sloane.A000153(n)

# Just discovered this relation, so the following code is obsolete!
# Same goes for A090013-A090016
#
#    def _precompute(self, how_many=20):
#        try:
#            f = self._f
#        except AttributeError:
#            self._f = self.gen(3,9,2)
#            f = self._f
#        self._b += [f.next() for i in range(how_many)]
#
#    def gen(self,a0,a1,d):
#        """
#
#        """
#        x, y = ZZ(a0), ZZ(a1)
#        k = self.offset + 1
#        yield x
#        while True:
#            k = k+1
#            x, y = y, (k-2)*x+(k+d-1)*y
#            yield x
#
#
#    def _eval(self, n):
#        if len(self._b) < n:
#            self._precompute(n - len(self._b) + 1)
#        return self._b[n-self.offset]
#
#    def list(self, n):
#        self._eval(n)   # force computation
#        return self._b[:n]

class A090013(SloaneSequence):
    r"""
    Permanent of (0,1)-matrix of size $n \times (n+d)$ with $d=3$ and $n-1$ zeros not on a line.

    $a(n) = (n+1)*a(n-1) + (n-2)*a(n-2) [a(1)=4, a(2)=16]$


    This is a special case of Theorem 2.3 of Seok-Zun Song et al.
    Extremes of permanents of (0,1)-matrices, p. 201-202.

    REFERENCES:
    Seok-Zun Song et al., Extremes of permanents of (0,1)-matrices,
    Lin. Algebra and its Applic. 373 (2003), p. 197-210.

    INPUT:
        n -- non negative integer

    OUTPUT:
        integer -- function value

    EXAMPLES:
        sage: a = sloane.A090013;a
        Permanent of (0,1)-matrix of size n X (n+d) with d=3 and n-1 zeros not on a line.
        sage: a(0)
        Traceback (most recent call last):
        ...
        ValueError: input n (=0) must be a positive integer
        sage: a(1)
        4
        sage: a(2)
        16
        sage: a.offset
        1
        sage: a(8)
        3481096
        sage: a(22)
        1112998577171142607670336
        sage: a.list(9)
        [4, 16, 84, 536, 4004, 34176, 327604, 3481096, 40585284]

    AUTHOR:
        -- Jaap Spies (2007-01-23)
    """
    def __init__(self):
        SloaneSequence.__init__(self, offset=1)

    def _repr_(self):
        return "Permanent of (0,1)-matrix of size n X (n+d) with d=3 and n-1 zeros not on a line."

    def _eval(self, n):
        if n == 1:
            return ZZ(4)
        else:
            return  sloane.A000261(n+2) + sloane.A000261(n+1)

class A090014(SloaneSequence):
    r"""
    Permanent of (0,1)-matrix of size $n \times (n+d)$ with $d=4$ and $n-1$ zeros not on a line.

    $a(n) = (n+1)*a(n-1) + (n-2)*a(n-2) [a(1)=5, a(2)=25]$


    This is a special case of Theorem 2.3 of Seok-Zun Song et al.
    Extremes of permanents of (0,1)-matrices, p. 201-202.

    REFERENCES:
    Seok-Zun Song et al., Extremes of permanents of (0,1)-matrices,
    Lin. Algebra and its Applic. 373 (2003), p. 197-210.

    INPUT:
        n -- non negative integer

    OUTPUT:
        integer -- function value

    EXAMPLES:
        sage: a = sloane.A090014;a
        Permanent of (0,1)-matrix of size n X (n+d) with d=4 and n-1 zeros not on a line.
        sage: a(0)
        Traceback (most recent call last):
        ...
        ValueError: input n (=0) must be a positive integer
        sage: a(1)
        5
        sage: a(2)
        25
        sage: a.offset
        1
        sage: a(8)
        11016595
        sage: a(22)
        7469733600354446865509725
        sage: a.list(9)
        [5, 25, 155, 1135, 9545, 90445, 952175, 11016595, 138864365]

    AUTHOR:
        -- Jaap Spies (2007-01-23)
    """
    def __init__(self):
        SloaneSequence.__init__(self, offset=1)

    def _repr_(self):
        return "Permanent of (0,1)-matrix of size n X (n+d) with d=4 and n-1 zeros not on a line."

    def _eval(self, n):
        if n == 1:
            return ZZ(5)
        else:
            return  sloane.A001909(n+3) + sloane.A001909(n+2)


class A090015(SloaneSequence):
    r"""
    Permanent of (0,1)-matrix of size $n \times (n+d)$ with $d=5$ and $n-1$ zeros not on a line.

    $a(n) = (n+1)*a(n-1) + (n-2)*a(n-2) [a(1)=6, a(2)=36]$


    This is a special case of Theorem 2.3 of Seok-Zun Song et al.
    Extremes of permanents of (0,1)-matrices, p. 201-202.

    REFERENCES:
    Seok-Zun Song et al., Extremes of permanents of (0,1)-matrices,
    Lin. Algebra and its Applic. 373 (2003), p. 197-210.

    INPUT:
        n -- non negative integer

    OUTPUT:
        integer -- function value

    EXAMPLES:
        sage: a = sloane.A090015;a
        Permanent of (0,1)-matrix of size n X (n+d) with d=3 and n-1 zeros not on a line.
        sage: a(0)
        Traceback (most recent call last):
        ...
        ValueError: input n (=0) must be a positive integer
        sage: a(1)
        6
        sage: a(2)
        36
        sage: a.offset
        1
        sage: a(8)
        29976192
        sage: a(22)
        41552258517692116794936876
        sage: a.list(9)
        [6, 36, 258, 2136, 19998, 208524, 2393754, 29976192, 406446774]

    AUTHOR:
        -- Jaap Spies (2007-01-23)
    """
    def __init__(self):
        SloaneSequence.__init__(self, offset=1)

    def _repr_(self):
        return "Permanent of (0,1)-matrix of size n X (n+d) with d=3 and n-1 zeros not on a line."

    def _eval(self, n):
        if n == 1:
            return ZZ(6)
        else:
            return  sloane.A001910(n+4) + sloane.A001910(n+3)

class A090016(SloaneSequence):
    r"""
    Permanent of (0,1)-matrix of size $n \times (n+d)$ with $d=6$ and $n-1$ zeros not on a line.

    $a(n) = (n+1)*a(n-1) + (n-2)*a(n-2) [a(1)=7, a(2)=49]$

    $A090016 a(n) = A090010(n-1) + A090010(n), a(1)=7$

    This is a special case of Theorem 2.3 of Seok-Zun Song et al.
    Extremes of permanents of (0,1)-matrices, p. 201-202.

    REFERENCES:
    Seok-Zun Song et al., Extremes of permanents of (0,1)-matrices,
    Lin. Algebra and its Applic. 373 (2003), p. 197-210.

    INPUT:
        n -- non negative integer

    OUTPUT:
        integer -- function value

    EXAMPLES:
        sage: a = sloane.A090016;a
        Permanent of (0,1)-matrix of size n X (n+d) with d=6 and n-1 zeros not on a line.
        sage: a(0)
        Traceback (most recent call last):
        ...
        ValueError: input n (=0) must be a positive integer
        sage: a(1)
        7
        sage: a(2)
        49
        sage: a.offset
        1
        sage: a(8)
        72737161
        sage: a(22)
        199341969448774341802426289
        sage: a.list(9)
        [7, 49, 399, 3689, 38087, 433713, 5394991, 72737161, 1056085191]

    AUTHOR:
        -- Jaap Spies (2007-01-23)
    """
    def __init__(self):
        SloaneSequence.__init__(self, offset=1)

    def _repr_(self):
        return "Permanent of (0,1)-matrix of size n X (n+d) with d=6 and n-1 zeros not on a line."


    def _eval(self, n):
        if n == 1:
            return ZZ(7)
        else:
            return  sloane.A090010(n-1) + sloane.A090010(n)

class A000166(SloaneSequence):
    r"""
    Subfactorial or rencontres numbers, or derangements: number of permutations of $n$ elements with no fixed points.

    With offset 1 also the permanent of a (0,1)-matrix of order $n$ with $n$ 0's not on a line.

    INPUT:
        n -- non negative integer

    OUTPUT:
        integer -- function value

    EXAMPLES:
        sage: a = sloane.A000166;a
        Subfactorial or rencontres numbers, or derangements: number of permutations of $n$ elements with no fixed points.
        sage: a(0)
        1
        sage: a(1)
        0
        sage: a(2)
        1
        sage: a.offset
        0
        sage: a(8)
        14833
        sage: a(20)
        895014631192902121
        sage: a.list(9)
        [1, 0, 1, 2, 9, 44, 265, 1854, 14833]

    AUTHOR:
        -- Jaap Spies (2007-01-13)
    """
    def __init__(self):
        SloaneSequence.__init__(self, offset=0)

    def _repr_(self):
        return "Subfactorial or rencontres numbers, or derangements: number of permutations of $n$ elements with no fixed points."

    def _eval(self, n):
        return arith.subfactorial(n)


class A000203(SloaneSequence):
    r"""
    The sequence $\sigma(n)$, where $\sigma(n)$ is the sum of the
    divisors of $n$.   Also called $\sigma_1(n)$.

    The function \code{sigma(n, k)} implements $\sigma_k(n)$ in SAGE.

    INPUT:
        n -- positive integer

    OUTPUT:
        integer -- function value

    EXAMPLES:
        sage: a = sloane.A000203; a
        sigma(n) = sum of divisors of n. Also called sigma_1(n).
        sage: a(1)
        1
        sage: a(0)
        Traceback (most recent call last):
        ...
        ValueError: input n (=0) must be a positive integer
        sage: a(256)
        511
        sage: a.list(12)
        [1, 3, 4, 7, 6, 12, 8, 15, 13, 18, 12, 28]
        sage: a(1/3)
        Traceback (most recent call last):
        ...
        TypeError: no coercion of this rational to integer

    AUTHOR:
        -- Jaap Spies (2007-01-13)
    """
    def __init__(self):
        SloaneSequence.__init__(self, offset=1)

    def _repr_(self):
        return "sigma(n) = sum of divisors of n. Also called sigma_1(n)."

    def _eval(self, n):
        return sum(arith.divisors(n)) #alternative: return arith.sigma(n)

class A001157(SloaneSequence):
    r"""
    The sequence $\sigma_2(n)$, sum of squares of divisors of $n$.

    The function sigma(n, k) implements $\sigma_k*$ in SAGE.

    INPUT:
        n -- positive integer

    OUTPUT:
        integer -- function value

    EXAMPLES:
        sage: a = sloane.A001157;a
        sigma_2(n): sum of squares of divisors of n
        sage: a(0)
        Traceback (most recent call last):
        ...
        ValueError: input n (=0) must be a positive integer
        sage: a(2)
        5
        sage: a(8)
        85
        sage: a.list(9)
        [1, 5, 10, 21, 26, 50, 50, 85, 91]

    AUTHOR:
        -- Jaap Spies (2007-01-13)
    """
    def __init__(self):
        SloaneSequence.__init__(self, offset=1)

    def _repr_(self):
        return "sigma_2(n): sum of squares of divisors of n"

    def _eval(self, n):
        return  arith.sigma(n,2)

class A008683(SloaneSequence):
    r"""
    Moebius (or M\"obius) function $\mu(n)$.

    INPUT:
        n -- positive integer

    OUTPUT:
        integer -- function value

    EXAMPLES:
        sage: a = sloane.A008683;a
        Moebius function mu(n).
        sage: a(0)
        Traceback (most recent call last):
        ...
        ValueError: input n (=0) must be a positive integer
        sage: a(2)
        -1
        sage: a(12)
        0
        sage: a.list(12)
        [1, -1, -1, 0, -1, 1, -1, 0, 0, 1, -1, 0]

    AUTHOR:
        -- Jaap Spies (2007-01-13)
    """
    def __init__(self):
        SloaneSequence.__init__(self, offset=1)

    def _repr_(self):
        return "Moebius function mu(n)."

    def _eval(self, n):
        return  arith.moebius(n)



class A000204(SloaneSequence):
    r"""
     Lucas numbers (beginning with 1): $L(n) = L(n-1) + L(n-2)$ with $L(1) = 1$, $L(2) = 3$.

    EXAMPLES:
        sage: a = sloane.A000204; a
        Lucas numbers (beginning at 1): L(n) = L(n-1) + L(n-2), L(2) = 3.
        sage: a(1)
        1
        sage: a(8)
        47
        sage: a(200)
        627376215338105766356982006981782561278127
        sage: a(-4)
        Traceback (most recent call last):
        ...
        ValueError: input n (=-4) must be a positive integer
        sage: a.list(12)
        [1, 3, 4, 7, 11, 18, 29, 47, 76, 123, 199, 322]
        sage: a(0)
        Traceback (most recent call last):
        ...
        ValueError: input n (=0) must be a positive integer

    AUTHOR:
        -- Jaap Spies (2007-01-18)
    """
    def __init__(self):
        SloaneSequence.__init__(self, offset=1)

    def _repr_(self):
        return "Lucas numbers (beginning at 1): L(n) = L(n-1) + L(n-2), L(2) = 3."

    def _eval(self, n):
        if n == 1:
            return 1
        elif n == 2:
            return 3
        else:
            return sloane.A000045(n+1) + sloane.A000045(n-1)

class A000217(SloaneSequence):
    r"""
    Triangular numbers: $a(n) = {n+1} \choose 2) = n(n+1)/2$.

    INPUT:
        n -- non negative integer

    OUTPUT:
        integer -- function value

    EXAMPLES:
        sage: a = sloane.A000217;a
        Triangular numbers: a(n) = C(n+1,2) = n(n+1)/2 = 0+1+2+...+n.
        sage: a(0)
        0
        sage: a(2)
        3
        sage: a(8)
        36
        sage: a(2000)
        2001000
        sage: a.list(9)
        [0, 1, 3, 6, 10, 15, 21, 28, 36]

    AUTHOR:
        -- Jaap Spies (2007-01-25)
    """
    def __init__(self):
        SloaneSequence.__init__(self, offset=0)

    def _repr_(self):
        return "Triangular numbers: a(n) = C(n+1,2) = n(n+1)/2 = 0+1+2+...+n."

    def _eval(self, n):
        return Integer(n*(n+1)//2)

class A002275(SloaneSequence):
    r"""
    Repunits: $\frac {(10^n - 1)}{9}$. Often denoted by $R_n$.

    INPUT:
        n -- non negative integer

    OUTPUT:
        integer -- function value

    EXAMPLES:
        sage: a = sloane.A002275;a
        Repunits: (10^n - 1)/9. Often denoted by R_n.
        sage: a(0)
        0
        sage: a(2)
        11
        sage: a(8)
        11111111
        sage: a(20)
        11111111111111111111
        sage: a.list(9)
        [0, 1, 11, 111, 1111, 11111, 111111, 1111111, 11111111]

    AUTHOR:
        -- Jaap Spies (2007-01-25)
    """
    def __init__(self):
        SloaneSequence.__init__(self, offset=0)

    def _repr_(self):
        return "Repunits: (10^n - 1)/9. Often denoted by R_n."

    def _eval(self, n):
        return Integer(10**n-1)//9





# inhomogenous second order recurrences
def recur_gen2b(a0,a1,a2,a3,b):
    r"""
        inhomogenous second-order linear recurrence generator with fixed coefficients
        and $b = f(n)$

        $a(0) = a0$, $a(1) = a1$, $a(n) = a2*a(n-1) + a3*a(n-2) +f(n)$.
    """
    x, y = ZZ(a0), ZZ(a1)
    n = 1
    yield x
    while 1:
        n = n+1
        x, y = y, a3*x+a2*y + b(n)
        yield x

    # def f(n):
    #     if n > 1:
    #         return 7*n+1
    #     else:
    #         return 0
    # A051959 = recur_gen2b(1,10,2,1,f)


class A001110(SloaneSequence):
    r"""
    Numbers that are both triangular and square: $a(n) = 34a(n-1) - a(n-2) + 2$.


    INPUT:
        n -- non negative integer

    OUTPUT:
        integer -- function value

    EXAMPLES:
        sage: a = sloane.A001110; a
        Numbers that are both triangular and square: a(n) = 34a(n-1) - a(n-2) + 2.
        sage: a(0)
        0
        sage: a(1)
        1
        sage: a(8)
        55420693056
        sage: a(21)
        4446390382511295358038307980025
        sage: a.list(8)
        [0, 1, 36, 1225, 41616, 1413721, 48024900, 1631432881]

    AUTHOR:
        -- Jaap Spies (2007-01-19)
    """
    def __init__(self):
        SloaneSequence.__init__(self, offset=0)
        self._b = []
        self._precompute()

    link = "http://www.research.att.com/~njas/sequences/A001110"

    def _repr_(self):
        return "Numbers that are both triangular and square: a(n) = 34a(n-1) - a(n-2) + 2."

    def g(self,k):
        if k > 1:
            return 2
        else:
            return 0

    def _precompute(self, how_many=20):
        try:
            f = self._f
        except AttributeError:
            self._f = recur_gen2b(0,1,34,-1,self.g)
            f = self._f
        self._b += [f.next() for i in range(how_many)]

    def _eval(self, n):
        if len(self._b) < n:
            self._precompute(n - len(self._b) + 1)
        return self._b[n]

    def list(self, n):
        self._eval(n)   # force computation
        return self._b[:n]

class A051959(SloaneSequence):
    r"""
    Linear second order recurrence. A051959.

    INPUT:
        n -- non negative integer

    OUTPUT:
        integer -- function value

    EXAMPLES:
        sage: a = sloane.A051959; a
        Linear second order recurrence. A051959.
        sage: a(0)
        1
        sage: a(1)
        10
        sage: a(8)
        9969
        sage: a(41)
        42834431872413650
        sage: a.list(12)
        [1, 10, 36, 104, 273, 686, 1688, 4112, 9969, 24114, 58268, 140728]

    AUTHOR:
        -- Jaap Spies (2007-01-19)
    """
    def __init__(self):
        SloaneSequence.__init__(self, offset=0)
        self._b = []
        self._precompute(2)

    def _repr_(self):
        return "Linear second order recurrence. A051959."

    def g(self,k):
        if k > 1:
            return 7*k+1
        else:
            return 0

    def _precompute(self, how_many=30):
        try:
            f = self._f
        except AttributeError:
            self._f = recur_gen2b(1,10,2,1,self.g)
            f = self._f
        self._b += [f.next() for i in range(how_many)]

    def _eval(self, n):
        if len(self._b) < n:
            self._precompute(n - len(self._b) + 1)
        return self._b[n]

    def list(self, n):
        self._eval(n)   # force computation
        return self._b[:n]



class A001221(SloaneSequence):
    r"""
    Number of different prime divisors of $n$

    Also called omega(n) or $\omega(n)$.
    Maximal number of terms in any factorization of $n$.
    Number of prime powers that divide $n$.

    INPUT:
        n -- positive integer

    OUTPUT:
        integer -- function value


    EXAMPLES:
        sage: a = sloane.A001221; a
        Number of distinct primes dividing n (also called omega(n)).
        sage: a(0)
        Traceback (most recent call last):
        ...
        ValueError: input n (=0) must be a positive integer
        sage: a(1)
        0
        sage: a(8)
        1
        sage: a(41)
        1
        sage: a(84792)
        3
        sage: a.list(12)
        [0, 1, 1, 1, 1, 2, 1, 1, 1, 2, 1, 2]

    AUTHOR:
        - Jaap Spies (2007-01-19)
    """
    def __init__(self):
        SloaneSequence.__init__(self, offset=1)

    def _repr_(self):
        return "Number of distinct primes dividing n (also called omega(n))."

    def _eval(self, n):
        return len(arith.prime_divisors(n)) # there is a PARI function omega



class A001222(SloaneSequence):
    r"""
    Number of prime divisors of $n$ (counted with multiplicity).

    Also called bigomega(n) or $\Omega(n)$.
    Maximal number of terms in any factorization of $n$.
    Number of prime powers that divide $n$.

    INPUT:
        n -- positive integer

    OUTPUT:
        integer -- function value


    EXAMPLES:
        sage: a = sloane.A001222; a
        Number of prime divisors of n (counted with multiplicity).
        sage: a(0)
        Traceback (most recent call last):
        ...
        ValueError: input n (=0) must be a positive integer
        sage: a(1)
        0
        sage: a(8)
        3
        sage: a(41)
        1
        sage: a(84792)
        5
        sage: a.list(12)
        [0, 1, 1, 2, 1, 2, 1, 3, 2, 2, 1, 3]

    AUTHOR:
        - Jaap Spies (2007-01-19)
    """
    def __init__(self):
        SloaneSequence.__init__(self, offset=1)

    def _repr_(self):
        return "Number of prime divisors of n (counted with multiplicity)."

    def _eval(self, n):
        return sum([e for i,e in arith.factor(n)])

# A046660() = A001222(n) - A001221(n)
class A046660(SloaneSequence):
    r"""
    Excess of $n$ = number of prime divisors (with multiplicity) - number of prime divisors (without multiplicity).

    $\Omega(n) - \omega(n)$.

    INPUT:
        n -- positive integer

    OUTPUT:
        integer -- function value


    EXAMPLES:
        sage: a = sloane.A046660; a
        Excess of n = Bigomega (with multiplicity) - omega (without multiplicity).
        sage: a(0)
        Traceback (most recent call last):
        ...
        ValueError: input n (=0) must be a positive integer
        sage: a(1)
        0
        sage: a(8)
        2
        sage: a(41)
        0
        sage: a(84792)
        2
        sage: a.list(12)
        [0, 0, 0, 1, 0, 0, 0, 2, 1, 0, 0, 1]

    AUTHOR:
        - Jaap Spies (2007-01-19)
    """
    def _repr_(self):
        return "Excess of n = Bigomega (with multiplicity) - omega (without multiplicity)."

    def _eval(self, n):
        return sloane.A001222(n) - sloane.A001221(n)




class A001227(SloaneSequence):
    r"""
    Number of odd divisors of $n$.

    INPUT:
        n -- positive integer

    OUTPUT:
        integer -- function value


    EXAMPLES:
        sage: a = sloane.A001227; a
        Number of odd divisors of n
        sage: a.offset
        1
        sage: a(1)
        1
        sage: a(0)
        Traceback (most recent call last):
        ...
        ValueError: input n (=0) must be a positive integer
        sage: a(100)
        3
        sage: a(256)
        1
        sage: a(29)
        2
        sage: a.list(20)
        [1, 1, 2, 1, 2, 2, 2, 1, 3, 2, 2, 2, 2, 2, 4, 1, 2, 3, 2, 2]
        sage: a(-1)
        Traceback (most recent call last):
        ...
        ValueError: input n (=-1) must be a positive integer

        AUTHOR:
            - Jaap Spies (2007-01-14)
    """
    def __init__(self):
        SloaneSequence.__init__(self, offset=1)

    def _repr_(self):
        return "Number of odd divisors of n"

    def _eval(self, n):
        return sum(i%2 for i in arith.divisors(n))

class A001358(SloaneSequence):
    r"""
    Products of two primes.

    These numbers have been called semiprimes (or semi-primes), biprimes or 2-almost primes.

    INPUT:
        n -- positive integer

    OUTPUT:
        integer -- function value

    EXAMPLES:
        sage: a = sloane.A001358;a
        Products of two primes.
        sage: a(0)
        Traceback (most recent call last):
        ...
        ValueError: input n (=0) must be a positive integer
        sage: a(2)
        6
        sage: a(8)
        22
        sage: a(200)
        669
        sage: a.list(9)
        [4, 6, 9, 10, 14, 15, 21, 22, 25]

    AUTHOR:
        -- Jaap Spies (2007-01-25)
    """
    def __init__(self):
        SloaneSequence.__init__(self, offset=1)

    def _repr_(self):
        return "Products of two primes."

    def _precompute(self, how_many=150):
        try:
            self._b
            n = self._n
        except AttributeError:
            self._b = []
            n = 1
            self._n = n
        self._b += [i for i in range(self._n, self._n+how_many) if sum(e for _,e in arith.factor(i)) == 2]
        self._n += how_many

    def _eval(self, n):
        try:
            return self._b[n-1]
        except (AttributeError, IndexError):
            self._precompute()
            # try again
            return self._eval(n)

    def list(self, n):
        try:
            if len(self._b) < n:
                raise IndexError
            else:
                return self._b[:n]
        except (AttributeError, IndexError):
            self._precompute()
            # try again
            return self.list(n)



class A001694(SloaneSequence):
    r"""
        This function returns the $n$-th Powerful Number:

        A positive integer $n$ is powerful if for every prime $p$ dividing
        $n$, $p^2$ also divides $n$.

    INPUT:
        n -- positive integer

    OUTPUT:
        integer -- function value

    EXAMPLES:
        sage: a = sloane.A001694; a
        Powerful Numbers (also called squarefull, square-full or 2-full numbers).
        sage: a.offset
        1
        sage: a(1)
        1
        sage: a(4)
        9
        sage: a(100)
        3136
        sage: a(156)
        7225
        sage: a.list(19)
        [1, 4, 8, 9, 16, 25, 27, 32, 36, 49, 64, 72, 81, 100, 108, 121, 125, 128, 144]
        sage: a(-1)
        Traceback (most recent call last):
        ...
        ValueError: input n (=-1) must be a positive integer

    AUTHOR:
        -- Jaap Spies (2007-01-14)
    """
    def __init__(self):
        SloaneSequence.__init__(self, offset=1)

    def _repr_(self):
        return "Powerful Numbers (also called squarefull, square-full or 2-full numbers)."

    def _precompute(self, how_many=10000):
        try:
            self._b
            n = self._n
        except AttributeError:
            self._b = [1]
            n = 1
            self._n = n
        self._b += self._powerful_numbers_in_range(self._n, self._n+how_many)
        self._n += how_many

    def _powerful_numbers_in_range(self, n, m):

        # This is naive -- too slow; too much overhead
        #  return [i for i in range(self._n, self._n+how_many) if self.is_powerful(i)]

        if n < 4:
            n = 4
        # Use PARI directly -- much faster.
        pari("is_powerful(n)=vecmin(mattranspose(factor(n)[,2]))>1;")
        s = str(pari('v=listcreate(%s); for(n=%s,%s,if(is_powerful(n),listput(v,n))); v'%(m,n,m)))
        s = s[5:-1]

        ## GP version -- it's slower, but for completeness we leave it.
        ## from sage.interfaces.gp import gp
        ## gp.eval("is_powerful(n)=vecmin(mattranspose(factor(n)[,2]))>1;")
        ## s = '[' + gp.eval('for(n=%s,%s,if(is_powerful(n),print1(n,",")))'%(n,m)).strip()[1:-1] + ']'

        v = eval(s)
        return [ZZ(x) for x in v]  # not very many, so not much overhead

    def _eval(self, n):
        try:
            return self._b[n-1]
        except AttributeError:
            self._b = [1]
        except IndexError:
            pass
        while len(self._b) < n:
            self._precompute(10000)
        # try again, but we could also return self._b[n-1]
        return self._eval(n)

    def list(self, n):
        try:
            if len(self._b) < n:
                raise IndexError
            else:
                return self._b[:n]
        except AttributeError:
            self._b = [1]
        except IndexError:
            pass
        while len(self._b) < n:
            self._precompute(10000)
        return self._b[:n]

    def is_powerful(self,n):
        r"""
        This function returns True if and only if $n$ is a Powerful Number:

        A positive integer $n$ is powerful if for every prime $p$ dividing
        $n$, $p^2$ also divides $n$.
        See Sloane's OEIS A001694.

        INPUT:
            n -- integer

        OUTPUT:
            True -- if $n$ is a Powerful number, else False

        EXAMPLES:
            sage: a = sloane.A001694
            sage: a.is_powerful(2500)
            True
            sage: a.is_powerful(20)
            False

        AUTHOR:
            - Jaap Spies (2006-12-07)
        """
#        for p in arith.prime_divisors(n):
#            if n % p**2 > 0:
#                return False
#        return True

        if n <= 1:
            return True
        ex = [e for _,e in arith.factor(n)]
        for e in ex:
            if e < 2:
                return False
        return True


class A001836(SloaneSequence):
    r"""
    Numbers $n$ such that $\phi(2n-1) < \phi(2n)$, where $\phi$ is
    Euler's totient function.

    Eulers totient function is also known as euler_phi,
    euler_phi is a standard SAGE function.

       INPUT:
        n -- positive integer

    OUTPUT:
        integer -- function value

    EXAMPLES:
        sage: a = sloane.A001836; a
        Numbers n such that phi(2n-1) < phi(2n), where phi is Euler's totient function A000010.
        sage: a.offset
        1
        sage: a(1)
        53
        sage: a(8)
        683
        sage: a(300)
        17798
        sage: a.list(12)
        [53, 83, 158, 263, 293, 368, 578, 683, 743, 788, 878, 893]
        sage: a(0)
        Traceback (most recent call last):
        ...
        ValueError: input n (=0) must be a positive integer

        Compare:
        Searching Sloane's online database...
        Numbers n such that phi(2n-1) < phi(2n), where phi is Eler's totient function A000010.
        [53, 83, 158, 263, 293, 368, 578, 683, 743, 788, 878, 893]

    AUTHOR:
        -- Jaap Spies (2007-01-17)
    """
    def __init__(self):
        SloaneSequence.__init__(self, offset=1)


    def _repr_(self):
        return "Numbers n such that phi(2n-1) < phi(2n), where phi is Euler's totient function A000010."

    def _precompute(self, how_many=150):
        try:
            self._b
            n = self._n
        except AttributeError:
            self._b = []
            n = self.offset
            self._n = n
        self._b += [i for i in range(self._n, self._n+how_many) if arith.euler_phi(2*i-1) < arith.euler_phi(2*i)]
        self._n += how_many

    def _eval(self, n):
        try:
            return self._b[n-1]
        except (AttributeError, IndexError):
            self._precompute()
            # try again
            return self._eval(n)

    def list(self, n):
        try:
            if len(self._b) < n:
                raise IndexError
            else:
                return self._b[:n]
        except (AttributeError, IndexError):
            self._precompute()
            # try again
            return self.list(n)




# a group of sequences uses this function:
def recur_gen2(a0,a1,a2,a3):
    """
        homogenous general second-order linear recurrence generator with fixed coefficients

        a(0) = a0, a(1) = a1, a(n) = a2*a(n-1) + a3*a(n-2)
    """
    x, y = ZZ(a0), ZZ(a1)
    n = 0
    yield x
    while 1:
        n = n+1
        x, y = y, a3*x+a2*y
        yield x


# A001906 = recur_gen2(0,1,3,-1)
# This can be done much more simple: return sloane.A000045(2*n).
# but this is a proof of technology!
class A001906(SloaneSequence):
    r"""
    $F(2n) =$ bisection of Fibonacci sequence: $a(n)=3a(n-1)-a(n-2)$.

    INPUT:
        n -- non negative integer

    OUTPUT:
        integer -- function value

    EXAMPLES:
        sage: a = sloane.A001906; a
        F(2n) = bisection of Fibonacci sequence: a(n)=3a(n-1)-a(n-2).
        sage: a(0)
        0
        sage: a(1)
        1
        sage: a(8)
        987
        sage: a(22)
        701408733
        sage: a.list(12)
        [0, 1, 3, 8, 21, 55, 144, 377, 987, 2584, 6765, 17711]

    AUTHOR:
        -- Jaap Spies (2007-01-19)
    """
    def __init__(self):
        SloaneSequence.__init__(self, offset=0)
        self._b = []
        self._precompute(2)  # force precomputation

    def _repr_(self):
        return "F(2n) = bisection of Fibonacci sequence: a(n)=3a(n-1)-a(n-2)."

    def _precompute(self, how_many=150):
        try:
            f = self._f
        except AttributeError:
            self._f = recur_gen2(0,1,3,-1)
            f = self._f
        self._b += [f.next() for i in range(how_many)]

    def _eval(self, n):
        if len(self._b) <= n:
            self._precompute(n - len(self._b) + 1)
        return self._b[n]

    def list(self, n):
        self._eval(n)   # force computation
        return self._b[:n]

class A001045(SloaneSequence):
    r"""
    Jacobsthal sequence: $a(n) = a(n-1) + 2a(n-2)$, $a(0) = 0$ and $a(1) = 1$.

    INPUT:
        n -- non negative integer

    OUTPUT:
        integer -- function value

    EXAMPLES:
        sage: a = sloane.A001045;a
        Jacobsthal sequence: a(n) = a(n-1) + 2a(n-2).
        sage: a(0)
        0
        sage: a(1)
        1
        sage: a(2)
        1
        sage: a(11)
        683
        sage: a.list(12)
        [0, 1, 1, 3, 5, 11, 21, 43, 85, 171, 341, 683]

    AUTHOR:
        -- Jaap Spies (2007-01-26)
    """
    def __init__(self):
        SloaneSequence.__init__(self, offset=0)
        self._b = []
        self._precompute(2)  # force precomputation

    def _repr_(self):
        return "Jacobsthal sequence: a(n) = a(n-1) + 2a(n-2)."

    def _precompute(self, how_many=50):
        try:
            f = self._f
        except AttributeError:
            self._f = recur_gen2(0,1,1,2)
            f = self._f
        self._b += [f.next() for i in range(how_many)]

    def _eval(self, n):
        if len(self._b) <= n:
            self._precompute(n - len(self._b) + 1)
        return self._b[n]

    def list(self, n):
        self._eval(n)   # force computation
        return self._b[:n]



class A000129(SloaneSequence):
    r"""
    Pell numbers: $a(0) = 0$, $a(1) = 1$; for $n > 1$, $a(n) = 2a(n-1) + a(n-2)$.

    INPUT:
        n -- non negative integer

    OUTPUT:
        integer -- function value

    EXAMPLES:
        sage: a = sloane.A000129;a
        Pell numbers: a(0) = 0, a(1) = 1; for n > 1, a(n) = 2*a(n-1) + a(n-2).
        sage: a(0)
        0
        sage: a(2)
        2
        sage: a(12)
        13860
        sage: a.list(12)
        [0, 1, 2, 5, 12, 29, 70, 169, 408, 985, 2378, 5741]

    AUTHOR:
        -- Jaap Spies (2007-01-25)
    """
    def __init__(self):
        SloaneSequence.__init__(self, offset=0)
        self._b = []
        self._precompute(2)  # force precomputation

    def _repr_(self):
        return "Pell numbers: a(0) = 0, a(1) = 1; for n > 1, a(n) = 2*a(n-1) + a(n-2)."

    def _precompute(self, how_many=150):
        try:
            f = self._f
        except AttributeError:
            self._f = recur_gen2(0,1,2,1)
            f = self._f
        self._b += [f.next() for i in range(how_many)]

    def _eval(self, n):
        if len(self._b) <= n:
            self._precompute(n - len(self._b) + 1)
        return self._b[n]

    def list(self, n):
        self._eval(n)   # force computation
        return self._b[:n]


class A001109(SloaneSequence):
    r"""
    $a(n)^2$ is a triangular number: $a(n) = 6*a(n-1) - a(n-2)$ with $a(0)=0$, $a(1)=1$.

    INPUT:
        n -- non negative integer

    OUTPUT:
        integer -- function value

    EXAMPLES:
        sage: a = sloane.A001109;a
        a(n)^2 is a triangular number: a(n) = 6*a(n-1) - a(n-2) with a(0)=0, a(1)=1
        sage: a(0)
        0
        sage: a(1)
        1
        sage: a(2)
        6
        sage: a.offset
        0
        sage: a(8)
        235416
        sage: a(60)
        1515330104844857898115857393785728383101709300
        sage: a.list(9)
        [0, 1, 6, 35, 204, 1189, 6930, 40391, 235416]

    AUTHOR:
        -- Jaap Spies (2007-01-24)
    """
    def __init__(self):
        SloaneSequence.__init__(self, offset=0)
        self._b = []
        self._precompute(2)  # force precomputation

    def _repr_(self):
        return "a(n)^2 is a triangular number: a(n) = 6*a(n-1) - a(n-2) with a(0)=0, a(1)=1"

    def _precompute(self, how_many=50):
        try:
            f = self._f
        except AttributeError:
            self._f = recur_gen2(0,1,6,-1)
            f = self._f
        self._b += [f.next() for i in range(how_many)]

    def _eval(self, n):
        if len(self._b) <= n:
            self._precompute(n - len(self._b) + 1)
        return self._b[n]

    def list(self, n):
        self._eval(n)   # force computation
        return self._b[:n]



class A015521(SloaneSequence):
    r"""
    Linear 2nd order recurrence, $a(0)=0$, $a(1)=1$ and $a(n) = 3 a(n-1) + 4 a(n-2)$.

    INPUT:
        n -- non negative integer

    OUTPUT:
        integer -- function value

    EXAMPLES:
        sage: a = sloane.A015521; a
        Linear 2nd order recurrence, a(n) = 3 a(n-1) + 4 a(n-2).
        sage: a(0)
        0
        sage: a(1)
        1
        sage: a(8)
        13107
        sage: a(41)
        967140655691703339764941
        sage: a.list(12)
        [0, 1, 3, 13, 51, 205, 819, 3277, 13107, 52429, 209715, 838861]

    AUTHOR:
        -- Jaap Spies (2007-01-19)
    """
    def __init__(self):
        SloaneSequence.__init__(self, offset=0)
        self._b = []
        self._precompute(2)

    def _repr_(self):
        return "Linear 2nd order recurrence, a(n) = 3 a(n-1) + 4 a(n-2)."

    def _precompute(self, how_many=150):
        try:
            f = self._f
        except AttributeError:
            self._f = recur_gen2(0,1,3,4)
            f = self._f
        self._b += [f.next() for i in range(how_many)]

    def _eval(self, n):
        if len(self._b) <= n:
            self._precompute(n - len(self._b) + 1)
        return self._b[n]

    def list(self, n):
        self._eval(n)   # force computation
        return self._b[:n]

class A015523(SloaneSequence):
    r"""
    Linear 2nd order recurrence, $a(0)=0$, $a(1)=1$ and $a(n) = 3 a(n-1) + 5 a(n-2)$.

    INPUT:
        n -- non negative integer

    OUTPUT:
        integer -- function value

    EXAMPLES:
        sage: a = sloane.A015523; a
        Linear 2nd order recurrence, a(n) = 3 a(n-1) + 5 a(n-2).
        sage: a(0)
        0
        sage: a(1)
        1
        sage: a(8)
        17727
        sage: a(41)
        6173719566474529739091481
        sage: a.list(12)
        [0, 1, 3, 14, 57, 241, 1008, 4229, 17727, 74326, 311613, 1306469]

    AUTHOR:
        -- Jaap Spies (2007-01-19)
    """
    def __init__(self):
        SloaneSequence.__init__(self, offset=0)
        self._b = []
        self._precompute(2)

    def _repr_(self):
        return "Linear 2nd order recurrence, a(n) = 3 a(n-1) + 5 a(n-2)."

    def _precompute(self, how_many=150):
        try:
            f = self._f
        except AttributeError:
            self._f = recur_gen2(0,1,3,5)
            f = self._f
        self._b += [f.next() for i in range(how_many)]

    def _eval(self, n):
        if len(self._b) <= n:
            self._precompute(n - len(self._b) + 1)
        return self._b[n]

    def list(self, n):
        self._eval(n)   # force computation
        return self._b[:n]

class A015530(SloaneSequence):
    r"""
    Linear 2nd order recurrence, $a(0)=0$, $a(1)=1$ and $a(n) = 4 a(n-1) + 3 a(n-2)$.

    INPUT:
        n -- non negative integer

    OUTPUT:
        integer -- function value

    EXAMPLES:
        sage: a = sloane.A015530;a
        Linear 2nd order recurrence, a(n) = 4 a(n-1) + 3 a(n-2).
        sage: a(0)
        0
        sage: a(1)
        1
        sage: a(2)
        4
        sage: a.offset
        0
        sage: a(8)
        41008
        sage: a.list(9)
        [0, 1, 4, 19, 88, 409, 1900, 8827, 41008]

    AUTHOR:
        -- Jaap Spies (2007-01-19)
    """
    def __init__(self):
        SloaneSequence.__init__(self, offset=0)
        self._b = []
        self._precompute(2)

    def _repr_(self):
        return "Linear 2nd order recurrence, a(n) = 4 a(n-1) + 3 a(n-2)."

    def _precompute(self, how_many=50):
        try:
            f = self._f
        except AttributeError:
            self._f = recur_gen2(0,1,4,3)
            f = self._f
        self._b += [f.next() for i in range(how_many)]

    def _eval(self, n):
        if len(self._b) <= n:
            self._precompute(n - len(self._b) + 1)
        return self._b[n]

    def list(self, n):
        self._eval(n)   # force computation
        return self._b[:n]


class A015531(SloaneSequence):
    r"""
    Linear 2nd order recurrence, $a(0)=0$, $a(1)=1$ and $a(n) = 4 a(n-1) + 5 a(n-2)$.

    INPUT:
        n -- non negative integer

    OUTPUT:
        integer -- function value

    EXAMPLES:
        sage: a = sloane.A015531;a
        Linear 2nd order recurrence, a(n) = 4 a(n-1) + 5 a(n-2).
        sage: a(0)
        0
        sage: a(1)
        1
        sage: a(2)
        4
        sage: a.offset
        0
        sage: a(8)
        65104
        sage: a(60)
        144560289664733924534327040115992228190104
        sage: a.list(9)
        [0, 1, 4, 21, 104, 521, 2604, 13021, 65104]

    AUTHOR:
        -- Jaap Spies (2007-01-19)
    """
    def __init__(self):
        SloaneSequence.__init__(self, offset=0)
        self._b = []
        self._precompute(2)

    def _repr_(self):
        return "Linear 2nd order recurrence, a(n) = 4 a(n-1) + 5 a(n-2)."

    def _precompute(self, how_many=50):
        try:
            f = self._f
        except AttributeError:
            self._f = recur_gen2(0,1,4,5)
            f = self._f
        self._b += [f.next() for i in range(how_many)]

    def _eval(self, n):
        if len(self._b) <= n:
            self._precompute(n - len(self._b) + 1)
        return self._b[n]

    def list(self, n):
        self._eval(n)   # force computation
        return self._b[:n]

class A015551(SloaneSequence):
    r"""
    Linear 2nd order recurrence, $a(0)=0$, $a(1)=1$ and $a(n) = 4 a(n-1) + 5 a(n-2)$.

    INPUT:
        n -- non negative integer

    OUTPUT:
        integer -- function value

    EXAMPLES:
        sage: a = sloane.A015531;a
        Linear 2nd order recurrence, a(n) = 4 a(n-1) + 5 a(n-2).
        sage: a(0)
        0
        sage: a(1)
        1
        sage: a(2)
        4
        sage: a.offset
        0
        sage: a(8)
        65104
        sage: a(60)
        144560289664733924534327040115992228190104
        sage: a.list(9)
        [0, 1, 4, 21, 104, 521, 2604, 13021, 65104]

    AUTHOR:
        -- Jaap Spies (2007-01-19)
    """
    def __init__(self):
        SloaneSequence.__init__(self, offset=0)
        self._b = []
        self._precompute(2)

    def _repr_(self):
        return "Linear 2nd order recurrence, a(n) = 4 a(n-1) + 5 a(n-2)."

    def _precompute(self, how_many=50):
        try:
            f = self._f
        except AttributeError:
            self._f = recur_gen2(0,1,4,5)
            f = self._f
        self._b += [f.next() for i in range(how_many)]

    def _eval(self, n):
        if len(self._b) <= n:
            self._precompute(n - len(self._b) + 1)
        return self._b[n]

    def list(self, n):
        self._eval(n)   # force computation
        return self._b[:n]




# todo jsp
#
#
# A015551 = recur_gen2(0,1,6,5)
# A015552 = recur_gen2(0,1,6,7)
# A015553 = recur_gen2(0,1,6,11)
# A015555 = recur_gen2(0,1,7,2)
#
# A015565 = recur_gen2(0,1,7,8)
#
# A015585 = recur_gen2(0,1,9,10)
#
# A053404 = recur_gen2(1,1,1,12)
#
# A053428 = recur_gen2(1,1,1,20)
#
# A053430 = recur_gen2(1,1,1,30)
#
# A065874 = recur_gen2(1,1,1,42)
#
# A083858 = recur_gen2(0,1,3,6)
# and more!

# Wilf_A083216 = recur_gen2(20615674205555510, 3794765361567513,1,1)  family
class A082411(SloaneSequence):
    r"""
    Second-order linear recurrence sequence with $a(n) = a(n-1) + a(n-2)$.

    $a(0) = 407389224418$,
    $a(1) = 76343678551$. This is the second-order linear
    recurrence sequence with $a(0)$ and $a(1)$ co- prime, that R. L. Graham in 1964
    stated did not contain any primes.

>>>>>>> 298ea8cd

    INPUT:
        n -- non negative integer

    OUTPUT:
        integer -- function value

    EXAMPLES:
<<<<<<< HEAD
        sage: a = sloane.A015521; a
        Linear 2nd order recurrence, a(n) = 3 a(n-1) + 4 a(n-2).
        sage: a(0)
        0
        sage: a(1)
        1
        sage: a(8)
        13107
        sage: a(41)
        967140655691703339764941
        sage: a.list(12)
        [0, 1, 3, 13, 51, 205, 819, 3277, 13107, 52429, 209715, 838861]

    AUTHOR:
        -- Jaap Spies (2007-01-19)
=======
        sage: a = sloane.A082411;a
        Second-order linear recurrence sequence with a(n) = a(n-1) + a(n-2).
        sage: a(1)
        76343678551
        sage: a(2)
        483732902969
        sage: a(3)
        560076581520
        sage: a(20)
        2219759332689173
        sage: a.list(4)
        [407389224418, 76343678551, 483732902969, 560076581520]

    AUTHOR:
        -- Jaap Spies (2007-01-23)
>>>>>>> 298ea8cd
    """
    def __init__(self):
        SloaneSequence.__init__(self, offset=0)
        self._b = []
        self._precompute(2)
<<<<<<< HEAD

    def _repr_(self):
        return "Linear 2nd order recurrence, a(n) = 3 a(n-1) + 4 a(n-2)."

    def _precompute(self, how_many=150):
        try:
            f = self._f
        except AttributeError:
            self._f = recur_gen2(0,1,3,4)
            f = self._f
        self._b += [f.next() for i in range(how_many)]

    def _eval(self, n):
        if len(self._b) <= n:
            self._precompute(n - len(self._b) + 1)
        return self._b[n]

    def list(self, n):
        self._eval(n)   # force computation
        return self._b[:n]

class A015523(SloaneSequence):
    r"""
    Linear 2nd order recurrence, $a(0)=0$, $a(1)=1$ and $a(n) = 3 a(n-1) + 5 a(n-2)$.

    INPUT:
        n -- non negative integer

    OUTPUT:
        integer -- function value

    EXAMPLES:
        sage: a = sloane.A015523; a
        Linear 2nd order recurrence, a(n) = 3 a(n-1) + 5 a(n-2).
        sage: a(0)
        0
        sage: a(1)
        1
        sage: a(8)
        17727
        sage: a(41)
        6173719566474529739091481
        sage: a.list(12)
        [0, 1, 3, 14, 57, 241, 1008, 4229, 17727, 74326, 311613, 1306469]

    AUTHOR:
        -- Jaap Spies (2007-01-19)
    """
    def __init__(self):
        SloaneSequence.__init__(self, offset=0)
        self._b = []
        self._precompute(2)

    def _repr_(self):
        return "Linear 2nd order recurrence, a(n) = 3 a(n-1) + 5 a(n-2)."
=======

    def _repr_(self):
        return "Second-order linear recurrence sequence with a(n) = a(n-1) + a(n-2)."
>>>>>>> 298ea8cd

    def _precompute(self, how_many=10):
        try:
            f = self._f
        except AttributeError:
<<<<<<< HEAD
            self._f = recur_gen2(0,1,3,5)
            f = self._f
        self._b += [f.next() for i in range(how_many)]

    def _eval(self, n):
        if len(self._b) <= n:
            self._precompute(n - len(self._b) + 1)
        return self._b[n]

    def list(self, n):
        self._eval(n)   # force computation
        return self._b[:n]

class A015530(SloaneSequence):
    r"""
    Linear 2nd order recurrence, $a(0)=0$, $a(1)=1$ and $a(n) = 4 a(n-1) + 3 a(n-2)$.

    INPUT:
        n -- non negative integer

    OUTPUT:
        integer -- function value

    EXAMPLES:
        sage: a = sloane.A015530;a
        Linear 2nd order recurrence, a(n) = 4 a(n-1) + 3 a(n-2).
        sage: a(0)
        0
        sage: a(1)
        1
        sage: a(2)
        4
        sage: a.offset
        0
        sage: a(8)
        41008
        sage: a.list(9)
        [0, 1, 4, 19, 88, 409, 1900, 8827, 41008]

    AUTHOR:
        -- Jaap Spies (2007-01-19)
    """
    def __init__(self):
        SloaneSequence.__init__(self, offset=0)
        self._b = []
        self._precompute(2)

    def _repr_(self):
        return "Linear 2nd order recurrence, a(n) = 4 a(n-1) + 3 a(n-2)."

    def _precompute(self, how_many=50):
        try:
            f = self._f
        except AttributeError:
            self._f = recur_gen2(0,1,4,3)
=======
            self._f = recur_gen2(407389224418,76343678551,1,1)
>>>>>>> 298ea8cd
            f = self._f
        self._b += [f.next() for i in range(how_many)]

    def _eval(self, n):
        if len(self._b) <= n:
            self._precompute(n - len(self._b) + 1)
        return self._b[n]
<<<<<<< HEAD

    def list(self, n):
        self._eval(n)   # force computation
        return self._b[:n]


class A015531(SloaneSequence):
    r"""
    Linear 2nd order recurrence, $a(0)=0$, $a(1)=1$ and $a(n) = 4 a(n-1) + 5 a(n-2)$.

    INPUT:
        n -- non negative integer

    OUTPUT:
        integer -- function value

    EXAMPLES:
        sage: a = sloane.A015531;a
        Linear 2nd order recurrence, a(n) = 4 a(n-1) + 5 a(n-2).
        sage: a(0)
        0
        sage: a(1)
        1
        sage: a(2)
        4
        sage: a.offset
        0
        sage: a(8)
        65104
        sage: a(60)
        144560289664733924534327040115992228190104
        sage: a.list(9)
        [0, 1, 4, 21, 104, 521, 2604, 13021, 65104]

    AUTHOR:
        -- Jaap Spies (2007-01-19)
    """
    def __init__(self):
        SloaneSequence.__init__(self, offset=0)
        self._b = []
        self._precompute(2)

    def _repr_(self):
        return "Linear 2nd order recurrence, a(n) = 4 a(n-1) + 5 a(n-2)."

    def _precompute(self, how_many=50):
        try:
            f = self._f
        except AttributeError:
            self._f = recur_gen2(0,1,4,5)
            f = self._f
        self._b += [f.next() for i in range(how_many)]

    def _eval(self, n):
        if len(self._b) <= n:
            self._precompute(n - len(self._b) + 1)
        return self._b[n]
=======
>>>>>>> 298ea8cd

    def list(self, n):
        self._eval(n)   # force computation
        return self._b[:n]
<<<<<<< HEAD

class A015551(SloaneSequence):
    r"""
    Linear 2nd order recurrence, $a(0)=0$, $a(1)=1$ and $a(n) = 4 a(n-1) + 5 a(n-2)$.

    INPUT:
        n -- non negative integer

    OUTPUT:
        integer -- function value

    EXAMPLES:
        sage: a = sloane.A015531;a
        Linear 2nd order recurrence, a(n) = 4 a(n-1) + 5 a(n-2).
        sage: a(0)
        0
        sage: a(1)
        1
        sage: a(2)
        4
        sage: a.offset
        0
        sage: a(8)
        65104
        sage: a(60)
        144560289664733924534327040115992228190104
        sage: a.list(9)
        [0, 1, 4, 21, 104, 521, 2604, 13021, 65104]

    AUTHOR:
        -- Jaap Spies (2007-01-19)
    """
    def __init__(self):
        SloaneSequence.__init__(self, offset=0)
        self._b = []
        self._precompute(2)

    def _repr_(self):
        return "Linear 2nd order recurrence, a(n) = 4 a(n-1) + 5 a(n-2)."

    def _precompute(self, how_many=50):
        try:
            f = self._f
        except AttributeError:
            self._f = recur_gen2(0,1,4,5)
            f = self._f
        self._b += [f.next() for i in range(how_many)]

    def _eval(self, n):
        if len(self._b) <= n:
            self._precompute(n - len(self._b) + 1)
        return self._b[n]

    def list(self, n):
        self._eval(n)   # force computation
        return self._b[:n]




# todo jsp
#
#
# A015551 = recur_gen2(0,1,6,5)
# A015552 = recur_gen2(0,1,6,7)
# A015553 = recur_gen2(0,1,6,11)
# A015555 = recur_gen2(0,1,7,2)
#
# A015565 = recur_gen2(0,1,7,8)
#
# A015585 = recur_gen2(0,1,9,10)
#
# A053404 = recur_gen2(1,1,1,12)
#
# A053428 = recur_gen2(1,1,1,20)
#
# A053430 = recur_gen2(1,1,1,30)
#
# A065874 = recur_gen2(1,1,1,42)
#
# A083858 = recur_gen2(0,1,3,6)
# and more!

# Wilf_A083216 = recur_gen2(20615674205555510, 3794765361567513,1,1)  family
class A082411(SloaneSequence):
    r"""
    Second-order linear recurrence sequence with $a(n) = a(n-1) + a(n-2)$.

    $a(0) = 407389224418$,
    $a(1) = 76343678551$. This is the second-order linear
    recurrence sequence with $a(0)$ and $a(1)$ co- prime, that R. L. Graham in 1964
    stated did not contain any primes.

=======



class A083103(SloaneSequence):
    r"""
    Second-order linear recurrence sequence with $a(n) = a(n-1) + a(n-2)$.

    $a(0) = 1786772701928802632268715130455793$,
    $a(1) = 1059683225053915111058165141686995$. This is the second-order linear
    recurrence sequence with $a(0)$ and $a(1)$ co- prime, that R. L. Graham in 1964
    stated did not contain any primes. It has not been verified.
    Graham made a mistake in the calculation that was corrected by D. E. Knuth in 1990.
>>>>>>> 298ea8cd

    INPUT:
        n -- non negative integer

    OUTPUT:
        integer -- function value

    EXAMPLES:
<<<<<<< HEAD
        sage: a = sloane.A082411;a
        Second-order linear recurrence sequence with a(n) = a(n-1) + a(n-2).
        sage: a(1)
        76343678551
        sage: a(2)
        483732902969
        sage: a(3)
        560076581520
        sage: a(20)
        2219759332689173
        sage: a.list(4)
        [407389224418, 76343678551, 483732902969, 560076581520]
=======
        sage: a = sloane.A083103;a
        Second-order linear recurrence sequence with a(n) = a(n-1) + a(n-2).
        sage: a(1)
        1059683225053915111058165141686995
        sage: a(2)
        2846455926982717743326880272142788
        sage: a(3)
        3906139152036632854385045413829783
        sage: a.offset
        0
        sage: a(8)
        45481392851206651551714764671352204
        sage: a(20)
        14639253684254059531823985143948191708
        sage: a.list(4)
        [1786772701928802632268715130455793, 1059683225053915111058165141686995, 2846455926982717743326880272142788, 3906139152036632854385045413829783]
>>>>>>> 298ea8cd

    AUTHOR:
        -- Jaap Spies (2007-01-23)
    """
    def __init__(self):
        SloaneSequence.__init__(self, offset=0)
        self._b = []
        self._precompute(2)

    def _repr_(self):
        return "Second-order linear recurrence sequence with a(n) = a(n-1) + a(n-2)."

    def _precompute(self, how_many=10):
        try:
            f = self._f
        except AttributeError:
<<<<<<< HEAD
            self._f = recur_gen2(407389224418,76343678551,1,1)
=======
            self._f = recur_gen2(1786772701928802632268715130455793,1059683225053915111058165141686995,1,1)
>>>>>>> 298ea8cd
            f = self._f
        self._b += [f.next() for i in range(how_many)]

    def _eval(self, n):
        if len(self._b) <= n:
            self._precompute(n - len(self._b) + 1)
        return self._b[n]

    def list(self, n):
        self._eval(n)   # force computation
        return self._b[:n]

<<<<<<< HEAD


class A083103(SloaneSequence):
    r"""
    Second-order linear recurrence sequence with $a(n) = a(n-1) + a(n-2)$.

    $a(0) = 1786772701928802632268715130455793$,
    $a(1) = 1059683225053915111058165141686995$. This is the second-order linear
    recurrence sequence with $a(0)$ and $a(1)$ co- prime, that R. L. Graham in 1964
    stated did not contain any primes. It has not been verified.
    Graham made a mistake in the calculation that was corrected by D. E. Knuth in 1990.
=======
class A083104(SloaneSequence):
    r"""
    Second-order linear recurrence sequence with $a(n) = a(n-1) + a(n-2)$.

    $a(0) = 331635635998274737472200656430763$,
    $a(1) = 1510028911088401971189590305498785$. This is the second-order linear
    recurrence sequence with $a(0)$ and $a(1)$ co-prime.
    It was found by Ronald Graham in 1990.
>>>>>>> 298ea8cd

    INPUT:
        n -- non negative integer

    OUTPUT:
        integer -- function value

    EXAMPLES:
<<<<<<< HEAD
        sage: a = sloane.A083103;a
        Second-order linear recurrence sequence with a(n) = a(n-1) + a(n-2).
        sage: a(1)
        1059683225053915111058165141686995
        sage: a(2)
        2846455926982717743326880272142788
        sage: a(3)
        3906139152036632854385045413829783
        sage: a.offset
        0
        sage: a(8)
        45481392851206651551714764671352204
        sage: a(20)
        14639253684254059531823985143948191708
        sage: a.list(4)
        [1786772701928802632268715130455793, 1059683225053915111058165141686995, 2846455926982717743326880272142788, 3906139152036632854385045413829783]
=======
        sage: a = sloane.A083104;a
        Second-order linear recurrence sequence with a(n) = a(n-1) + a(n-2).
        sage: a(3)
        3351693458175078679851381267428333
        sage: a.offset
        0
        sage: a(8)
        36021870400834012982120004949074404
        sage: a(20)
        11601914177621826012468849361236300628
>>>>>>> 298ea8cd

    AUTHOR:
        -- Jaap Spies (2007-01-23)
    """
    def __init__(self):
        SloaneSequence.__init__(self, offset=0)
        self._b = []
        self._precompute(2)

    def _repr_(self):
        return "Second-order linear recurrence sequence with a(n) = a(n-1) + a(n-2)."

    def _precompute(self, how_many=10):
        try:
            f = self._f
        except AttributeError:
<<<<<<< HEAD
            self._f = recur_gen2(1786772701928802632268715130455793,1059683225053915111058165141686995,1,1)
=======
            self._f = recur_gen2(331635635998274737472200656430763,1510028911088401971189590305498785,1,1)
>>>>>>> 298ea8cd
            f = self._f
        self._b += [f.next() for i in range(how_many)]

    def _eval(self, n):
        if len(self._b) <= n:
            self._precompute(n - len(self._b) + 1)
        return self._b[n]

    def list(self, n):
        self._eval(n)   # force computation
        return self._b[:n]

<<<<<<< HEAD
class A083104(SloaneSequence):
    r"""
    Second-order linear recurrence sequence with $a(n) = a(n-1) + a(n-2)$.

    $a(0) = 331635635998274737472200656430763$,
    $a(1) = 1510028911088401971189590305498785$. This is the second-order linear
    recurrence sequence with $a(0)$ and $a(1)$ co-prime.
    It was found by Ronald Graham in 1990.
=======
class A083105(SloaneSequence):
    r"""
    Second-order linear recurrence sequence with $a(n) = a(n-1) + a(n-2)$.

    $a(0) = 62638280004239857$,
    $a(1) = 49463435743205655$. This is the second-order linear
    recurrence sequence with $a(0)$ and $a(1)$ co-prime.
    It was found by Donald Knuth in 1990.
>>>>>>> 298ea8cd

    INPUT:
        n -- non negative integer

    OUTPUT:
        integer -- function value

    EXAMPLES:
<<<<<<< HEAD
        sage: a = sloane.A083104;a
        Second-order linear recurrence sequence with a(n) = a(n-1) + a(n-2).
        sage: a(3)
        3351693458175078679851381267428333
        sage: a.offset
        0
        sage: a(8)
        36021870400834012982120004949074404
        sage: a(20)
        11601914177621826012468849361236300628
=======
        sage: a = sloane.A083105;a
        Second-order linear recurrence sequence with a(n) = a(n-1) + a(n-2).
        sage: a(1)
        49463435743205655
        sage: a(2)
        112101715747445512
        sage: a(3)
        161565151490651167
        sage: a.offset
        0
        sage: a(8)
        1853029790662436896
        sage: a(20)
        596510791500513098192
        sage: a.list(4)
        [62638280004239857, 49463435743205655, 112101715747445512, 161565151490651167]
>>>>>>> 298ea8cd

    AUTHOR:
        -- Jaap Spies (2007-01-23)
    """
    def __init__(self):
        SloaneSequence.__init__(self, offset=0)
        self._b = []
        self._precompute(2)

    def _repr_(self):
        return "Second-order linear recurrence sequence with a(n) = a(n-1) + a(n-2)."

    def _precompute(self, how_many=10):
        try:
            f = self._f
        except AttributeError:
<<<<<<< HEAD
            self._f = recur_gen2(331635635998274737472200656430763,1510028911088401971189590305498785,1,1)
=======
            self._f = recur_gen2(62638280004239857,49463435743205655,1,1)
>>>>>>> 298ea8cd
            f = self._f
        self._b += [f.next() for i in range(how_many)]

    def _eval(self, n):
        if len(self._b) <= n:
            self._precompute(n - len(self._b) + 1)
        return self._b[n]

    def list(self, n):
        self._eval(n)   # force computation
        return self._b[:n]

<<<<<<< HEAD
class A083105(SloaneSequence):
    r"""
    Second-order linear recurrence sequence with $a(n) = a(n-1) + a(n-2)$.

    $a(0) = 62638280004239857$,
    $a(1) = 49463435743205655$. This is the second-order linear
    recurrence sequence with $a(0)$ and $a(1)$ co-prime.
    It was found by Donald Knuth in 1990.
=======



class A083216(SloaneSequence):
    r"""
    Second-order linear recurrence sequence with $a(n) = a(n-1) + a(n-2)$.

    $a(0) = 20615674205555510$, $a(1) = 3794765361567513$. This is a
    second-order linear recurrence sequence with $a(0)$ and $a(1)$
    co-prime that does not contain any primes. It was found by Herbert Wilf in 1990.
>>>>>>> 298ea8cd

    INPUT:
        n -- non negative integer

    OUTPUT:
        integer -- function value

    EXAMPLES:
<<<<<<< HEAD
        sage: a = sloane.A083105;a
        Second-order linear recurrence sequence with a(n) = a(n-1) + a(n-2).
        sage: a(1)
        49463435743205655
        sage: a(2)
        112101715747445512
        sage: a(3)
        161565151490651167
        sage: a.offset
        0
        sage: a(8)
        1853029790662436896
        sage: a(20)
        596510791500513098192
        sage: a.list(4)
        [62638280004239857, 49463435743205655, 112101715747445512, 161565151490651167]
=======
        sage: a = sloane.A083216; a
        Second-order linear recurrence sequence with a(n) = a(n-1) + a(n-2).
        sage: a(0)
        20615674205555510
        sage: a(1)
        3794765361567513
        sage: a(8)
        347693837265139403
        sage: a(41)
        2738025383211084205003383
        sage: a.list(4)
        [20615674205555510, 3794765361567513, 24410439567123023, 28205204928690536]
>>>>>>> 298ea8cd

    AUTHOR:
        -- Jaap Spies (2007-01-23)
    """
    def __init__(self):
        SloaneSequence.__init__(self, offset=0)
        self._b = []
        self._precompute(2)

    def _repr_(self):
        return "Second-order linear recurrence sequence with a(n) = a(n-1) + a(n-2)."

    def _precompute(self, how_many=10):
        try:
            f = self._f
        except AttributeError:
<<<<<<< HEAD
            self._f = recur_gen2(62638280004239857,49463435743205655,1,1)
=======
            self._f = recur_gen2(20615674205555510, 3794765361567513,1,1)
>>>>>>> 298ea8cd
            f = self._f
        self._b += [f.next() for i in range(how_many)]

    def _eval(self, n):
        if len(self._b) <= n:
            self._precompute(n - len(self._b) + 1)
        return self._b[n]

    def list(self, n):
        self._eval(n)   # force computation
        return self._b[:n]




<<<<<<< HEAD
class A083216(SloaneSequence):
    r"""
    Second-order linear recurrence sequence with $a(n) = a(n-1) + a(n-2)$.

    $a(0) = 20615674205555510$, $a(1) = 3794765361567513$. This is a
    second-order linear recurrence sequence with $a(0)$ and $a(1)$
    co-prime that does not contain any primes. It was found by Herbert Wilf in 1990.

    INPUT:
        n -- non negative integer

    OUTPUT:
        integer -- function value

    EXAMPLES:
        sage: a = sloane.A083216; a
        Second-order linear recurrence sequence with a(n) = a(n-1) + a(n-2).
        sage: a(0)
        20615674205555510
        sage: a(1)
        3794765361567513
        sage: a(8)
        347693837265139403
        sage: a(41)
        2738025383211084205003383
        sage: a.list(4)
        [20615674205555510, 3794765361567513, 24410439567123023, 28205204928690536]

    AUTHOR:
        -- Jaap Spies (2007-01-19)
    """
    def __init__(self):
        SloaneSequence.__init__(self, offset=0)
        self._b = []
        self._precompute(2)

    def _repr_(self):
        return "Second-order linear recurrence sequence with a(n) = a(n-1) + a(n-2)."

    def _precompute(self, how_many=10):
        try:
            f = self._f
        except AttributeError:
            self._f = recur_gen2(20615674205555510, 3794765361567513,1,1)
            f = self._f
        self._b += [f.next() for i in range(how_many)]

    def _eval(self, n):
        if len(self._b) < n:
            self._precompute(n - len(self._b) + 1)
        return self._b[n]

    def list(self, n):
        self._eval(n)   # force computation
        return self._b[:n]




=======
>>>>>>> 298ea8cd

class A061084(SloaneSequence):
    r"""
    Fibonacci-type sequence based on subtraction: $a(0) = 1$, $a(1) = 2$ and $a(n) = a(n-2)-a(n-1)$.

    EXAMPLES:
        sage: a = sloane.A061084; a
        Fibonacci-type sequence based on subtraction: a(0) = 1, a(1) = 2 and a(n) = a(n-2)-a(n-1).
        sage: a(0)
        1
        sage: a(1)
        2
        sage: a(8)
        -29
        sage: a(22)
        -24476
        sage: a.list(12)
        [1, 2, -1, 3, -4, 7, -11, 18, -29, 47, -76, 123]
        sage: a.keyword
        ['sign', 'easy', 'nice']

    AUTHOR:
        -- Jaap Spies (2007-01-18)
    """
    def __init__(self):
        SloaneSequence.__init__(self, offset=0)

    keyword = ["sign", "easy","nice"]

    def _repr_(self):
        return "Fibonacci-type sequence based on subtraction: a(0) = 1, a(1) = 2 and a(n) = a(n-2)-a(n-1)."

    def _eval(self, n):
        if n == 0:
            return 1
        elif n == 1:
            return 2
        else:
            return (-1)**(n-1)*sloane.A000204(n-1)


# a group of sequences uses this function:
def recur_gen3(a0,a1,a2,a3,a4,a5):
    """
        homogenous general second-order linear recurrence generator with fixed coefficients

        a(0) = a0, a(1) = a1, a(2) = a2, a(n) = a3*a(n-1) + a4*a(n-2) + a5*a(n-3)
    """
    x, y ,z = Integer(a0), Integer(a1), Integer(a2)
    n = 0
    yield x
    while 1:
        n = n+1
        x, y, z = y, z, a5*x+a4*y+a3*z
        yield x

class A000213(SloaneSequence):
    r"""
    Tribonacci numbers: a(n) = a(n-1) + a(n-2) + a(n-3). Starting with 1, 1, 1, ...


    INPUT:
        n -- non negative integer

    OUTPUT:
        integer -- function value

    EXAMPLES:
        sage: a = sloane.A000213;a
        Tribonacci numbers: a(n) = a(n-1) + a(n-2) + a(n-3).
        sage: a(0)
        1
        sage: a(1)
        1
        sage: a(2)
        1
        sage: a(11)
        355
        sage: a.list(12)
        [1, 1, 1, 3, 5, 9, 17, 31, 57, 105, 193, 355]

    AUTHOR:
        -- Jaap Spies (2007-01-19)
    """
    def __init__(self):
        SloaneSequence.__init__(self, offset=0)
        self._b = []
        self._precompute()

    def _repr_(self):
        return "Tribonacci numbers: a(n) = a(n-1) + a(n-2) + a(n-3)."

    def _precompute(self, how_many=20):
        try:
            f = self._f
        except AttributeError:
            self._f = recur_gen3(1,1,1,1,1,1)
            f = self._f
        self._b += [f.next() for i in range(how_many)]

    def _eval(self, n):
        if len(self._b) <= n:
            self._precompute(n - len(self._b) + 1)
        return self._b[n]

    def list(self, n):
        self._eval(n)   # force computation
        return self._b[:n]

# Tribonacci numbers: a(n) = a(n-1) + a(n-2) + a(n-3). Starting with 0, 0, 1.
class A000073(SloaneSequence):
    r"""
    Tribonacci numbers: a(n) = a(n-1) + a(n-2) + a(n-3). Starting with 0, 0, 1, ...


    INPUT:
        n -- non negative integer

    OUTPUT:
        integer -- function value

    EXAMPLES:
        sage: a = sloane.A000073;a
        Tribonacci numbers: a(n) = a(n-1) + a(n-2) + a(n-3).
        sage: a(0)
        0
        sage: a(1)
        0
        sage: a(2)
        1
        sage: a(11)
        149
        sage: a.list(12)
        [0, 0, 1, 1, 2, 4, 7, 13, 24, 44, 81, 149]

    AUTHOR:
        -- Jaap Spies (2007-01-19)
    """
    def __init__(self):
        SloaneSequence.__init__(self, offset=0)
        self._b = []
        self._precompute()

    def _repr_(self):
        return "Tribonacci numbers: a(n) = a(n-1) + a(n-2) + a(n-3)."

    def _precompute(self, how_many=20):
        try:
            f = self._f
        except AttributeError:
            self._f = recur_gen3(0,0,1,1,1,1)
            f = self._f
        self._b += [f.next() for i in range(how_many)]

    def _eval(self, n):
        if len(self._b) <= n:
            self._precompute(n - len(self._b) + 1)
        return self._b[n]

    def list(self, n):
        self._eval(n)   # force computation
        return self._b[:n]




def perm_mh(m, h):
    """
    This functions calculates $f(g,h)$ from Sloane's sequences A079908-A079928

    INPUT:
        m -- positive integer
        h -- non negative integer

    OUTPUT:
        permanent of the m x (m+h) matrix, etc.

    EXAMPLES:
        sage: from sage.combinat.sloane_functions import perm_mh
        sage: perm_mh(3,3)
        36
        sage: perm_mh(3,4)
        76

    AUTHOR: Jaap Spies (2006)
    """
    n = m + h
    M = MatrixSpace(QQ, m, n) # shouldn't this be 'ZZ' because A is (0,1) matrix?
    A = M(0)
    for i in range(m):
        for j in range(n):
            if i <= j and j <= i + h:
                A[i,j] = 1
    return A.permanent()



class A079922(SloaneSequence):
    r"""
    function returns solutions to the Dancing School problem with $n$ girls and $n+3$ boys.

    The value is $per(B)$, the permanent of the (0,1)-matrix $B$
    of size $n \times n+3$ with $b(i,j)=1$ if and only if $i \le j \le i+n$.

    REFERENCES:
        Jaap Spies, Nieuw Archief voor Wiskunde, 5/7 nr 4, December 2006


    INPUT:
        n -- positive integer

    OUTPUT:
        integer -- function value


    EXAMPLES:
        sage: a = sloane.A079922; a
        Solutions to the Dancing School problem with n girls and n+3 boys
        sage: a.offset
        1
        sage: a(1)
        4
        sage: a(8)
        2227
        sage: a.list(8)
        [4, 13, 36, 90, 212, 478, 1044, 2227]

        Compare:
        Searching Sloane's online database...
        Solution to the Dancing School Problem with n girls and n+3 boys: f(n,3).
        [4, 13, 36, 90, 212, 478, 1044, 2227]

        sage: a(-1)
        Traceback (most recent call last):
        ...
        ValueError: input n (=-1) must be a positive integer

        AUTHOR:
            - Jaap Spies (2007-01-14)
    """

    def _repr_(self):
        return "Solutions to the Dancing School problem with n girls and n+3 boys"

    offset = 1

    def _eval(self, n):
        return perm_mh(n, 3)



class A079923(SloaneSequence):
    r"""
    function returns solutions to the Dancing School problem with $n$ girls and $n+4$ boys.

    The value is $per(B)$, the permanent of the (0,1)-matrix $B$
    of size $n \times n+3$ with $b(i,j)=1$ if and only if $i \le j \le i+n$.

    REFERENCES:
        Jaap Spies, Nieuw Archief voor Wiskunde, 5/7 nr 4, December 2006

    INPUT:
        n -- positive integer

    OUTPUT:
        integer -- function value


    EXAMPLES:
        sage: a = sloane.A079923; a
        Solutions to the Dancing School problem with n girls and n+4 boys
        sage: a.offset
        1
        sage: a(1)
        5
        sage: a(8)
        15458
        sage: a.list(8)
        [5, 21, 76, 246, 738, 2108, 5794, 15458]

        Compare:
        Searching Sloane's online database...
        Solution to the Dancing School Problem with n girls and n+4 boys: f(n,4).
        [5, 21, 76, 246, 738, 2108, 5794, 15458]

        sage: a(0)
        Traceback (most recent call last):
        ...
        ValueError: input n (=0) must be a positive integer

    AUTHOR:
        - Jaap Spies (2007-01-17)
    """

    def _repr_(self):
        return "Solutions to the Dancing School problem with n girls and n+4 boys"

    offset = 1

    def _eval(self, n):
        return perm_mh(n, 4)


class A111774(SloaneSequence):
    r"""
    Sequence of numbers of the third kind, i.e., numbers that can be
    written as a sum of at least three consecutive positive integers.

    Odd primes can only be written as a sum of two consecutive integers.
    Powers of 2 do not have a representation as a sum of $k$ consecutive
    integers (other than the trivial $n = n$ for $k = 1$).

    See: http://www.jaapspies.nl/mathfiles/problem2005-2C.pdf


    INPUT:
        n -- positive integer

    OUTPUT:
        integer -- function value

    EXAMPLES:
        sage: a = sloane.A111774; a
        Numbers that can be written as a sum of at least three consecutive positive integers.
        sage: a(1)
        6
        sage: a(0)
        Traceback (most recent call last):
        ...
        ValueError: input n (=0) must be a positive integer
        sage: a(100)
        141
        sage: a(156)
        209
        sage: a(302)
        386
        sage: a.list(12)
        [6, 9, 10, 12, 14, 15, 18, 20, 21, 22, 24, 25]
        sage: a(1/3)
        Traceback (most recent call last):
        ...
        TypeError: no coercion of this rational to integer

    AUTHOR:
        -- Jaap Spies (2007-01-13)
    """
    def __init__(self):
        SloaneSequence.__init__(self, offset=1)

    def _repr_(self):
        return "Numbers that can be written as a sum of at least three consecutive positive integers."

    def _precompute(self, how_many=150):
        try:
            self._b
            n = self._n
        except AttributeError:
            self._b = []
            n = 1
            self._n = n
        self._b += [i for i in range(self._n, self._n+how_many) if self.is_number_of_the_third_kind(i)]
        self._n += how_many

    def _eval(self, n):
        try:
            return self._b[n-1]
        except (AttributeError, IndexError):
            self._precompute()
            # try again
            return self._eval(n)

    def list(self, n):
        try:
            if len(self._b) < n:
                raise IndexError
            else:
                return self._b[:n]
        except (AttributeError, IndexError):
            self._precompute()
            # try again
            return self.list(n)

    def is_number_of_the_third_kind(self, n):
        r"""
        This function returns True if and only if $n$ is a number of the third kind.

        A number is of the third kind if it can be written as a sum of at
        least three consecutive positive integers.  Odd primes can only be
        written as a sum of two consecutive integers.  Powers of 2 do not
        have a representation as a sum of $k$ consecutive integers (other
        than the trivial $n = n$ for $k = 1$).

        See: \url{http://www.jaapspies.nl/mathfiles/problem2005-2C.pdf}

        INPUT:
            n -- positive integer

        OUTPUT:
            True -- if n is not prime and not a power of 2
            False --

        EXAMPLES:
            sage: a = sloane.A111774
            sage: a.is_number_of_the_third_kind(6)
            True
            sage: a.is_number_of_the_third_kind(100)
            True
            sage: a.is_number_of_the_third_kind(16)
            False
            sage: a.is_number_of_the_third_kind(97)
            False

        AUTHOR:
            -- Jaap Spies (2006-12-09)
        """
        if (not arith.is_prime(n)) and (not arith.is_power_of_two(n)):
            return True
        else:
            return False


class A111775(SloaneSequence):
    r"""
    Number of ways $n$ can be written as a sum of at least three consecutive integers.

    Powers of 2 and (odd) primes can not be written as a sum of at least
    three consecutive integers. $a(n)$ strongly depends on the number
    of odd divisors of $n$ (A001227):
    Suppose $n$ is to be written as sum of $k$ consecutive integers
    starting with $m$, then $2n = k(2m + k - 1)$.
    Only one of the factors is odd. For each odd divisor of $n$
    there is a unique corresponding $k$, $k=1$ and $k=2$ must be excluded.

    See: \url{http://www.jaapspies.nl/mathfiles/problem2005-2C.pdf}

    INPUT:
        n -- non negative integer

    OUTPUT:
        integer -- function value

    EXAMPLES:
        sage: a = sloane.A111775; a
        Number of ways n can be written as a sum of at least three consecutive integers.

        sage: a(1)
        0
        sage: a(0)
        0

        We have a(15)=2 because 15 = 4+5+6 and 15 = 1+2+3+4+5. The number of odd divisors of 15 is 4.
        sage: a(15)
        2

        sage: a(100)
        2
        sage: a(256)
        0
        sage: a(29)
        0
        sage: a.list(20)
        [0, 0, 0, 0, 0, 0, 1, 0, 0, 1, 1, 0, 1, 0, 1, 2, 0, 0, 2, 0]
        sage: a(1/3)
        Traceback (most recent call last):
        ...
        TypeError: no coercion of this rational to integer

    AUTHOR:
        -- Jaap Spies (2006-12-09)
    """
    def __init__(self):
        SloaneSequence.__init__(self, offset=0)

    def _repr_(self):
        return "Number of ways n can be written as a sum of at least three consecutive integers."

    def _eval(self, n):
        if n == 1 or n == 0:
            return 0
        k = sum(i%2 for i in arith.divisors(n)) # A001227, the number of odd divisors
        if n % 2 ==0:
            return k-1
        else:
            return k-2

class A111776(SloaneSequence):
    r"""
    The $n$th term of the sequence $a(n)$ is the largest $k$ such that
    $n$ can be written as sum of $k$ consecutive integers.

    $n$ is the sum of at most $a(n)$ consecutive positive integers.
    Suppose $n$ is to be written as sum of $k$ consecutive integers starting
    with $m$, then $2n = k(2m + k - 1)$. Only one of the factors is odd.
    For each odd divisor $d$ of $n$ there is a unique corresponding
    $k = min(d,2n/d)$. $a(n)$ is the largest among those $k$
.
    See: \url{http://www.jaapspies.nl/mathfiles/problem2005-2C.pdf}

    INPUT:
        n -- non negative integer

    OUTPUT:
        integer -- function value

    AUTHOR:
        -- Jaap Spies (2007-01-13)
    """
    def __init__(self):
        SloaneSequence.__init__(self, offset=0)

    def _repr_(self):
        return "a(n) is the largest k such that n can be written as sum of k consecutive integers."

    def _eval(self, n):
        if n == 1 or n == 0:
            return 1
        m = 0
        for d in [i for i in arith.divisors(n) if i%2]: # d is odd divisor
            k = min(d, 2*n/d)
            if k > m:
                m = k
        return ZZ(m)

class A111787(SloaneSequence):
    r"""
    This function returns the $n$-th number of Sloane's sequence A111787


    $a(n)=0$ if $n$ is an odd prime or a power of 2. For numbers of the third
    kind (see A111774) we proceed as follows: suppose $n$ is to be written as sum of $k$
    consecutive integers starting with $m$, then $2n = k(2m + k - 1)$.
    Let $p$ be the smallest odd prime divisor of $n$ then
    $a(n) = min(p,2n/p)$.



       See: \url{http://www.jaapspies.nl/mathfiles/problem2005-2C.pdf}

    INPUT:
        n -- positive integer

    OUTPUT:
        integer -- function value


    EXAMPLES:
        sage: a = sloane.A111787; a
        a(n) is the least k >= 3 such that n can be written as sum of k consecutive integers. a(n)=0 if such a k does not exist.
        sage: a.offset
        1
        sage: a(1)
        0
        sage: a(0)
        Traceback (most recent call last):
        ...
        ValueError: input n (=0) must be a positive integer
        sage: a(100)
        5
        sage: a(256)
        0
        sage: a(29)
        0
        sage: a.list(20)
        [0, 0, 0, 0, 0, 3, 0, 0, 3, 4, 0, 3, 0, 4, 3, 0, 0, 3, 0, 5]
        sage: a(-1)
        Traceback (most recent call last):
        ...
        ValueError: input n (=-1) must be a positive integer

    AUTHOR:
        - Jaap Spies (2007-01-14)
    """
    def __init__(self):
        SloaneSequence.__init__(self, offset=1)

    def _repr_(self):
        return "a(n) is the least k >= 3 such that n can be written as sum of k consecutive integers. a(n)=0 if such a k does not exist."

    def _eval(self, n):
        if arith.is_prime(n) or arith.is_power_of_two(n):
            return 0
        else:
            for d in srange(3,n,2):
                if n % d == 0:
                    return min(d, 2*n/d)


class ExponentialNumbers(SloaneSequence):
    r"""
    A sequence of Exponential numbers.
    """
    def __init__(self, a):
        SloaneSequence.__init__(self, offset=0)
        self.a = a

    def _repr_(self):
        return "Sequence of Exponential numbers around %s" % self.a

    def _eval(self, n):
        if hasattr(self, '__n'):
            if n < self.__n:
                return self.__data[n]
        from sage.combinat.expnums import expnums
        self.__data = expnums(n+1, self.a)
        self.__n = n+1
        return self.__data[n]

class A000110(ExponentialNumbers):
    r"""
    The sequence of Bell numbers.

    The Bell number $B_n$ counts the number of ways to put $n$
    distinguishable things into indistinguishable boxes such that no
    box is empty.

    Let $S(n, k)$ denote the Stirling number of the second kind.  Then
    $$B_n = \sum{k=0}^{n} S(n, k) .$$

    INPUT:
        n -- integer >= 0

    OUTPUT:
        integer -- $B_n$

    EXAMPLES:
        sage: a = sloane.A000110; a
        Sequence of Bell numbers
        sage: a.offset
        0
        sage: a(0)
        1
        sage: a(100)
        47585391276764833658790768841387207826363669686825611466616334637559114497892442622672724044217756306953557882560751
        sage: a.list(10)
        [1, 1, 2, 5, 15, 52, 203, 877, 4140, 21147]

    AUTHOR:
        -- Nick Alexander
    """
    def __init__(self):
        ExponentialNumbers.__init__(self, a=1)

    def _repr_(self):
        return "Sequence of Bell numbers"


class A000587(ExponentialNumbers):
    r"""
    The sequence of Uppuluri-Carpenter numbers.

    The Uppuluri-Carpenter number $C_n$ counts the imbalance in the
    number of ways to put $n$ distinguishable things into an even
    number of indistinguishable boxes versus into an odd number of
    indistinguishable boxes, such that no box is empty.

    Let $S(n, k)$ denote the Stirling number of the second kind.  Then
    $$C_n = \sum{k=0}^{n} (-1)^k S(n, k) .$$

    INPUT:
        n -- integer >= 0

    OUTPUT:
        integer -- $C_n$

    EXAMPLES:
        sage: a = sloane.A000587; a
        Sequence of Uppuluri-Carpenter numbers
        sage: a.offset
        0
        sage: a(0)
        1
        sage: a(100)
        397577026456518507969762382254187048845620355238545130875069912944235105204434466095862371032124545552161
        sage: a.list(10)
        [1, -1, 0, 1, 1, -2, -9, -9, 50, 267]

    AUTHOR:
        -- Nick Alexander
    """
    def __init__(self):
        ExponentialNumbers.__init__(self, a=-1)

    def _repr_(self):
        return "Sequence of Uppuluri-Carpenter numbers"



# A000100  a(n) = number of compositions of n in which the maximum part size is 3. Milestone!
#  a(n+3) = Sum[k=0..n, F(k)*T(n-k) ], F(i)=A000045(i+1), T(i)=A000073(i+2).
#  0, 0, 0, 1, 2, 5, 11, 23, 47, 94, 185, 360, 694, 1328, 2526, 4781, 9012, 16929, 31709, 59247

class A000100(SloaneSequence):
    r"""

    INPUT:
        n -- non negative integer

    OUTPUT:
        integer -- function value

    EXAMPLES:
        sage: a = sloane.A000100;a
        Number of compositions of n in which the maximum part size is 3.
        sage: a(0)
        0
        sage: a(1)
        0
        sage: a(2)
        0
        sage: a(3)
        1
        sage: a(11)
        360
        sage: a.list(12)
        [0, 0, 0, 1, 2, 5, 11, 23, 47, 94, 185, 360]

    AUTHOR:
        -- Jaap Spies (2007-01-26)
    """
    def __init__(self):
        SloaneSequence.__init__(self, offset=0)

    def _repr_(self):
        return "Number of compositions of n in which the maximum part size is 3."

    def _eval(self, n):
        if n <= 2:
            return 0
        else:
            return sum(sloane.A000045(i+1)*sloane.A000073(n-i-1) for i in range(n-2))





#############################################################
# III. Create the Sloane object, off which all the sequence
#      objects are members.
#############################################################

class Sloane(SageObject):
    pass
sloane = Sloane()

sloane.A000004 = A000004()
sloane.A000005 = A000005()
sloane.A000007 = A000007()
sloane.A000010 = A000010()
sloane.A000012 = A000012()
sloane.A000015 = A000015()
sloane.A000016 = A000016()
sloane.A000027 = A000027()
sloane.A000030 = A000030()
sloane.A000032 = A000032()
sloane.A000040 = A000040()
sloane.A000043 = A000043()
sloane.A000041 = A000041()
sloane.A000045 = A000045()
<<<<<<< HEAD
sloane.A000108 = A000108()
sloane.A000110 = A000110()
=======
sloane.A000073 = A000073()
sloane.A000079 = A000079()
sloane.A000100 = A000100()
sloane.A000108 = A000108()
sloane.A000110 = A000110()
sloane.A000120 = A000120()
sloane.A000129 = A000129()
>>>>>>> 298ea8cd
sloane.A000142 = A000142()
sloane.A000153 = A000153()
sloane.A000165 = A000165()
sloane.A000166 = A000166()
<<<<<<< HEAD
sloane.A000203 = A000203()
sloane.A000204 = A000204()
sloane.A000255 = A000255()
sloane.A000261 = A000261()
sloane.A000587 = A000587()
sloane.A001109 = A001109()
sloane.A001110 = A001110()
sloane.A001147 = A001147()
=======
sloane.A000169 = A000169()
sloane.A000203 = A000203()
sloane.A000204 = A000204()
sloane.A000213 = A000213()
sloane.A000217 = A000217()
sloane.A000225 = A000225()
sloane.A000244 = A000244()
sloane.A000255 = A000255()
sloane.A000261 = A000261()
sloane.A000272 = A000272()
sloane.A000290 = A000290()
sloane.A000292 = A000292()
sloane.A000302 = A000302()
sloane.A000312 = A000312()
sloane.A000326 = A000326()
sloane.A000330 = A000330()
sloane.A000396 = A000396()
sloane.A000587 = A000587()
sloane.A000578 = A000578()
sloane.A000668 = A000668()
sloane.A000720 = A000720()
sloane.A000961 = A000961()
sloane.A000984 = A000984()
sloane.A001045 = A001045()
sloane.A001109 = A001109()
sloane.A001110 = A001110()
sloane.A001147 = A001147()
sloane.A001157 = A001157()
>>>>>>> 298ea8cd
sloane.A001221 = A001221()
sloane.A001222 = A001222()
sloane.A001227 = A001227()
sloane.A001358 = A001358()
sloane.A001405 = A001405()
sloane.A001477 = A001477()
sloane.A001694 = A001694()
sloane.A001836 = A001836()
sloane.A001906 = A001906()
sloane.A001909 = A001909()
sloane.A001910 = A001910()
<<<<<<< HEAD
sloane.A006882 = A006882()
=======
sloane.A002110 = A002110()
sloane.A002378 = A002378()
sloane.A002275 = A002275()
sloane.A002620 = A002620()
sloane.A002808 = A002808()
sloane.A004526 = A004526()
sloane.A005100 = A005100()
sloane.A005101 = A005101()
sloane.A005117 = A005117()
sloane.A005408 = A005408()
sloane.A006882 = A006882()
sloane.A006530 = A006530()
sloane.A008683 = A008683()
>>>>>>> 298ea8cd
sloane.A015521 = A015521()
sloane.A015523 = A015523()
sloane.A015530 = A015530()
sloane.A015531 = A015531()
sloane.A046660 = A046660()
sloane.A051959 = A051959()
sloane.A055790 = A055790()
sloane.A061084 = A061084()
sloane.A079922 = A079922()
sloane.A079923 = A079923()
sloane.A082411 = A082411()
sloane.A083103 = A083103()
sloane.A083104 = A083104()
sloane.A083105 = A083105()
<<<<<<< HEAD
=======
sloane.A083216 = A083216()
>>>>>>> 298ea8cd
sloane.A083216 = A083216()
sloane.A090010 = A090010()
sloane.A090012 = A090012()
sloane.A090013 = A090013()
sloane.A090014 = A090014()
sloane.A090015 = A090015()
sloane.A090016 = A090016()
sloane.A111774 = A111774()
sloane.A111775 = A111775()
sloane.A111776 = A111776()
sloane.A111787 = A111787()<|MERGE_RESOLUTION|>--- conflicted
+++ resolved
@@ -168,10 +168,7 @@
 from sage.rings.rational_field import QQ
 from sage.libs.pari.gen import pari
 from sage.combinat import combinat
-<<<<<<< HEAD
-=======
 from sage.misc.misc import prod
->>>>>>> 298ea8cd
 
 class A000027(SloaneSequence):
     r"""
@@ -614,42 +611,17 @@
 
 
 
-<<<<<<< HEAD
-class A000108(SloaneSequence):
-    r"""
-    Catalan numbers: $C_n = \frac{{2n \choose n}}{n+1} = \frac {(2n)!}{n!(n+1)!}$.
-    Also called Segner numbers.
-
-=======
 class A002378(SloaneSequence):
     r"""
     Oblong (or pronic, or heteromecic) numbers: $n(n+1)$.
->>>>>>> 298ea8cd
-
-    INPUT:
-        n -- non negative integer
-
-    OUTPUT:
-        integer -- function value
-
-    EXAMPLES:
-<<<<<<< HEAD
-        sage: a = sloane.A000108;a
-        Catalan numbers: C(n) = binomial(2n,n)/(n+1) = (2n)!/(n!(n+1)!). Also called Segner numbers.
-        sage: a(0)
-        1
-        sage: a.offset
-        0
-        sage: a(8)
-        1430
-        sage: a(40)
-        2622127042276492108820
-        sage: a.list(9)
-        [1, 1, 2, 5, 14, 42, 132, 429, 1430]
-
-    AUTHOR:
-        -- Jaap Spies (2007-01-12)
-=======
+
+    INPUT:
+        n -- non negative integer
+
+    OUTPUT:
+        integer -- function value
+
+    EXAMPLES:
         sage: a = sloane.A002378;a
         Oblong (or pronic, or heteromecic) numbers: n(n+1).
         sage: a(-1)
@@ -668,25 +640,11 @@
     AUTHOR:
         -- Jaap Spies (2007-01-26)
 
->>>>>>> 298ea8cd
-    """
-    def __init__(self):
-        SloaneSequence.__init__(self, offset=0)
-
-    def _repr_(self):
-<<<<<<< HEAD
-        return "Catalan numbers: C(n) = binomial(2n,n)/(n+1) = (2n)!/(n!(n+1)!). Also called Segner numbers."
-
-    def _eval(self, n):
-        return combinat.catalan_number(n)
-
-class A000142(SloaneSequence):
-    r"""
-    Factorial numbers: $n! = 1 \cdot 2 \cdot 3 \cdots n$
-
-    Order of symmetric group $S_n$, number of permutations of $n$ letters.
-
-=======
+    """
+    def __init__(self):
+        SloaneSequence.__init__(self, offset=0)
+
+    def _repr_(self):
         return "Oblong (or pronic, or heteromecic) numbers: n(n+1)."
 
     def _eval(self, n):
@@ -695,30 +653,14 @@
 class A002620(SloaneSequence):
     r"""
     Quarter-squares: floor(n/2)*ceiling(n/2). Equivalently, $\lfloor n^2/4 \rfloor$.
->>>>>>> 298ea8cd
-
-    INPUT:
-        n -- non negative integer
-
-    OUTPUT:
-        integer -- function value
-
-    EXAMPLES:
-<<<<<<< HEAD
-        sage: a = sloane.A000142;a
-        Factorial numbers: n! = 1*2*3*4*...*n (order of symmetric group S_n, number of permutations of n letters).
-        sage: a(0)
-        1
-        sage: a(8)
-        40320
-        sage: a(40)
-        815915283247897734345611269596115894272000000000
-        sage: a.list(9)
-        [1, 1, 2, 6, 24, 120, 720, 5040, 40320]
-
-    AUTHOR:
-        -- Jaap Spies (2007-01-12)
-=======
+
+    INPUT:
+        n -- non negative integer
+
+    OUTPUT:
+        integer -- function value
+
+    EXAMPLES:
         sage: a = sloane.A002620;a
         Quarter-squares: floor(n/2)*ceiling(n/2). Equivalently, floor(n^2/4).
         sage: a(0)
@@ -735,60 +677,11 @@
     AUTHOR:
         -- Jaap Spies (2007-01-26)
 
->>>>>>> 298ea8cd
-    """
-    def __init__(self):
-        SloaneSequence.__init__(self, offset=0)
-
-    def _repr_(self):
-<<<<<<< HEAD
-        return "Factorial numbers: n! = 1*2*3*4*...*n (order of symmetric group S_n, number of permutations of n letters)."
-
-    def _eval(self, n):
-        return arith.factorial(n)
-
-class A000165(SloaneSequence):
-    r"""
-    Double factorial numbers: $(2n)!! = 2^n*n!$.
-
-    INPUT:
-        n -- non negative integer
-
-    OUTPUT:
-        integer -- function value
-
-    EXAMPLES:
-        sage: a = sloane.A000165;a
-        Double factorial numbers: (2n)!! = 2^n*n!.
-        sage: a(0)
-        1
-        sage: a.offset
-        0
-        sage: a(8)
-        10321920
-        sage: a(20)
-        2551082656125828464640000
-        sage: a.list(9)
-        [1, 2, 8, 48, 384, 3840, 46080, 645120, 10321920]
-
-    AUTHOR:
-        -- Jaap Spies (2007-01-24)
-    """
-    def __init__(self):
-        SloaneSequence.__init__(self, offset=0)
-
-    def _repr_(self):
-        return "Double factorial numbers: (2n)!! = 2^n*n!."
-
-    def _eval(self, n):
-        return (2**n)*arith.factorial(n)
-
-
-
-class A001147(SloaneSequence):
-    r"""
-    Double factorial numbers: $(2n-1)!! = 1 \cdot 3 \cdot 5 \cdots (2n-1)$.
-=======
+    """
+    def __init__(self):
+        SloaneSequence.__init__(self, offset=0)
+
+    def _repr_(self):
         return "Quarter-squares: floor(n/2)*ceiling(n/2). Equivalently, floor(n^2/4)."
 
     def _eval(self, n):
@@ -801,84 +694,14 @@
 class A005408(SloaneSequence):
     r"""
     The odd numbers a(n) = 2n + 1.
->>>>>>> 298ea8cd
-
-    INPUT:
-        n -- non negative integer
-
-    OUTPUT:
-        integer -- function value
-
-    EXAMPLES:
-<<<<<<< HEAD
-        sage: a = sloane.A001147;a
-        Double factorial numbers: (2n-1)!! = 1.3.5....(2n-1).
-        sage: a(0)
-        1
-        sage: a.offset
-        0
-        sage: a(8)
-        2027025
-        sage: a(20)
-        319830986772877770815625
-        sage: a.list(9)
-        [1, 1, 3, 15, 105, 945, 10395, 135135, 2027025]
-
-    AUTHOR:
-        -- Jaap Spies (2007-01-24)
-    """
-    def __init__(self):
-        SloaneSequence.__init__(self, offset=0)
-
-    def _repr_(self):
-        return "Double factorial numbers: (2n-1)!! = 1.3.5....(2n-1)."
-
-    def _eval(self, n):
-        return arith.factorial(2*n)/(arith.factorial(n)*2**n)
-
-class A006882(SloaneSequence):
-    r"""
-    Double factorials $n!!$: $a(n)=n \cdot a(n-2)$.
-
-    INPUT:
-        n -- non negative integer
-
-    OUTPUT:
-        integer -- function value
-
-    EXAMPLES:
-        sage: a = sloane.A006882;a
-        Double factorials n!!: a(n)=n*a(n-2).
-        sage: a(0)
-        1
-        sage: a(2)
-        2
-        sage: a(8)
-        384
-        sage: a(20)
-        3715891200
-        sage: a.list(9)
-        [1, 1, 2, 3, 8, 15, 48, 105, 384]
-
-    AUTHOR:
-        -- Jaap Spies (2007-01-24)
-    """
-    def __init__(self):
-        SloaneSequence.__init__(self, offset=0)
-        self._b = []
-        self._precompute(2)  # force precomputation, e.g. a(0) will fail when asked first
-
-    def _repr_(self):
-        return "Double factorials n!!: a(n)=n*a(n-2)."
-
-    def _precompute(self, how_many=10):
-        try:
-            f = self._f
-        except AttributeError:
-            self._f = self.df()
-            f = self._f
-        self._b += [f.next() for i in range(how_many)]
-=======
+
+    INPUT:
+        n -- non negative integer
+
+    OUTPUT:
+        integer -- function value
+
+    EXAMPLES:
         sage: a = sloane.A005408;a
         The odd numbers a(n) = 2n + 1.
         sage: a(-1)
@@ -903,46 +726,8 @@
 
     def _repr_(self):
         return "The odd numbers a(n) = 2n + 1."
->>>>>>> 298ea8cd
-
-    def df(self):
-        """
-        Double factorials n!!: a(n)=n*a(n-2).
-        """
-        x = Integer(1)
-        k = 1
-        y = x
-        yield x
-        while True:
-            k = k+1
-            x, y = y, k*x
-            yield x
-
-
-    def _eval(self, n):
-<<<<<<< HEAD
-        if len(self._b) <= n:
-            self._precompute(n - len(self._b) + 1)
-        return self._b[n]
-
-    def list(self, n):
-        self._eval(n)   # force computation
-        return self._b[:n]
-
-
-
-
-# Theme:  maximal permanent of an m x n (0,1)- matrix:
-# Seok-Zun Song et al.  Extremes of permanents of (0,1)-matrices, p. 201-202.
-
-class A000153(SloaneSequence):
-    r"""
-    $a(n) = n*a(n-1) + (n-2)*a(n-2)$, with $a(0) = 0$, $a(1) = 1$.
-
-    With offset 1, permanent of (0,1)-matrix of size $n \times (n+d)$ with $d=2$ and $n$ zeros not on a line.
-    This is a special case of Theorem 2.3 of Seok-Zun Song et al.
-    Extremes of permanents of (0,1)-matrices, p. 201-202.
-=======
+
+    def _eval(self, n):
         return Integer(2*n+1)
 
 
@@ -950,78 +735,14 @@
 class A000012(SloaneSequence):
     r"""
     The all 1's sequence.
->>>>>>> 298ea8cd
-
-    INPUT:
-        n -- non negative integer
-
-    OUTPUT:
-        integer -- function value
-
-    EXAMPLES:
-<<<<<<< HEAD
-        sage: a = sloane.A000153; a
-        a(n) = n*a(n-1) + (n-2)*a(n-2), with a(0) = 0, a(1) = 1.
-        sage: a(0)
-        0
-        sage: a(1)
-        1
-        sage: a(8)
-        82508
-        sage: a(20)
-        10315043624498196944
-        sage: a.list(8)
-        [0, 1, 2, 7, 32, 181, 1214, 9403]
-
-    AUTHOR:
-        -- Jaap Spies (2007-01-13)
-    """
-    def __init__(self):
-        SloaneSequence.__init__(self, offset=0)
-        self._b = []
-        self._precompute(2)  # force precomputation, e.g. a(0) will fail when asked first
-
-    def _repr_(self):
-        return "a(n) = n*a(n-1) + (n-2)*a(n-2), with a(0) = 0, a(1) = 1."
-
-    def _precompute(self, how_many=20):
-        try:
-            f = self._f
-        except AttributeError:
-            self._f = self.gen(0,1,2)
-            f = self._f
-        self._b += [f.next() for i in range(how_many)]
-
-    def gen(self,a0,a1,d):
-        """
-
-        """
-        x, y = Integer(a0), Integer(a1)
-        k = 1
-        yield x
-        while True:
-            k = k+1
-            x, y = y, k*y+(k-d)*x
-            yield x
-
-
-    def _eval(self, n):
-        if len(self._b) < n:
-            self._precompute(n - len(self._b) + 1)
-        return self._b[n]
-
-    def list(self, n):
-        self._eval(n)   # force computation
-        return self._b[:n]
-
-class A000255(SloaneSequence):
-    r"""
-    $a(n) = n*a(n-1) + (n-1)*a(n-2)$, with $a(0) = 1$, $a(1) = 1$.
-
-    With offset 1, permanent of (0,1)-matrix of size $n \times (n+d)$ with $d=1$ and $n$ zeros not on a line.
-    This is a special case of Theorem 2.3 of Seok-Zun Song et al.
-    Extremes of permanents of (0,1)-matrices, p. 201-202.
-=======
+
+    INPUT:
+        n -- non negative integer
+
+    OUTPUT:
+        integer -- function value
+
+    EXAMPLES:
         sage: a = sloane.A000012; a
         The all 1's sequence.
         sage: a(1)
@@ -1047,85 +768,14 @@
 class A000120(SloaneSequence):
     r"""
     1's-counting sequence: number of 1's in binary expansion of $n$.
->>>>>>> 298ea8cd
-
-    INPUT:
-        n -- non negative integer
-
-    OUTPUT:
-        integer -- function value
-
-    EXAMPLES:
-<<<<<<< HEAD
-        sage: a = sloane.A000255;a
-        a(n) = n*a(n-1) + (n-1)*a(n-2), a(0) = 1, a(1) = 1.
-        sage: a(0)
-        1
-        sage: a(1)
-        1
-        sage: a.offset
-        0
-        sage: a(8)
-        148329
-        sage: a(22)
-        9923922230666898717143
-        sage: a.list(9)
-        [1, 1, 3, 11, 53, 309, 2119, 16687, 148329]
-
-    AUTHOR:
-        -- Jaap Spies (2007-01-13)
-    """
-    def __init__(self):
-        SloaneSequence.__init__(self, offset=0)
-        self._b = []
-        self._precompute(2)  # force precomputation, e.g. a(0) will fail when asked first
-
-    def _repr_(self):
-        return "a(n) = n*a(n-1) + (n-1)*a(n-2), a(0) = 1, a(1) = 1."
-
-    def _precompute(self, how_many=20):
-        try:
-            f = self._f
-        except AttributeError:
-            self._f = self.gen(1,1,1)
-            f = self._f
-        self._b += [f.next() for i in range(how_many)]
-
-    def gen(self,a0,a1,d):
-        """
-
-        """
-        x, y = Integer(a0), Integer(a1)
-        k = 1
-        yield x
-        while True:
-            k = k+1
-            x, y = y, k*y+(k-d)*x
-            yield x
-
-
-    def _eval(self, n):
-        if len(self._b) < n:
-            self._precompute(n - len(self._b) + 1)
-        return self._b[n]
-
-    def list(self, n):
-        self._eval(n)   # force computation
-        return self._b[:n]
-
-
-
-class A000261(SloaneSequence):
-    r"""
-    $a(n) = n*a(n-1) + (n-3)*a(n-2)$, with $a(1) = 1$, $a(2) = 1$.
-
-    With offset 1, permanent of (0,1)-matrix of size $n \times (n+d)$ with $d=3$ and $n$ zeros not on a line.
-    This is a special case of Theorem 2.3 of Seok-Zun Song et al.
-    Extremes of permanents of (0,1)-matrices, p. 201-202.
-
-    Seok-Zun Song et al., Extremes of permanents of (0,1)-matrices, Lin. Algebra and its Applic. 373 (2003),
-    p. 197-210.
-=======
+
+    INPUT:
+        n -- non negative integer
+
+    OUTPUT:
+        integer -- function value
+
+    EXAMPLES:
         sage: a = sloane.A000120;a
         1's-counting sequence: number of 1's in binary expansion of n.
         sage: a(0)
@@ -1160,61 +810,21 @@
 class A000290(SloaneSequence):
     r"""
     The squares: $a(n) = n^2$.
->>>>>>> 298ea8cd
-
-    INPUT:
-        n -- non negative integer
-
-    OUTPUT:
-        integer -- function value
-
-    EXAMPLES:
-<<<<<<< HEAD
-        sage: a = sloane.A000261;a
-        a(n) = n*a(n-1) + (n-3)*a(n-2), a(1) = 0, a(2) = 1.
-=======
+
+    INPUT:
+        n -- non negative integer
+
+    OUTPUT:
+        integer -- function value
+
+    EXAMPLES:
         sage: a = sloane.A000290;a
         The squares: a(n) = n^2.
->>>>>>> 298ea8cd
         sage: a(0)
         0
         sage: a(-1)
         Traceback (most recent call last):
         ...
-<<<<<<< HEAD
-        ValueError: input n (=0) must be a positive integer
-        sage: a(1)
-        0
-        sage: a.offset
-        1
-        sage: a(8)
-        30637
-        sage: a(22)
-        1801366114380914335441
-        sage: a.list(9)
-        [0, 1, 3, 13, 71, 465, 3539, 30637, 296967]
-
-    AUTHOR:
-        -- Jaap Spies (2007-01-23)
-    """
-    def __init__(self):
-        SloaneSequence.__init__(self, offset=1)
-        self._b = []
-
-    def _repr_(self):
-        return "a(n) = n*a(n-1) + (n-3)*a(n-2), a(1) = 0, a(2) = 1."
-
-    def _precompute(self, how_many=20):
-        try:
-            f = self._f
-        except AttributeError:
-            self._f = self.gen(0,1,3)
-            f = self._f
-        self._b += [f.next() for i in range(how_many)]
-
-    def gen(self,a0,a1,d):
-        """
-=======
         ValueError: input n (=-1) must be an integer >= 0
         sage: a(16)
         256
@@ -1233,99 +843,21 @@
 
     def _eval(self, n):
         return Integer(n**2)
->>>>>>> 298ea8cd
-
-        """
-        x, y = Integer(a0), Integer(a1)
-        k = self.offset + 1
-        yield x
-        while True:
-            k = k+1
-            x, y = y, k*y+(k-d)*x
-            yield x
-
-
-    def _eval(self, n):
-        if len(self._b) < n:
-            self._precompute(n - len(self._b) + 1)
-        return self._b[n - 1]
-
-<<<<<<< HEAD
-    def list(self, n):
-        self._eval(n)   # force computation
-        return self._b[:n]
-
-class A001909(SloaneSequence):
-    r"""
-    $a(n) = n*a(n-1) + (n-4)*a(n-2)$, with $a(2) = 0$, $a(3) = 1$.
-
-    With offset 1, permanent of (0,1)-matrix of size $n \times (n+d)$ with $d=4$ and $n$ zeros not on a line.
-    This is a special case of Theorem 2.3 of Seok-Zun Song et al.
-    Extremes of permanents of (0,1)-matrices, p. 201-202.
-
-    Seok-Zun Song et al., Extremes of permanents of (0,1)-matrices, Lin. Algebra and its Applic. 373 (2003),
-    p. 197-210.
-=======
+
+
+
+
 class A000225(SloaneSequence):
     r"""
     $2^n - 1$.
->>>>>>> 298ea8cd
-
-    INPUT:
-        n -- non negative integer
-
-    OUTPUT:
-        integer -- function value
-
-    EXAMPLES:
-<<<<<<< HEAD
-        sage: a = sloane.A001909;a
-        a(n) = n*a(n-1) + (n-4)*a(n-2), a(2) = 0, a(3) = 1.
-        sage: a(1)
-        Traceback (most recent call last):
-        ...
-        ValueError: input n (=1) must be an integer >= 2
-        sage: a.offset
-        2
-        sage: a(2)
-        0
-        sage: a(8)
-        8544
-        sage: a(22)
-        470033715095287415734
-        sage: a.list(9)
-        [0, 1, 4, 21, 134, 1001, 8544, 81901, 870274]
-
-    AUTHOR:
-        -- Jaap Spies (2007-01-13)
-    """
-    def __init__(self):
-        SloaneSequence.__init__(self, offset=2)
-        self._b = []
-
-    def _repr_(self):
-        return "a(n) = n*a(n-1) + (n-4)*a(n-2), a(2) = 0, a(3) = 1."
-
-    def _precompute(self, how_many=20):
-        try:
-            f = self._f
-        except AttributeError:
-            self._f = self.gen(0,1,4)
-            f = self._f
-        self._b += [f.next() for i in range(how_many)]
-
-    def gen(self,a0,a1,d):
-        """
-
-        """
-        x, y = Integer(a0), Integer(a1)
-        k = self.offset + 1
-        yield x
-        while True:
-            k = k+1
-            x, y = y, k*y+(k-d)*x
-            yield x
-=======
+
+    INPUT:
+        n -- non negative integer
+
+    OUTPUT:
+        integer -- function value
+
+    EXAMPLES:
         sage: a = sloane.A000225;a
         2^n - 1.
         sage: a(0)
@@ -1443,32 +975,10 @@
 class A000030(SloaneSequence):
     r"""
     Initial digit of $n$.
->>>>>>> 298ea8cd
-
-    INPUT:
-        n -- non negative integer
-
-<<<<<<< HEAD
-    def _eval(self, n):
-        if len(self._b) < n:
-            self._precompute(n - len(self._b) + 1)
-        return self._b[n-self.offset]
-
-    def list(self, n):
-        self._eval(n)   # force computation
-        return self._b[:n]
-
-class A001910(SloaneSequence):
-    r"""
-    $a(n) = n*a(n-1) + (n-5)*a(n-2)$, with $a(3) = 0$, $a(4) = 1$.
-
-    With offset 1, permanent of (0,1)-matrix of size $n \times (n+d)$ with $d=5$ and $n$ zeros not on a line.
-    This is a special case of Theorem 2.3 of Seok-Zun Song et al.
-    Extremes of permanents of (0,1)-matrices, p. 201-202.
-
-    Seok-Zun Song et al., Extremes of permanents of (0,1)-matrices, Lin. Algebra and its Applic. 373 (2003),
-    p. 197-210.
-=======
+
+    INPUT:
+        n -- non negative integer
+
     OUTPUT:
         integer -- function value
 
@@ -1554,36 +1064,14 @@
 class A000040(SloaneSequence):
     r"""
     The prime numbers.
->>>>>>> 298ea8cd
-
-    INPUT:
-        n -- non negative integer
-
-    OUTPUT:
-        integer -- function value
-
-    EXAMPLES:
-<<<<<<< HEAD
-        sage: a = sloane.A001910;a
-        a(n) = n*a(n-1) + (n-5)*a(n-2), a(3) = 0, a(4) = 1.
-        sage: a(0)
-        Traceback (most recent call last):
-        ...
-        ValueError: input n (=0) must be an integer >= 3
-        sage: a(3)
-        0
-        sage: a.offset
-        3
-        sage: a(8)
-        1909
-        sage: a(22)
-        98125321641110663023
-        sage: a.list(9)
-        [0, 1, 5, 31, 227, 1909, 18089, 190435, 2203319]
-
-    AUTHOR:
-        -- Jaap Spies (2007-01-13)
-=======
+
+    INPUT:
+        n -- positive integer
+
+    OUTPUT:
+        integer -- function value
+
+    EXAMPLES:
         sage: a = sloane.A000040; a
         The prime numbers.
         sage: a(1)
@@ -1601,1328 +1089,18 @@
 
     AUTHOR:
         -- Jaap Spies (2007-01-17)
->>>>>>> 298ea8cd
-    """
-    def __init__(self):
-        SloaneSequence.__init__(self, offset=3)
-        self._b = []
-
-    def _repr_(self):
-<<<<<<< HEAD
-        return "a(n) = n*a(n-1) + (n-5)*a(n-2), a(3) = 0, a(4) = 1."
-
-    def _precompute(self, how_many=20):
-=======
+    """
+    def __init__(self):
+        SloaneSequence.__init__(self, offset=1)
+
+    def _repr_(self):
         return "The prime numbers."
 
     def _precompute(self, so_far=1000):
->>>>>>> 298ea8cd
-        try:
-            f = self._f
-        except AttributeError:
-<<<<<<< HEAD
-            self._f = self.gen(0,1,5)
-            f = self._f
-        self._b += [f.next() for i in range(how_many)]
-
-    def gen(self,a0,a1,d):
-        """
-
-        """
-        x, y = Integer(a0), Integer(a1)
-        k = self.offset + 1
-        yield x
-        while True:
-            k = k+1
-            x, y = y, k*y+(k-d)*x
-            yield x
-
-
-    def _eval(self, n):
-        if len(self._b) < n:
-            self._precompute(n - len(self._b) + 1)
-        return self._b[n-self.offset]
-
-    def list(self, n):
-        self._eval(n)   # force computation
-        return self._b[:n]
-
-class A090010(SloaneSequence):
-    r"""
-    Permanent of (0,1)-matrix of size $n \times (n+d)$ with $d=6$ and
-    $n$ zeros not on a line.
-
-    $ a(n) = (n+5)*a(n-1) + (n-1)*a(n-2), a(1)=6, a(2)=43$.
-
-    This is a special case of Theorem 2.3 of Seok-Zun Song et al.
-    Extremes of permanents of (0,1)-matrices, p. 201-202.
-
-    REFERENCES:
-    Seok-Zun Song et al., Extremes of permanents of (0,1)-matrices, Lin. Algebra and its Applic. 373 (2003),
-    p. 197-210.
-
-    INPUT:
-        n -- non negative integer
-
-    OUTPUT:
-        integer -- function value
-
-    EXAMPLES:
-        sage: a = sloane.A090010;a
-        Permanent of (0,1)-matrix of size n X (n+d) with d=6 and n zeros not on a line.
-        sage: a(0)
-        Traceback (most recent call last):
-        ...
-        ValueError: input n (=0) must be a positive integer
-        sage: a(1)
-        6
-        sage: a(2)
-        43
-        sage: a.offset
-        1
-        sage: a(8)
-        67741129
-        sage: a(22)
-        192416593029158989003270143
-        sage: a.list(9)
-        [6, 43, 356, 3333, 34754, 398959, 4996032, 67741129, 988344062]
-
-    AUTHOR:
-        -- Jaap Spies (2007-01-23)
-    """
-    def __init__(self):
-        SloaneSequence.__init__(self, offset=1)
-        self._b = []
-
-    def _repr_(self):
-        return "Permanent of (0,1)-matrix of size n X (n+d) with d=6 and n zeros not on a line."
-
-    def _precompute(self, how_many=20):
-        try:
-            f = self._f
-        except AttributeError:
-            self._f = self.gen(6,43,6)
-            f = self._f
-        self._b += [f.next() for i in range(how_many)]
-
-    def gen(self,a0,a1,d):
-        """
-
-        """
-        x, y = Integer(a0), Integer(a1)
-        k = self.offset + 1
-        yield x
-        while True:
-            k = k+1
-            x, y = y, (k-1)*x+(k+d-1)*y
-            yield x
-
-
-    def _eval(self, n):
-        if len(self._b) < n:
-            self._precompute(n - len(self._b) + 1)
-        return self._b[n-self.offset]
-
-    def list(self, n):
-        self._eval(n)   # force computation
-        return self._b[:n]
-
-class A055790(SloaneSequence):
-    r"""
-    $a(n) = n*a(n-1) + (n-2)*a(n-2) [a(0) = 0, a(1) = 2]$.
-
-    With offset 1, permanent of (0,1)-matrix of size n X (n+d) with d=1 and n-1 zeros not on a line.
-    This is a special case of Theorem 2.3 of Seok-Zun Song et al.
-    Extremes of permanents of (0,1)-matrices, p. 201-202.
-
-    REFERENCES:
-    Seok-Zun Song et al., Extremes of permanents of (0,1)-matrices, Lin. Algebra and its Applic. 373 (2003),
-    p. 197-210.
-
-    INPUT:
-        n -- non negative integer
-
-    OUTPUT:
-        integer -- function value
-
-    EXAMPLES:
-        sage: a = sloane.A055790;a
-        a(n) = n*a(n-1) + (n-2)*a(n-2) [a(0) = 0, a(1) = 2].
-        sage: a(0)
-        0
-        sage: a(1)
-        2
-        sage: a(2)
-        4
-        sage: a.offset
-        0
-        sage: a(8)
-        165016
-        sage: a(22)
-        10356214297533070441564
-        sage: a.list(9)
-        [0, 2, 4, 14, 64, 362, 2428, 18806, 165016]
-
-    AUTHOR:
-        -- Jaap Spies (2007-01-23)
-    """
-    def __init__(self):
-        SloaneSequence.__init__(self, offset=0)
-        self._b = []
-        self._precompute(2)
-
-    def _repr_(self):
-        return "a(n) = n*a(n-1) + (n-2)*a(n-2) [a(0) = 0, a(1) = 2]."
-
-
-    def _precompute(self, how_many=20):
-        try:
-            f = self._f
-        except AttributeError:
-            self._f = self.gen(0,2,1)
-            f = self._f
-        self._b += [f.next() for i in range(how_many)]
-
-    def gen(self,a0,a1,d):
-        """
-
-        """
-        x, y = Integer(a0), Integer(a1)
-        k = self.offset + 1
-        yield x
-        while True:
-            k = k+1
-            x, y = y, (k-2)*x+(k+d-1)*y
-            yield x
-
-
-    def _eval(self, n):
-        if len(self._b) <= n:
-            self._precompute(n - len(self._b) + 1)
-        return self._b[n-self.offset]
-
-    def list(self, n):
-        self._eval(n)   # force computation
-        return self._b[:n]
-
-class A090012(SloaneSequence):
-    r"""
-    Permanent of (0,1)-matrix of size $n \times (n+d)$ with $d=2$ and $n-1$ zeros not on a line.
-
-    $a(n) = (n+1)*a(n-1) + (n-2)*a(n-2)$, $a(1)=3$ and $a(2)=9$
-
-
-    This is a special case of Theorem 2.3 of Seok-Zun Song et al.
-    Extremes of permanents of (0,1)-matrices, p. 201-202.
-
-    REFERENCES:
-    Seok-Zun Song et al., Extremes of permanents of (0,1)-matrices, Lin. Algebra and its Applic. 373 (2003),
-    p. 197-210.
-
-    INPUT:
-        n -- non negative integer
-
-    OUTPUT:
-        integer -- function value
-
-    EXAMPLES:
-        sage: a = sloane.A090012;a
-        Permanent of (0,1)-matrix of size n X (n+d) with d=2 and n-1 zeros not on a line.
-        sage: a(0)
-        Traceback (most recent call last):
-        ...
-        ValueError: input n (=0) must be a positive integer
-        sage: a(1)
-        3
-        sage: a(2)
-        9
-        sage: a.offset
-        1
-        sage: a(8)
-        890901
-        sage: a(22)
-        129020386652297208795129
-        sage: a.list(9)
-        [3, 9, 39, 213, 1395, 10617, 91911, 890901, 9552387]
-
-    AUTHOR:
-        -- Jaap Spies (2007-01-23)
-    """
-    def __init__(self):
-        SloaneSequence.__init__(self, offset=1)
-
-    def _repr_(self):
-        return "Permanent of (0,1)-matrix of size n X (n+d) with d=2 and n-1 zeros not on a line."
-
-    def _eval(self, n):
-        if n == 1:
-            return Integer(3)
-        else:
-            return  sloane.A000153(n+1) + sloane.A000153(n)
-
-# Just discovered this relation, so the following code is obsolete!
-# Same goes for A090013-A090016
-#
-#    def _precompute(self, how_many=20):
-#        try:
-#            f = self._f
-#        except AttributeError:
-#            self._f = self.gen(3,9,2)
-#            f = self._f
-#        self._b += [f.next() for i in range(how_many)]
-#
-#    def gen(self,a0,a1,d):
-#        """
-#
-#        """
-#        x, y = Integer(a0), Integer(a1)
-#        k = self.offset + 1
-#        yield x
-#        while True:
-#            k = k+1
-#            x, y = y, (k-2)*x+(k+d-1)*y
-#            yield x
-#
-#
-#    def _eval(self, n):
-#        if len(self._b) < n:
-#            self._precompute(n - len(self._b) + 1)
-#        return self._b[n-self.offset]
-#
-#    def list(self, n):
-#        self._eval(n)   # force computation
-#        return self._b[:n]
-
-class A090013(SloaneSequence):
-    r"""
-    Permanent of (0,1)-matrix of size $n \times (n+d)$ with $d=3$ and $n-1$ zeros not on a line.
-
-    $a(n) = (n+1)*a(n-1) + (n-2)*a(n-2) [a(1)=4, a(2)=16]$
-
-
-    This is a special case of Theorem 2.3 of Seok-Zun Song et al.
-    Extremes of permanents of (0,1)-matrices, p. 201-202.
-
-    REFERENCES:
-    Seok-Zun Song et al., Extremes of permanents of (0,1)-matrices,
-    Lin. Algebra and its Applic. 373 (2003), p. 197-210.
-
-    INPUT:
-        n -- non negative integer
-
-    OUTPUT:
-        integer -- function value
-
-    EXAMPLES:
-        sage: a = sloane.A090013;a
-        Permanent of (0,1)-matrix of size n X (n+d) with d=3 and n-1 zeros not on a line.
-        sage: a(0)
-        Traceback (most recent call last):
-        ...
-        ValueError: input n (=0) must be a positive integer
-        sage: a(1)
-        4
-        sage: a(2)
-        16
-        sage: a.offset
-        1
-        sage: a(8)
-        3481096
-        sage: a(22)
-        1112998577171142607670336
-        sage: a.list(9)
-        [4, 16, 84, 536, 4004, 34176, 327604, 3481096, 40585284]
-
-    AUTHOR:
-        -- Jaap Spies (2007-01-23)
-    """
-    def __init__(self):
-        SloaneSequence.__init__(self, offset=1)
-
-    def _repr_(self):
-        return "Permanent of (0,1)-matrix of size n X (n+d) with d=3 and n-1 zeros not on a line."
-
-    def _eval(self, n):
-        if n == 1:
-            return Integer(4)
-        else:
-            return  sloane.A000261(n+2) + sloane.A000261(n+1)
-
-class A090014(SloaneSequence):
-    r"""
-    Permanent of (0,1)-matrix of size $n \times (n+d)$ with $d=4$ and $n-1$ zeros not on a line.
-
-    $a(n) = (n+1)*a(n-1) + (n-2)*a(n-2) [a(1)=5, a(2)=25]$
-
-
-    This is a special case of Theorem 2.3 of Seok-Zun Song et al.
-    Extremes of permanents of (0,1)-matrices, p. 201-202.
-
-    REFERENCES:
-    Seok-Zun Song et al., Extremes of permanents of (0,1)-matrices,
-    Lin. Algebra and its Applic. 373 (2003), p. 197-210.
-
-    INPUT:
-        n -- non negative integer
-
-    OUTPUT:
-        integer -- function value
-
-    EXAMPLES:
-        sage: a = sloane.A090014;a
-        Permanent of (0,1)-matrix of size n X (n+d) with d=4 and n-1 zeros not on a line.
-        sage: a(0)
-        Traceback (most recent call last):
-        ...
-        ValueError: input n (=0) must be a positive integer
-        sage: a(1)
-        5
-        sage: a(2)
-        25
-        sage: a.offset
-        1
-        sage: a(8)
-        11016595
-        sage: a(22)
-        7469733600354446865509725
-        sage: a.list(9)
-        [5, 25, 155, 1135, 9545, 90445, 952175, 11016595, 138864365]
-
-    AUTHOR:
-        -- Jaap Spies (2007-01-23)
-    """
-    def __init__(self):
-        SloaneSequence.__init__(self, offset=1)
-
-    def _repr_(self):
-        return "Permanent of (0,1)-matrix of size n X (n+d) with d=4 and n-1 zeros not on a line."
-
-    def _eval(self, n):
-        if n == 1:
-            return Integer(5)
-        else:
-            return  sloane.A001909(n+3) + sloane.A001909(n+2)
-
-
-class A090015(SloaneSequence):
-    r"""
-    Permanent of (0,1)-matrix of size $n \times (n+d)$ with $d=5$ and $n-1$ zeros not on a line.
-
-    $a(n) = (n+1)*a(n-1) + (n-2)*a(n-2) [a(1)=6, a(2)=36]$
-
-
-    This is a special case of Theorem 2.3 of Seok-Zun Song et al.
-    Extremes of permanents of (0,1)-matrices, p. 201-202.
-
-    REFERENCES:
-    Seok-Zun Song et al., Extremes of permanents of (0,1)-matrices,
-    Lin. Algebra and its Applic. 373 (2003), p. 197-210.
-
-    INPUT:
-        n -- non negative integer
-
-    OUTPUT:
-        integer -- function value
-
-    EXAMPLES:
-        sage: a = sloane.A090015;a
-        Permanent of (0,1)-matrix of size n X (n+d) with d=3 and n-1 zeros not on a line.
-        sage: a(0)
-        Traceback (most recent call last):
-        ...
-        ValueError: input n (=0) must be a positive integer
-        sage: a(1)
-        6
-        sage: a(2)
-        36
-        sage: a.offset
-        1
-        sage: a(8)
-        29976192
-        sage: a(22)
-        41552258517692116794936876
-        sage: a.list(9)
-        [6, 36, 258, 2136, 19998, 208524, 2393754, 29976192, 406446774]
-
-    AUTHOR:
-        -- Jaap Spies (2007-01-23)
-    """
-    def __init__(self):
-        SloaneSequence.__init__(self, offset=1)
-
-    def _repr_(self):
-        return "Permanent of (0,1)-matrix of size n X (n+d) with d=3 and n-1 zeros not on a line."
-
-    def _eval(self, n):
-        if n == 1:
-            return Integer(6)
-        else:
-            return  sloane.A001910(n+4) + sloane.A001910(n+3)
-
-class A090016(SloaneSequence):
-    r"""
-    Permanent of (0,1)-matrix of size $n \times (n+d)$ with $d=6$ and $n-1$ zeros not on a line.
-
-    $a(n) = (n+1)*a(n-1) + (n-2)*a(n-2) [a(1)=7, a(2)=49]$
-
-    $A090016 a(n) = A090010(n-1) + A090010(n), a(1)=7$
-
-    This is a special case of Theorem 2.3 of Seok-Zun Song et al.
-    Extremes of permanents of (0,1)-matrices, p. 201-202.
-
-    REFERENCES:
-    Seok-Zun Song et al., Extremes of permanents of (0,1)-matrices,
-    Lin. Algebra and its Applic. 373 (2003), p. 197-210.
-
-    INPUT:
-        n -- non negative integer
-
-    OUTPUT:
-        integer -- function value
-
-    EXAMPLES:
-        sage: a = sloane.A090016;a
-        Permanent of (0,1)-matrix of size n X (n+d) with d=6 and n-1 zeros not on a line.
-        sage: a(0)
-        Traceback (most recent call last):
-        ...
-        ValueError: input n (=0) must be a positive integer
-        sage: a(1)
-        7
-        sage: a(2)
-        49
-        sage: a.offset
-        1
-        sage: a(8)
-        72737161
-        sage: a(22)
-        199341969448774341802426289
-        sage: a.list(9)
-        [7, 49, 399, 3689, 38087, 433713, 5394991, 72737161, 1056085191]
-
-    AUTHOR:
-        -- Jaap Spies (2007-01-23)
-    """
-    def __init__(self):
-        SloaneSequence.__init__(self, offset=1)
-
-    def _repr_(self):
-        return "Permanent of (0,1)-matrix of size n X (n+d) with d=6 and n-1 zeros not on a line."
-
-
-    def _eval(self, n):
-        if n == 1:
-            return Integer(7)
-        else:
-            return  sloane.A090010(n-1) + sloane.A090010(n)
-
-class A000166(SloaneSequence):
-    r"""
-    Subfactorial or rencontres numbers, or derangements: number of permutations of $n$ elements with no fixed points.
-
-    With offset 1 also the permanent of a (0,1)-matrix of order $n$ with $n$ 0's not on a line.
-
-    INPUT:
-        n -- non negative integer
-
-    OUTPUT:
-        integer -- function value
-
-    EXAMPLES:
-        sage: a = sloane.A000166;a
-        Subfactorial or rencontres numbers, or derangements: number of permutations of $n$ elements with no fixed points.
-        sage: a(0)
-        1
-        sage: a(1)
-        0
-        sage: a(2)
-        1
-        sage: a.offset
-        0
-        sage: a(8)
-        14833
-        sage: a(20)
-        895014631192902121
-        sage: a.list(9)
-        [1, 0, 1, 2, 9, 44, 265, 1854, 14833]
-
-    AUTHOR:
-        -- Jaap Spies (2007-01-13)
-    """
-    def __init__(self):
-        SloaneSequence.__init__(self, offset=0)
-
-    def _repr_(self):
-        return "Subfactorial or rencontres numbers, or derangements: number of permutations of $n$ elements with no fixed points."
-
-    def _eval(self, n):
-        return arith.subfactorial(n)
-
-
-class A000203(SloaneSequence):
-    r"""
-    The sequence $\sigma(n)$, where $\sigma(n)$ is the sum of the
-    divisors of $n$.   Also called $\sigma_1(n)$.
-
-    The function \code{sigma(n, k)} implements $\sigma_k(n)$ in SAGE.
-
-    INPUT:
-        n -- positive integer
-
-    OUTPUT:
-        integer -- function value
-
-    EXAMPLES:
-        sage: a = sloane.A000203; a
-        sigma(n) = sum of divisors of n. Also called sigma_1(n).
-        sage: a(1)
-        1
-        sage: a(0)
-        Traceback (most recent call last):
-        ...
-        ValueError: input n (=0) must be a positive integer
-        sage: a(256)
-        511
-        sage: a.list(12)
-        [1, 3, 4, 7, 6, 12, 8, 15, 13, 18, 12, 28]
-        sage: a(1/3)
-        Traceback (most recent call last):
-        ...
-        TypeError: Unable to coerce rational (=1/3) to an Integer.
-
-    AUTHOR:
-        -- Jaap Spies (2007-01-13)
-    """
-    def __init__(self):
-        SloaneSequence.__init__(self, offset=1)
-
-    def _repr_(self):
-        return "sigma(n) = sum of divisors of n. Also called sigma_1(n)."
-
-    def _eval(self, n):
-        return sum(arith.divisors(n)) #alternative: return arith.sigma(n)
-
-class A000204(SloaneSequence):
-    r"""
-     Lucas numbers (beginning with 1): $L(n) = L(n-1) + L(n-2)$ with $L(1) = 1$, $L(2) = 3$.
-
-    EXAMPLES:
-        sage: a = sloane.A000204; a
-        Lucas numbers (beginning at 1): L(n) = L(n-1) + L(n-2), L(2) = 3.
-        sage: a(1)
-        1
-        sage: a(8)
-        47
-        sage: a(200)
-        627376215338105766356982006981782561278127
-        sage: a(-4)
-        Traceback (most recent call last):
-        ...
-        ValueError: input n (=-4) must be a positive integer
-        sage: a.list(12)
-        [1, 3, 4, 7, 11, 18, 29, 47, 76, 123, 199, 322]
-        sage: a(0)
-        Traceback (most recent call last):
-        ...
-        ValueError: input n (=0) must be a positive integer
-
-    AUTHOR:
-        -- Jaap Spies (2007-01-18)
-    """
-    def __init__(self):
-        SloaneSequence.__init__(self, offset=1)
-
-    def _repr_(self):
-        return "Lucas numbers (beginning at 1): L(n) = L(n-1) + L(n-2), L(2) = 3."
-
-    def _eval(self, n):
-        if n == 1:
-            return 1
-        elif n == 2:
-            return 3
-        else:
-            return sloane.A000045(n+1) + sloane.A000045(n-1)
-
-# inhomogenous second order recurrences
-def recur_gen2b(a0,a1,a2,a3,b):
-    r"""
-        inhomogenous second-order linear recurrence generator with fixed coefficients
-        and $b = f(n)$
-
-        $a(0) = a0$, $a(1) = a1$, $a(n) = a2*a(n-1) + a3*a(n-2) +f(n)$.
-    """
-    x, y = Integer(a0), Integer(a1)
-    n = 1
-    yield x
-    while 1:
-        n = n+1
-        x, y = y, a3*x+a2*y + b(n)
-        yield x
-
-    # def f(n):
-    #     if n > 1:
-    #         return 7*n+1
-    #     else:
-    #         return 0
-    # A051959 = recur_gen2b(1,10,2,1,f)
-
-
-class A001110(SloaneSequence):
-    r"""
-    Numbers that are both triangular and square: $a(n) = 34a(n-1) - a(n-2) + 2$.
-
-
-    INPUT:
-        n -- non negative integer
-
-    OUTPUT:
-        integer -- function value
-
-    EXAMPLES:
-        sage: a = sloane.A001110; a
-        Numbers that are both triangular and square: a(n) = 34a(n-1) - a(n-2) + 2.
-        sage: a(0)
-        0
-        sage: a(1)
-        1
-        sage: a(8)
-        55420693056
-        sage: a(21)
-        4446390382511295358038307980025
-        sage: a.list(8)
-        [0, 1, 36, 1225, 41616, 1413721, 48024900, 1631432881]
-
-    AUTHOR:
-        -- Jaap Spies (2007-01-19)
-    """
-    def __init__(self):
-        SloaneSequence.__init__(self, offset=0)
-        self._b = []
-        self._precompute()
-
-    link = "http://www.research.att.com/~njas/sequences/A001110"
-
-    def _repr_(self):
-        return "Numbers that are both triangular and square: a(n) = 34a(n-1) - a(n-2) + 2."
-
-    def g(self,k):
-        if k > 1:
-            return 2
-        else:
-            return 0
-
-    def _precompute(self, how_many=20):
-        try:
-            f = self._f
-        except AttributeError:
-            self._f = recur_gen2b(0,1,34,-1,self.g)
-            f = self._f
-        self._b += [f.next() for i in range(how_many)]
-
-    def _eval(self, n):
-        if len(self._b) < n:
-            self._precompute(n - len(self._b) + 1)
-        return self._b[n]
-
-    def list(self, n):
-        self._eval(n)   # force computation
-        return self._b[:n]
-
-class A051959(SloaneSequence):
-    r"""
-    Linear second order recurrence. A051959.
-
-    INPUT:
-        n -- non negative integer
-
-    OUTPUT:
-        integer -- function value
-
-    EXAMPLES:
-        sage: a = sloane.A051959; a
-        Linear second order recurrence. A051959.
-        sage: a(0)
-        1
-        sage: a(1)
-        10
-        sage: a(8)
-        9969
-        sage: a(41)
-        42834431872413650
-        sage: a.list(12)
-        [1, 10, 36, 104, 273, 686, 1688, 4112, 9969, 24114, 58268, 140728]
-
-    AUTHOR:
-        -- Jaap Spies (2007-01-19)
-    """
-    def __init__(self):
-        SloaneSequence.__init__(self, offset=0)
-        self._b = []
-        self._precompute(2)
-
-    def _repr_(self):
-        return "Linear second order recurrence. A051959."
-
-    def g(self,k):
-        if k > 1:
-            return 7*k+1
-        else:
-            return 0
-
-    def _precompute(self, how_many=30):
-        try:
-            f = self._f
-        except AttributeError:
-            self._f = recur_gen2b(1,10,2,1,self.g)
-            f = self._f
-        self._b += [f.next() for i in range(how_many)]
-
-    def _eval(self, n):
-        if len(self._b) < n:
-            self._precompute(n - len(self._b) + 1)
-        return self._b[n]
-
-    def list(self, n):
-        self._eval(n)   # force computation
-        return self._b[:n]
-
-
-
-class A001221(SloaneSequence):
-    r"""
-    Number of different prime divisors of $n$
-
-    Also called omega(n) or $\omega(n)$.
-    Maximal number of terms in any factorization of $n$.
-    Number of prime powers that divide $n$.
-
-    INPUT:
-        n -- positive integer
-
-    OUTPUT:
-        integer -- function value
-
-
-    EXAMPLES:
-        sage: a = sloane.A001221; a
-        Number of distinct primes dividing n (also called omega(n)).
-        sage: a(0)
-        Traceback (most recent call last):
-        ...
-        ValueError: input n (=0) must be a positive integer
-        sage: a(1)
-        0
-        sage: a(8)
-        1
-        sage: a(41)
-        1
-        sage: a(84792)
-        3
-        sage: a.list(12)
-        [0, 1, 1, 1, 1, 2, 1, 1, 1, 2, 1, 2]
-
-    AUTHOR:
-        - Jaap Spies (2007-01-19)
-    """
-    def __init__(self):
-        SloaneSequence.__init__(self, offset=1)
-
-    def _repr_(self):
-        return "Number of distinct primes dividing n (also called omega(n))."
-
-    def _eval(self, n):
-        return len(arith.prime_divisors(n)) # there is a PARI function omega
-
-
-
-class A001222(SloaneSequence):
-    r"""
-    Number of prime divisors of $n$ (counted with multiplicity).
-
-    Also called bigomega(n) or $\Omega(n)$.
-    Maximal number of terms in any factorization of $n$.
-    Number of prime powers that divide $n$.
-
-    INPUT:
-        n -- positive integer
-
-    OUTPUT:
-        integer -- function value
-
-
-    EXAMPLES:
-        sage: a = sloane.A001222; a
-        Number of prime divisors of n (counted with multiplicity).
-        sage: a(0)
-        Traceback (most recent call last):
-        ...
-        ValueError: input n (=0) must be a positive integer
-        sage: a(1)
-        0
-        sage: a(8)
-        3
-        sage: a(41)
-        1
-        sage: a(84792)
-        5
-        sage: a.list(12)
-        [0, 1, 1, 2, 1, 2, 1, 3, 2, 2, 1, 3]
-
-    AUTHOR:
-        - Jaap Spies (2007-01-19)
-    """
-    def __init__(self):
-        SloaneSequence.__init__(self, offset=1)
-
-    def _repr_(self):
-        return "Number of prime divisors of n (counted with multiplicity)."
-
-    def _eval(self, n):
-        return sum([e for i,e in arith.factor(n)])
-
-# A046660() = A001222(n) - A001221(n)
-class A046660(SloaneSequence):
-    r"""
-    Excess of $n$ = number of prime divisors (with multiplicity) - number of prime divisors (without multiplicity).
-
-    $\Omega(n) - \omega(n)$.
-
-    INPUT:
-        n -- positive integer
-
-    OUTPUT:
-        integer -- function value
-
-
-    EXAMPLES:
-        sage: a = sloane.A046660; a
-        Excess of n = Bigomega (with multiplicity) - omega (without multiplicity).
-        sage: a(0)
-        Traceback (most recent call last):
-        ...
-        ValueError: input n (=0) must be a positive integer
-        sage: a(1)
-        0
-        sage: a(8)
-        2
-        sage: a(41)
-        0
-        sage: a(84792)
-        2
-        sage: a.list(12)
-        [0, 0, 0, 1, 0, 0, 0, 2, 1, 0, 0, 1]
-
-    AUTHOR:
-        - Jaap Spies (2007-01-19)
-    """
-    def _repr_(self):
-        return "Excess of n = Bigomega (with multiplicity) - omega (without multiplicity)."
-
-    def _eval(self, n):
-        return sloane.A001222(n) - sloane.A001221(n)
-
-
-
-
-class A001227(SloaneSequence):
-    r"""
-    Number of odd divisors of $n$.
-
-    INPUT:
-        n -- positive integer
-
-    OUTPUT:
-        integer -- function value
-
-
-    EXAMPLES:
-        sage: a = sloane.A001227; a
-        Number of odd divisors of n
-        sage: a.offset
-        1
-        sage: a(1)
-        1
-        sage: a(0)
-        Traceback (most recent call last):
-        ...
-        ValueError: input n (=0) must be a positive integer
-        sage: a(100)
-        3
-        sage: a(256)
-        1
-        sage: a(29)
-        2
-        sage: a.list(20)
-        [1, 1, 2, 1, 2, 2, 2, 1, 3, 2, 2, 2, 2, 2, 4, 1, 2, 3, 2, 2]
-        sage: a(-1)
-        Traceback (most recent call last):
-        ...
-        ValueError: input n (=-1) must be a positive integer
-
-        AUTHOR:
-            - Jaap Spies (2007-01-14)
-    """
-    def __init__(self):
-        SloaneSequence.__init__(self, offset=1)
-
-    def _repr_(self):
-        return "Number of odd divisors of n"
-
-    def _eval(self, n):
-        return sum(i%2 for i in arith.divisors(n))
-
-
-
-class A001694(SloaneSequence):
-    r"""
-        This function returns the $n$-th Powerful Number:
-
-        A positive integer $n$ is powerful if for every prime $p$ dividing
-        $n$, $p^2$ also divides $n$.
-
-    INPUT:
-        n -- positive integer
-
-    OUTPUT:
-        integer -- function value
-
-    EXAMPLES:
-        sage: a = sloane.A001694; a
-        Powerful Numbers (also called squarefull, square-full or 2-full numbers).
-        sage: a.offset
-        1
-        sage: a(1)
-        1
-        sage: a(4)
-        9
-        sage: a(100)
-        3136
-        sage: a(156)
-        7225
-        sage: a.list(19)
-        [1, 4, 8, 9, 16, 25, 27, 32, 36, 49, 64, 72, 81, 100, 108, 121, 125, 128, 144]
-        sage: a(-1)
-        Traceback (most recent call last):
-        ...
-        ValueError: input n (=-1) must be a positive integer
-
-    AUTHOR:
-        -- Jaap Spies (2007-01-14)
-    """
-    def __init__(self):
-        SloaneSequence.__init__(self, offset=1)
-
-    def _repr_(self):
-        return "Powerful Numbers (also called squarefull, square-full or 2-full numbers)."
-
-    def _precompute(self, how_many=10000):
         try:
             self._b
             n = self._n
         except AttributeError:
-            self._b = [1]
-            n = 1
-            self._n = n
-        self._b += self._powerful_numbers_in_range(self._n, self._n+how_many)
-        self._n += how_many
-
-    def _powerful_numbers_in_range(self, n, m):
-
-        # This is naive -- too slow; too much overhead
-        #  return [i for i in range(self._n, self._n+how_many) if self.is_powerful(i)]
-
-        if n < 4:
-            n = 4
-        # Use PARI directly -- much faster.
-        pari("is_powerful(n)=vecmin(mattranspose(factor(n)[,2]))>1;")
-        s = str(pari('v=listcreate(%s); for(n=%s,%s,if(is_powerful(n),listput(v,n))); v'%(m,n,m)))
-        s = s[5:-1]
-
-        ## GP version -- it's slower, but for completeness we leave it.
-        ## from sage.interfaces.gp import gp
-        ## gp.eval("is_powerful(n)=vecmin(mattranspose(factor(n)[,2]))>1;")
-        ## s = '[' + gp.eval('for(n=%s,%s,if(is_powerful(n),print1(n,",")))'%(n,m)).strip()[1:-1] + ']'
-
-        v = eval(s)
-        return [Integer(x) for x in v]  # not very many, so not much overhead
-
-    def _eval(self, n):
-        try:
-            return self._b[n-1]
-        except AttributeError:
-            self._b = [1]
-        except IndexError:
-            pass
-        while len(self._b) < n:
-            self._precompute(10000)
-        # try again, but we could also return self._b[n-1]
-        return self._eval(n)
-
-    def list(self, n):
-        try:
-            if len(self._b) < n:
-                raise IndexError
-            else:
-                return self._b[:n]
-        except AttributeError:
-            self._b = [1]
-        except IndexError:
-            pass
-        while len(self._b) < n:
-            self._precompute(10000)
-        return self._b[:n]
-
-    def is_powerful(self,n):
-        r"""
-        This function returns True if and only if $n$ is a Powerful Number:
-
-        A positive integer $n$ is powerful if for every prime $p$ dividing
-        $n$, $p^2$ also divides $n$.
-        See Sloane's OEIS A001694.
-
-        INPUT:
-            n -- integer
-
-        OUTPUT:
-            True -- if $n$ is a Powerful number, else False
-
-        EXAMPLES:
-            sage: a = sloane.A001694
-            sage: a.is_powerful(2500)
-            True
-            sage: a.is_powerful(20)
-            False
-
-        AUTHOR:
-            - Jaap Spies (2006-12-07)
-        """
-#        for p in arith.prime_divisors(n):
-#            if n % p**2 > 0:
-#                return False
-#        return True
-
-        if n <= 1:
-            return True
-        ex = [e for _,e in arith.factor(n)]
-        for e in ex:
-            if e < 2:
-                return False
-        return True
-
-
-class A001836(SloaneSequence):
-    r"""
-    Numbers $n$ such that $\phi(2n-1) < \phi(2n)$, where $\phi$ is
-    Euler's totient function.
-
-    Eulers totient function is also known as euler_phi,
-    euler_phi is a standard SAGE function.
-
-       INPUT:
-        n -- positive integer
-
-    OUTPUT:
-        integer -- function value
-
-    EXAMPLES:
-        sage: a = sloane.A001836; a
-        Numbers n such that phi(2n-1) < phi(2n), where phi is Euler's totient function A000010.
-        sage: a.offset
-        1
-        sage: a(1)
-        53
-        sage: a(8)
-        683
-        sage: a(300)
-        17798
-        sage: a.list(12)
-        [53, 83, 158, 263, 293, 368, 578, 683, 743, 788, 878, 893]
-        sage: a(0)
-        Traceback (most recent call last):
-        ...
-        ValueError: input n (=0) must be a positive integer
-
-        Compare:
-        Searching Sloane's online database...
-        Numbers n such that phi(2n-1) < phi(2n), where phi is Eler's totient function A000010.
-        [53, 83, 158, 263, 293, 368, 578, 683, 743, 788, 878, 893]
-
-    AUTHOR:
-        -- Jaap Spies (2007-01-17)
-    """
-    def __init__(self):
-        SloaneSequence.__init__(self, offset=1)
-
-
-    def _repr_(self):
-        return "Numbers n such that phi(2n-1) < phi(2n), where phi is Euler's totient function A000010."
-
-    def _precompute(self, how_many=150):
-        try:
-            self._b
-            n = self._n
-        except AttributeError:
-            self._b = []
-            n = self.offset
-            self._n = n
-        self._b += [i for i in range(self._n, self._n+how_many) if arith.euler_phi(2*i-1) < arith.euler_phi(2*i)]
-        self._n += how_many
-
-    def _eval(self, n):
-        try:
-            return self._b[n-1]
-        except (AttributeError, IndexError):
-            self._precompute()
-            # try again
-            return self._eval(n)
-
-    def list(self, n):
-        try:
-            if len(self._b) < n:
-                raise IndexError
-            else:
-                return self._b[:n]
-        except (AttributeError, IndexError):
-            self._precompute()
-            # try again
-            return self.list(n)
-
-
-
-
-# a group of sequences uses this function:
-def recur_gen2(a0,a1,a2,a3):
-    """
-        homogenous general second-order linear recurrence generator with fixed coefficients
-
-        a(0) = a0, a(1) = a1, a(n) = a2*a(n-1) + a3*a(n-2)
-    """
-    x, y = Integer(a0), Integer(a1)
-    n = 0
-    yield x
-    while 1:
-        n = n+1
-        x, y = y, a3*x+a2*y
-        yield x
-
-
-# A001906 = recur_gen2(0,1,3,-1)
-# This can be done much more simple: return sloane.A000045(2*n).
-# but this is a proof of technology!
-class A001906(SloaneSequence):
-    r"""
-    $F(2n) =$ bisection of Fibonacci sequence: $a(n)=3a(n-1)-a(n-2)$.
-
-    INPUT:
-        n -- non negative integer
-
-    OUTPUT:
-        integer -- function value
-
-    EXAMPLES:
-        sage: a = sloane.A001906; a
-        F(2n) = bisection of Fibonacci sequence: a(n)=3a(n-1)-a(n-2).
-        sage: a(0)
-        0
-        sage: a(1)
-        1
-        sage: a(8)
-        987
-        sage: a(22)
-        701408733
-        sage: a.list(12)
-        [0, 1, 3, 8, 21, 55, 144, 377, 987, 2584, 6765, 17711]
-
-    AUTHOR:
-        -- Jaap Spies (2007-01-19)
-    """
-    def __init__(self):
-        SloaneSequence.__init__(self, offset=0)
-        self._b = []
-        self._precompute(2)  # force precomputation
-
-    def _repr_(self):
-        return "F(2n) = bisection of Fibonacci sequence: a(n)=3a(n-1)-a(n-2)."
-
-    def _precompute(self, how_many=150):
-        try:
-            f = self._f
-        except AttributeError:
-            self._f = recur_gen2(0,1,3,-1)
-            f = self._f
-        self._b += [f.next() for i in range(how_many)]
-
-    def _eval(self, n):
-        if len(self._b) <= n:
-            self._precompute(n - len(self._b) + 1)
-        return self._b[n]
-
-    def list(self, n):
-        self._eval(n)   # force computation
-        return self._b[:n]
-
-class A001109(SloaneSequence):
-    r"""
-    $a(n)^2$ is a triangular number: $a(n) = 6*a(n-1) - a(n-2)$ with $a(0)=0$, $a(1)=1$.
-
-    INPUT:
-        n -- non negative integer
-
-    OUTPUT:
-        integer -- function value
-
-    EXAMPLES:
-        sage: a = sloane.A001109;a
-        a(n)^2 is a triangular number: a(n) = 6*a(n-1) - a(n-2) with a(0)=0, a(1)=1
-        sage: a(0)
-        0
-        sage: a(1)
-        1
-        sage: a(2)
-        6
-        sage: a.offset
-        0
-        sage: a(8)
-        235416
-        sage: a(60)
-        1515330104844857898115857393785728383101709300
-        sage: a.list(9)
-        [0, 1, 6, 35, 204, 1189, 6930, 40391, 235416]
-
-    AUTHOR:
-        -- Jaap Spies (2007-01-24)
-    """
-    def __init__(self):
-        SloaneSequence.__init__(self, offset=0)
-        self._b = []
-        self._precompute(2)  # force precomputation
-
-    def _repr_(self):
-        return "a(n)^2 is a triangular number: a(n) = 6*a(n-1) - a(n-2) with a(0)=0, a(1)=1"
-
-    def _precompute(self, how_many=50):
-        try:
-            f = self._f
-        except AttributeError:
-            self._f = recur_gen2(0,1,6,-1)
-            f = self._f
-        self._b += [f.next() for i in range(how_many)]
-
-    def _eval(self, n):
-        if len(self._b) <= n:
-            self._precompute(n - len(self._b) + 1)
-        return self._b[n]
-
-    def list(self, n):
-        self._eval(n)   # force computation
-        return self._b[:n]
-
-
-
-class A015521(SloaneSequence):
-    r"""
-    Linear 2nd order recurrence, $a(0)=0$, $a(1)=1$ and $a(n) = 3 a(n-1) + 4 a(n-2)$.
-=======
             self._b = []
             n = self.offset
             self._n = n
@@ -6383,32 +4561,14 @@
     recurrence sequence with $a(0)$ and $a(1)$ co- prime, that R. L. Graham in 1964
     stated did not contain any primes.
 
->>>>>>> 298ea8cd
-
-    INPUT:
-        n -- non negative integer
-
-    OUTPUT:
-        integer -- function value
-
-    EXAMPLES:
-<<<<<<< HEAD
-        sage: a = sloane.A015521; a
-        Linear 2nd order recurrence, a(n) = 3 a(n-1) + 4 a(n-2).
-        sage: a(0)
-        0
-        sage: a(1)
-        1
-        sage: a(8)
-        13107
-        sage: a(41)
-        967140655691703339764941
-        sage: a.list(12)
-        [0, 1, 3, 13, 51, 205, 819, 3277, 13107, 52429, 209715, 838861]
-
-    AUTHOR:
-        -- Jaap Spies (2007-01-19)
-=======
+
+    INPUT:
+        n -- non negative integer
+
+    OUTPUT:
+        integer -- function value
+
+    EXAMPLES:
         sage: a = sloane.A082411;a
         Second-order linear recurrence sequence with a(n) = a(n-1) + a(n-2).
         sage: a(1)
@@ -6424,80 +4584,20 @@
 
     AUTHOR:
         -- Jaap Spies (2007-01-23)
->>>>>>> 298ea8cd
     """
     def __init__(self):
         SloaneSequence.__init__(self, offset=0)
         self._b = []
         self._precompute(2)
-<<<<<<< HEAD
-
-    def _repr_(self):
-        return "Linear 2nd order recurrence, a(n) = 3 a(n-1) + 4 a(n-2)."
-
-    def _precompute(self, how_many=150):
-        try:
-            f = self._f
-        except AttributeError:
-            self._f = recur_gen2(0,1,3,4)
-            f = self._f
-        self._b += [f.next() for i in range(how_many)]
-
-    def _eval(self, n):
-        if len(self._b) <= n:
-            self._precompute(n - len(self._b) + 1)
-        return self._b[n]
-
-    def list(self, n):
-        self._eval(n)   # force computation
-        return self._b[:n]
-
-class A015523(SloaneSequence):
-    r"""
-    Linear 2nd order recurrence, $a(0)=0$, $a(1)=1$ and $a(n) = 3 a(n-1) + 5 a(n-2)$.
-
-    INPUT:
-        n -- non negative integer
-
-    OUTPUT:
-        integer -- function value
-
-    EXAMPLES:
-        sage: a = sloane.A015523; a
-        Linear 2nd order recurrence, a(n) = 3 a(n-1) + 5 a(n-2).
-        sage: a(0)
-        0
-        sage: a(1)
-        1
-        sage: a(8)
-        17727
-        sage: a(41)
-        6173719566474529739091481
-        sage: a.list(12)
-        [0, 1, 3, 14, 57, 241, 1008, 4229, 17727, 74326, 311613, 1306469]
-
-    AUTHOR:
-        -- Jaap Spies (2007-01-19)
-    """
-    def __init__(self):
-        SloaneSequence.__init__(self, offset=0)
-        self._b = []
-        self._precompute(2)
-
-    def _repr_(self):
-        return "Linear 2nd order recurrence, a(n) = 3 a(n-1) + 5 a(n-2)."
-=======
 
     def _repr_(self):
         return "Second-order linear recurrence sequence with a(n) = a(n-1) + a(n-2)."
->>>>>>> 298ea8cd
 
     def _precompute(self, how_many=10):
         try:
             f = self._f
         except AttributeError:
-<<<<<<< HEAD
-            self._f = recur_gen2(0,1,3,5)
+            self._f = recur_gen2(407389224418,76343678551,1,1)
             f = self._f
         self._b += [f.next() for i in range(how_many)]
 
@@ -6509,218 +4609,6 @@
     def list(self, n):
         self._eval(n)   # force computation
         return self._b[:n]
-
-class A015530(SloaneSequence):
-    r"""
-    Linear 2nd order recurrence, $a(0)=0$, $a(1)=1$ and $a(n) = 4 a(n-1) + 3 a(n-2)$.
-
-    INPUT:
-        n -- non negative integer
-
-    OUTPUT:
-        integer -- function value
-
-    EXAMPLES:
-        sage: a = sloane.A015530;a
-        Linear 2nd order recurrence, a(n) = 4 a(n-1) + 3 a(n-2).
-        sage: a(0)
-        0
-        sage: a(1)
-        1
-        sage: a(2)
-        4
-        sage: a.offset
-        0
-        sage: a(8)
-        41008
-        sage: a.list(9)
-        [0, 1, 4, 19, 88, 409, 1900, 8827, 41008]
-
-    AUTHOR:
-        -- Jaap Spies (2007-01-19)
-    """
-    def __init__(self):
-        SloaneSequence.__init__(self, offset=0)
-        self._b = []
-        self._precompute(2)
-
-    def _repr_(self):
-        return "Linear 2nd order recurrence, a(n) = 4 a(n-1) + 3 a(n-2)."
-
-    def _precompute(self, how_many=50):
-        try:
-            f = self._f
-        except AttributeError:
-            self._f = recur_gen2(0,1,4,3)
-=======
-            self._f = recur_gen2(407389224418,76343678551,1,1)
->>>>>>> 298ea8cd
-            f = self._f
-        self._b += [f.next() for i in range(how_many)]
-
-    def _eval(self, n):
-        if len(self._b) <= n:
-            self._precompute(n - len(self._b) + 1)
-        return self._b[n]
-<<<<<<< HEAD
-
-    def list(self, n):
-        self._eval(n)   # force computation
-        return self._b[:n]
-
-
-class A015531(SloaneSequence):
-    r"""
-    Linear 2nd order recurrence, $a(0)=0$, $a(1)=1$ and $a(n) = 4 a(n-1) + 5 a(n-2)$.
-
-    INPUT:
-        n -- non negative integer
-
-    OUTPUT:
-        integer -- function value
-
-    EXAMPLES:
-        sage: a = sloane.A015531;a
-        Linear 2nd order recurrence, a(n) = 4 a(n-1) + 5 a(n-2).
-        sage: a(0)
-        0
-        sage: a(1)
-        1
-        sage: a(2)
-        4
-        sage: a.offset
-        0
-        sage: a(8)
-        65104
-        sage: a(60)
-        144560289664733924534327040115992228190104
-        sage: a.list(9)
-        [0, 1, 4, 21, 104, 521, 2604, 13021, 65104]
-
-    AUTHOR:
-        -- Jaap Spies (2007-01-19)
-    """
-    def __init__(self):
-        SloaneSequence.__init__(self, offset=0)
-        self._b = []
-        self._precompute(2)
-
-    def _repr_(self):
-        return "Linear 2nd order recurrence, a(n) = 4 a(n-1) + 5 a(n-2)."
-
-    def _precompute(self, how_many=50):
-        try:
-            f = self._f
-        except AttributeError:
-            self._f = recur_gen2(0,1,4,5)
-            f = self._f
-        self._b += [f.next() for i in range(how_many)]
-
-    def _eval(self, n):
-        if len(self._b) <= n:
-            self._precompute(n - len(self._b) + 1)
-        return self._b[n]
-=======
->>>>>>> 298ea8cd
-
-    def list(self, n):
-        self._eval(n)   # force computation
-        return self._b[:n]
-<<<<<<< HEAD
-
-class A015551(SloaneSequence):
-    r"""
-    Linear 2nd order recurrence, $a(0)=0$, $a(1)=1$ and $a(n) = 4 a(n-1) + 5 a(n-2)$.
-
-    INPUT:
-        n -- non negative integer
-
-    OUTPUT:
-        integer -- function value
-
-    EXAMPLES:
-        sage: a = sloane.A015531;a
-        Linear 2nd order recurrence, a(n) = 4 a(n-1) + 5 a(n-2).
-        sage: a(0)
-        0
-        sage: a(1)
-        1
-        sage: a(2)
-        4
-        sage: a.offset
-        0
-        sage: a(8)
-        65104
-        sage: a(60)
-        144560289664733924534327040115992228190104
-        sage: a.list(9)
-        [0, 1, 4, 21, 104, 521, 2604, 13021, 65104]
-
-    AUTHOR:
-        -- Jaap Spies (2007-01-19)
-    """
-    def __init__(self):
-        SloaneSequence.__init__(self, offset=0)
-        self._b = []
-        self._precompute(2)
-
-    def _repr_(self):
-        return "Linear 2nd order recurrence, a(n) = 4 a(n-1) + 5 a(n-2)."
-
-    def _precompute(self, how_many=50):
-        try:
-            f = self._f
-        except AttributeError:
-            self._f = recur_gen2(0,1,4,5)
-            f = self._f
-        self._b += [f.next() for i in range(how_many)]
-
-    def _eval(self, n):
-        if len(self._b) <= n:
-            self._precompute(n - len(self._b) + 1)
-        return self._b[n]
-
-    def list(self, n):
-        self._eval(n)   # force computation
-        return self._b[:n]
-
-
-
-
-# todo jsp
-#
-#
-# A015551 = recur_gen2(0,1,6,5)
-# A015552 = recur_gen2(0,1,6,7)
-# A015553 = recur_gen2(0,1,6,11)
-# A015555 = recur_gen2(0,1,7,2)
-#
-# A015565 = recur_gen2(0,1,7,8)
-#
-# A015585 = recur_gen2(0,1,9,10)
-#
-# A053404 = recur_gen2(1,1,1,12)
-#
-# A053428 = recur_gen2(1,1,1,20)
-#
-# A053430 = recur_gen2(1,1,1,30)
-#
-# A065874 = recur_gen2(1,1,1,42)
-#
-# A083858 = recur_gen2(0,1,3,6)
-# and more!
-
-# Wilf_A083216 = recur_gen2(20615674205555510, 3794765361567513,1,1)  family
-class A082411(SloaneSequence):
-    r"""
-    Second-order linear recurrence sequence with $a(n) = a(n-1) + a(n-2)$.
-
-    $a(0) = 407389224418$,
-    $a(1) = 76343678551$. This is the second-order linear
-    recurrence sequence with $a(0)$ and $a(1)$ co- prime, that R. L. Graham in 1964
-    stated did not contain any primes.
-
-=======
 
 
 
@@ -6733,29 +4621,14 @@
     recurrence sequence with $a(0)$ and $a(1)$ co- prime, that R. L. Graham in 1964
     stated did not contain any primes. It has not been verified.
     Graham made a mistake in the calculation that was corrected by D. E. Knuth in 1990.
->>>>>>> 298ea8cd
-
-    INPUT:
-        n -- non negative integer
-
-    OUTPUT:
-        integer -- function value
-
-    EXAMPLES:
-<<<<<<< HEAD
-        sage: a = sloane.A082411;a
-        Second-order linear recurrence sequence with a(n) = a(n-1) + a(n-2).
-        sage: a(1)
-        76343678551
-        sage: a(2)
-        483732902969
-        sage: a(3)
-        560076581520
-        sage: a(20)
-        2219759332689173
-        sage: a.list(4)
-        [407389224418, 76343678551, 483732902969, 560076581520]
-=======
+
+    INPUT:
+        n -- non negative integer
+
+    OUTPUT:
+        integer -- function value
+
+    EXAMPLES:
         sage: a = sloane.A083103;a
         Second-order linear recurrence sequence with a(n) = a(n-1) + a(n-2).
         sage: a(1)
@@ -6772,7 +4645,6 @@
         14639253684254059531823985143948191708
         sage: a.list(4)
         [1786772701928802632268715130455793, 1059683225053915111058165141686995, 2846455926982717743326880272142788, 3906139152036632854385045413829783]
->>>>>>> 298ea8cd
 
     AUTHOR:
         -- Jaap Spies (2007-01-23)
@@ -6789,11 +4661,7 @@
         try:
             f = self._f
         except AttributeError:
-<<<<<<< HEAD
-            self._f = recur_gen2(407389224418,76343678551,1,1)
-=======
             self._f = recur_gen2(1786772701928802632268715130455793,1059683225053915111058165141686995,1,1)
->>>>>>> 298ea8cd
             f = self._f
         self._b += [f.next() for i in range(how_many)]
 
@@ -6806,19 +4674,6 @@
         self._eval(n)   # force computation
         return self._b[:n]
 
-<<<<<<< HEAD
-
-
-class A083103(SloaneSequence):
-    r"""
-    Second-order linear recurrence sequence with $a(n) = a(n-1) + a(n-2)$.
-
-    $a(0) = 1786772701928802632268715130455793$,
-    $a(1) = 1059683225053915111058165141686995$. This is the second-order linear
-    recurrence sequence with $a(0)$ and $a(1)$ co- prime, that R. L. Graham in 1964
-    stated did not contain any primes. It has not been verified.
-    Graham made a mistake in the calculation that was corrected by D. E. Knuth in 1990.
-=======
 class A083104(SloaneSequence):
     r"""
     Second-order linear recurrence sequence with $a(n) = a(n-1) + a(n-2)$.
@@ -6827,33 +4682,14 @@
     $a(1) = 1510028911088401971189590305498785$. This is the second-order linear
     recurrence sequence with $a(0)$ and $a(1)$ co-prime.
     It was found by Ronald Graham in 1990.
->>>>>>> 298ea8cd
-
-    INPUT:
-        n -- non negative integer
-
-    OUTPUT:
-        integer -- function value
-
-    EXAMPLES:
-<<<<<<< HEAD
-        sage: a = sloane.A083103;a
-        Second-order linear recurrence sequence with a(n) = a(n-1) + a(n-2).
-        sage: a(1)
-        1059683225053915111058165141686995
-        sage: a(2)
-        2846455926982717743326880272142788
-        sage: a(3)
-        3906139152036632854385045413829783
-        sage: a.offset
-        0
-        sage: a(8)
-        45481392851206651551714764671352204
-        sage: a(20)
-        14639253684254059531823985143948191708
-        sage: a.list(4)
-        [1786772701928802632268715130455793, 1059683225053915111058165141686995, 2846455926982717743326880272142788, 3906139152036632854385045413829783]
-=======
+
+    INPUT:
+        n -- non negative integer
+
+    OUTPUT:
+        integer -- function value
+
+    EXAMPLES:
         sage: a = sloane.A083104;a
         Second-order linear recurrence sequence with a(n) = a(n-1) + a(n-2).
         sage: a(3)
@@ -6864,7 +4700,6 @@
         36021870400834012982120004949074404
         sage: a(20)
         11601914177621826012468849361236300628
->>>>>>> 298ea8cd
 
     AUTHOR:
         -- Jaap Spies (2007-01-23)
@@ -6881,11 +4716,7 @@
         try:
             f = self._f
         except AttributeError:
-<<<<<<< HEAD
-            self._f = recur_gen2(1786772701928802632268715130455793,1059683225053915111058165141686995,1,1)
-=======
             self._f = recur_gen2(331635635998274737472200656430763,1510028911088401971189590305498785,1,1)
->>>>>>> 298ea8cd
             f = self._f
         self._b += [f.next() for i in range(how_many)]
 
@@ -6898,16 +4729,6 @@
         self._eval(n)   # force computation
         return self._b[:n]
 
-<<<<<<< HEAD
-class A083104(SloaneSequence):
-    r"""
-    Second-order linear recurrence sequence with $a(n) = a(n-1) + a(n-2)$.
-
-    $a(0) = 331635635998274737472200656430763$,
-    $a(1) = 1510028911088401971189590305498785$. This is the second-order linear
-    recurrence sequence with $a(0)$ and $a(1)$ co-prime.
-    It was found by Ronald Graham in 1990.
-=======
 class A083105(SloaneSequence):
     r"""
     Second-order linear recurrence sequence with $a(n) = a(n-1) + a(n-2)$.
@@ -6916,27 +4737,14 @@
     $a(1) = 49463435743205655$. This is the second-order linear
     recurrence sequence with $a(0)$ and $a(1)$ co-prime.
     It was found by Donald Knuth in 1990.
->>>>>>> 298ea8cd
-
-    INPUT:
-        n -- non negative integer
-
-    OUTPUT:
-        integer -- function value
-
-    EXAMPLES:
-<<<<<<< HEAD
-        sage: a = sloane.A083104;a
-        Second-order linear recurrence sequence with a(n) = a(n-1) + a(n-2).
-        sage: a(3)
-        3351693458175078679851381267428333
-        sage: a.offset
-        0
-        sage: a(8)
-        36021870400834012982120004949074404
-        sage: a(20)
-        11601914177621826012468849361236300628
-=======
+
+    INPUT:
+        n -- non negative integer
+
+    OUTPUT:
+        integer -- function value
+
+    EXAMPLES:
         sage: a = sloane.A083105;a
         Second-order linear recurrence sequence with a(n) = a(n-1) + a(n-2).
         sage: a(1)
@@ -6953,7 +4761,6 @@
         596510791500513098192
         sage: a.list(4)
         [62638280004239857, 49463435743205655, 112101715747445512, 161565151490651167]
->>>>>>> 298ea8cd
 
     AUTHOR:
         -- Jaap Spies (2007-01-23)
@@ -6970,11 +4777,7 @@
         try:
             f = self._f
         except AttributeError:
-<<<<<<< HEAD
-            self._f = recur_gen2(331635635998274737472200656430763,1510028911088401971189590305498785,1,1)
-=======
             self._f = recur_gen2(62638280004239857,49463435743205655,1,1)
->>>>>>> 298ea8cd
             f = self._f
         self._b += [f.next() for i in range(how_many)]
 
@@ -6987,16 +4790,6 @@
         self._eval(n)   # force computation
         return self._b[:n]
 
-<<<<<<< HEAD
-class A083105(SloaneSequence):
-    r"""
-    Second-order linear recurrence sequence with $a(n) = a(n-1) + a(n-2)$.
-
-    $a(0) = 62638280004239857$,
-    $a(1) = 49463435743205655$. This is the second-order linear
-    recurrence sequence with $a(0)$ and $a(1)$ co-prime.
-    It was found by Donald Knuth in 1990.
-=======
 
 
 
@@ -7007,33 +4800,14 @@
     $a(0) = 20615674205555510$, $a(1) = 3794765361567513$. This is a
     second-order linear recurrence sequence with $a(0)$ and $a(1)$
     co-prime that does not contain any primes. It was found by Herbert Wilf in 1990.
->>>>>>> 298ea8cd
-
-    INPUT:
-        n -- non negative integer
-
-    OUTPUT:
-        integer -- function value
-
-    EXAMPLES:
-<<<<<<< HEAD
-        sage: a = sloane.A083105;a
-        Second-order linear recurrence sequence with a(n) = a(n-1) + a(n-2).
-        sage: a(1)
-        49463435743205655
-        sage: a(2)
-        112101715747445512
-        sage: a(3)
-        161565151490651167
-        sage: a.offset
-        0
-        sage: a(8)
-        1853029790662436896
-        sage: a(20)
-        596510791500513098192
-        sage: a.list(4)
-        [62638280004239857, 49463435743205655, 112101715747445512, 161565151490651167]
-=======
+
+    INPUT:
+        n -- non negative integer
+
+    OUTPUT:
+        integer -- function value
+
+    EXAMPLES:
         sage: a = sloane.A083216; a
         Second-order linear recurrence sequence with a(n) = a(n-1) + a(n-2).
         sage: a(0)
@@ -7046,71 +4820,6 @@
         2738025383211084205003383
         sage: a.list(4)
         [20615674205555510, 3794765361567513, 24410439567123023, 28205204928690536]
->>>>>>> 298ea8cd
-
-    AUTHOR:
-        -- Jaap Spies (2007-01-23)
-    """
-    def __init__(self):
-        SloaneSequence.__init__(self, offset=0)
-        self._b = []
-        self._precompute(2)
-
-    def _repr_(self):
-        return "Second-order linear recurrence sequence with a(n) = a(n-1) + a(n-2)."
-
-    def _precompute(self, how_many=10):
-        try:
-            f = self._f
-        except AttributeError:
-<<<<<<< HEAD
-            self._f = recur_gen2(62638280004239857,49463435743205655,1,1)
-=======
-            self._f = recur_gen2(20615674205555510, 3794765361567513,1,1)
->>>>>>> 298ea8cd
-            f = self._f
-        self._b += [f.next() for i in range(how_many)]
-
-    def _eval(self, n):
-        if len(self._b) <= n:
-            self._precompute(n - len(self._b) + 1)
-        return self._b[n]
-
-    def list(self, n):
-        self._eval(n)   # force computation
-        return self._b[:n]
-
-
-
-
-<<<<<<< HEAD
-class A083216(SloaneSequence):
-    r"""
-    Second-order linear recurrence sequence with $a(n) = a(n-1) + a(n-2)$.
-
-    $a(0) = 20615674205555510$, $a(1) = 3794765361567513$. This is a
-    second-order linear recurrence sequence with $a(0)$ and $a(1)$
-    co-prime that does not contain any primes. It was found by Herbert Wilf in 1990.
-
-    INPUT:
-        n -- non negative integer
-
-    OUTPUT:
-        integer -- function value
-
-    EXAMPLES:
-        sage: a = sloane.A083216; a
-        Second-order linear recurrence sequence with a(n) = a(n-1) + a(n-2).
-        sage: a(0)
-        20615674205555510
-        sage: a(1)
-        3794765361567513
-        sage: a(8)
-        347693837265139403
-        sage: a(41)
-        2738025383211084205003383
-        sage: a.list(4)
-        [20615674205555510, 3794765361567513, 24410439567123023, 28205204928690536]
 
     AUTHOR:
         -- Jaap Spies (2007-01-19)
@@ -7143,8 +4852,6 @@
 
 
 
-=======
->>>>>>> 298ea8cd
 
 class A061084(SloaneSequence):
     r"""
@@ -7903,10 +5610,6 @@
 sloane.A000043 = A000043()
 sloane.A000041 = A000041()
 sloane.A000045 = A000045()
-<<<<<<< HEAD
-sloane.A000108 = A000108()
-sloane.A000110 = A000110()
-=======
 sloane.A000073 = A000073()
 sloane.A000079 = A000079()
 sloane.A000100 = A000100()
@@ -7914,21 +5617,10 @@
 sloane.A000110 = A000110()
 sloane.A000120 = A000120()
 sloane.A000129 = A000129()
->>>>>>> 298ea8cd
 sloane.A000142 = A000142()
 sloane.A000153 = A000153()
 sloane.A000165 = A000165()
 sloane.A000166 = A000166()
-<<<<<<< HEAD
-sloane.A000203 = A000203()
-sloane.A000204 = A000204()
-sloane.A000255 = A000255()
-sloane.A000261 = A000261()
-sloane.A000587 = A000587()
-sloane.A001109 = A001109()
-sloane.A001110 = A001110()
-sloane.A001147 = A001147()
-=======
 sloane.A000169 = A000169()
 sloane.A000203 = A000203()
 sloane.A000204 = A000204()
@@ -7957,7 +5649,6 @@
 sloane.A001110 = A001110()
 sloane.A001147 = A001147()
 sloane.A001157 = A001157()
->>>>>>> 298ea8cd
 sloane.A001221 = A001221()
 sloane.A001222 = A001222()
 sloane.A001227 = A001227()
@@ -7969,9 +5660,6 @@
 sloane.A001906 = A001906()
 sloane.A001909 = A001909()
 sloane.A001910 = A001910()
-<<<<<<< HEAD
-sloane.A006882 = A006882()
-=======
 sloane.A002110 = A002110()
 sloane.A002378 = A002378()
 sloane.A002275 = A002275()
@@ -7985,7 +5673,6 @@
 sloane.A006882 = A006882()
 sloane.A006530 = A006530()
 sloane.A008683 = A008683()
->>>>>>> 298ea8cd
 sloane.A015521 = A015521()
 sloane.A015523 = A015523()
 sloane.A015530 = A015530()
@@ -8000,10 +5687,7 @@
 sloane.A083103 = A083103()
 sloane.A083104 = A083104()
 sloane.A083105 = A083105()
-<<<<<<< HEAD
-=======
 sloane.A083216 = A083216()
->>>>>>> 298ea8cd
 sloane.A083216 = A083216()
 sloane.A090010 = A090010()
 sloane.A090012 = A090012()
