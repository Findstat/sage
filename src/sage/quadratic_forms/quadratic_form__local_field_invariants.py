"""
Local Field Invariants

This contains routines to compute local (p-adic) invariants of
quadratic forms over the rationals.
"""

#*****************************************************************************
#       Copyright (C) 2007 William Stein and Jonathan Hanke
#
#  Distributed under the terms of the GNU General Public License (GPL)
#
#    This code is distributed in the hope that it will be useful,
#    but WITHOUT ANY WARRANTY; without even the implied warranty of
#    MERCHANTABILITY or FITNESS FOR A PARTICULAR PURPOSE.  See the GNU
#    General Public License for more details.
#
#  The full text of the GPL is available at:
#
#                  http://www.gnu.org/licenses/
#*****************************************************************************


###########################################################################
## TO DO: Add routines for hasse invariants at all places, anisotropic
## places, is_semi_definite, and support for number fields.
###########################################################################


from sage.rings.integer_ring import ZZ
from sage.rings.rational_field import QQ
from sage.rings.real_mpfr import RR
from sage.rings.arith import prime_divisors, hilbert_symbol
from sage.functions.all import sgn
from sage.matrix.matrix_space import MatrixSpace
from sage.misc.cachefunc import cached_method


@cached_method
def rational_diagonal_form(self, return_matrix=False):
    """
    Return a diagonal form equivalent to the given quadratic from
    over the fraction field of its defining ring.

    INPUT:
<<<<<<< HEAD

    - ``return_matrix`` -- (boolean, default: False) also return the
      transformation matrix.

    OUTPUT: either ``D`` (if ``return_matrix`` is false) or ``(D,T)``
    (if ``return_matrix`` is true) where

    - ``D`` -- the diagonalized form of this quadratic form.

    - ``T`` -- transformation matrix. This is such that
      ``T.transpose() * self.matrix() * T`` gives ``D.matrix()``.

    Both ``D`` and ``T`` are defined over the fraction field of the
    base ring of the given form.
=======

        none

    OUTPUT:

        Q -- the diagonalized form of this quadratic form
        (optional) T -- matrix which diagonalizes Q (over it's fraction field)
>>>>>>> 78e0fc5e

    EXAMPLES::

        sage: Q = QuadraticForm(ZZ, 2, [0,1,-1])
        sage: Q
        Quadratic form in 2 variables over Integer Ring with coefficients:
        [ 0 1 ]
        [ * -1 ]
        sage: Q.rational_diagonal_form()
        Quadratic form in 2 variables over Rational Field with coefficients:
        [ -2 0 ]
        [ * 1/8 ]

    If we start with a diagonal form, we get back the same form defined
    over the fraction field::

        sage: Q = DiagonalQuadraticForm(ZZ, [1,3,5,7])
        sage: Q.rational_diagonal_form()
        Quadratic form in 4 variables over Rational Field with coefficients:
        [ 1 0 0 0 ]
        [ * 3 0 0 ]
        [ * * 5 0 ]
        [ * * * 7 ]

    In the following example, we check the consistency of the
    transformation matrix::

        sage: Q = QuadraticForm(ZZ, 4, range(10))
        sage: D, T = Q.rational_diagonal_form(return_matrix=True)
        sage: D
        Quadratic form in 4 variables over Rational Field with coefficients:
        [ 5 0 0 0 ]
        [ * -1/20 0 0 ]
        [ * * 13 0 ]
        [ * * * 563/52 ]
        sage: T
        [     1  -9/10     11 149/26]
        [     1   1/10     -2 -10/13]
        [     0      0      1 -29/26]
        [     0      0      0      1]
        sage: T.transpose() * Q.matrix() * T
        [    10      0      0      0]
        [     0  -1/10      0      0]
        [     0      0     26      0]
        [     0      0      0 563/26]
        sage: D.matrix()
        [    10      0      0      0]
        [     0  -1/10      0      0]
        [     0      0     26      0]
        [     0      0      0 563/26]

    ::

        sage: Q1 = QuadraticForm(ZZ, 4, [1, 1, 0, 0, 1, 0, 0, 1, 0, 18])
        sage: Q1
        Quadratic form in 4 variables over Integer Ring with coefficients:
        [ 1 1 0 0 ]
        [ * 1 0 0 ]
        [ * * 1 0 ]
        [ * * * 18 ]
        sage: Q1.rational_diagonal_form(return_matrix=True)
        (
        Quadratic form in 4 variables over Rational Field with coefficients:
        [ 1 0 0 0 ]
        [ * 3/4 0 0 ]
        [ * * 1 0 ]
        [ * * * 18 ]                                                         ,
        <BLANKLINE>
        [   1 -1/2    0    0]
        [   0    1    0    0]
        [   0    0    1    0]
        [   0    0    0    1]
        )
    """
    n = self.dim()
    K = self.base_ring().fraction_field()
    Q = self.base_change_to(K)
    MS = MatrixSpace(K, n, n)
    T = MS(1)

    ## Clear the entries one row at a time.
    for i in range(n):

        ## Deal with rows where the diagonal entry is zero.
        if Q[i,i] == 0:

            ## Look for a non-zero entry and use it to make the diagonal non-zero (if it exists)
            for j in range(i+1, n):
                if Q[i,j] != 0:
                    temp = MS(1)
                    if Q[i,j] + Q[j,j] == 0:
                        temp[j, i] = -1
                    else:
                        temp[j, i] = 1

                    ## Apply the transformation
                    Q = Q(temp)
                    T = T * temp
                    break

        ## Create a matrix which deals with off-diagonal entries (all at once for each row)
        temp = MS(1)
        for j in range(i+1, n):
            if Q[i,j] != 0:
                temp[i,j] = -Q[i,j] / (Q[i,i] * 2)    ## This should only occur when Q[i,i] != 0, which the above step guarantees.

        Q = Q(temp)
        T = T * temp

    if return_matrix:
        return Q, T
    else:
        return Q


def signature_vector(self):
    """
    Returns the triple `(p, n, z)` of integers where

    - `p` = number of positive eigenvalues
    - `n` = number of negative eigenvalues
    - `z` = number of zero eigenvalues

    for the symmetric matrix associated to Q.

    INPUT:

    (none)

    OUTPUT:

    a triple of integers >= 0

    EXAMPLES::

        sage: Q = DiagonalQuadraticForm(ZZ, [1,0,0,-4])
        sage: Q.signature_vector()
        (1, 1, 2)

    ::

        sage: Q = DiagonalQuadraticForm(ZZ, [1,2,-3,-4])
        sage: Q.signature_vector()
        (2, 2, 0)

    ::

        sage: Q = QuadraticForm(ZZ, 4, range(10)); Q
        Quadratic form in 4 variables over Integer Ring with coefficients:
        [ 0 1 2 3 ]
        [ * 4 5 6 ]
        [ * * 7 8 ]
        [ * * * 9 ]
        sage: Q.signature_vector()
        (3, 1, 0)

    """
    diag = self.rational_diagonal_form()
    p = 0
    n = 0
    z = 0
    for i in range(diag.dim()):
        if diag[i,i] > 0:
            p += 1
        elif diag[i,i] < 0:
            n += 1
        else:
            z += 1

    return (p, n, z)



def signature(self):
    """
    Returns the signature of the quadratic form, defined as:

       number of positive eigenvalues - number of negative eigenvalues

    of the matrix of the quadratic form.

    INPUT:

        None

    OUTPUT:

        an integer

    EXAMPLES:

        sage: Q = DiagonalQuadraticForm(ZZ, [1,0,0,-4,3,11,3])
        sage: Q.signature()
        3

    ::

        sage: Q = DiagonalQuadraticForm(ZZ, [1,2,-3,-4])
        sage: Q.signature()
        0

    ::

        sage: Q = QuadraticForm(ZZ, 4, range(10)); Q
        Quadratic form in 4 variables over Integer Ring with coefficients:
        [ 0 1 2 3 ]
        [ * 4 5 6 ]
        [ * * 7 8 ]
        [ * * * 9 ]
        sage: Q.signature()
        2

    """
    (p, n, z) = self.signature_vector()
    return p - n





def hasse_invariant(self, p):
    """
    Computes the Hasse invariant at a prime `p`, as given on p55 of
    Cassels's book.  If Q is diagonal with coefficients `a_i`, then the
    (Cassels) Hasse invariant is given by

    .. math::

        c_p = \prod_{i < j} (a_i, a_j)_p

    where `(a,b)_p` is the Hilbert symbol at `p`.  The underlying
    quadratic form must be non-degenerate over `Q_p` for this to make
    sense.

    WARNING: This is different from the O'Meara Hasse invariant, which
    allows `i <= j` in the product.  That is given by the method
    hasse_invariant__OMeara(p).

    NOTE: We should really rename this hasse_invariant__Cassels(), and
    set hasse_invariant() as a front-end to it.


    INPUT:

        `p` -- a prime number > 0

    OUTPUT:

        1 or -1

    EXAMPLES::

        sage: Q = QuadraticForm(ZZ, 2, [1,2,3])
        sage: Q.rational_diagonal_form()
        Quadratic form in 2 variables over Rational Field with coefficients:
        [ 1 0 ]
        [ * 2 ]
        sage: [Q.hasse_invariant(p) for p in prime_range(20)]
        [1, 1, 1, 1, 1, 1, 1, 1]
        sage: [Q.hasse_invariant__OMeara(p) for p in prime_range(20)]
        [1, 1, 1, 1, 1, 1, 1, 1]

    ::

        sage: Q = DiagonalQuadraticForm(ZZ, [1,-1])
        sage: [Q.hasse_invariant(p) for p in prime_range(20)]
        [1, 1, 1, 1, 1, 1, 1, 1]
        sage: [Q.hasse_invariant__OMeara(p) for p in prime_range(20)]
        [-1, 1, 1, 1, 1, 1, 1, 1]

    ::

        sage: Q = DiagonalQuadraticForm(ZZ, [1,-1,5])
        sage: [Q.hasse_invariant(p) for p in prime_range(20)]
        [1, 1, 1, 1, 1, 1, 1, 1]
        sage: [Q.hasse_invariant__OMeara(p) for p in prime_range(20)]
        [-1, 1, 1, 1, 1, 1, 1, 1]

    ::

        sage: K.<a>=NumberField(x^2-23)
        sage: Q=DiagonalQuadraticForm(K,[-a,a+2])
        sage: [Q.hasse_invariant(p) for p in K.primes_above(19)]
        [-1, 1]

    """
    ## TO DO: Need to deal with the case n=1 separately somewhere!

    Diag = self.rational_diagonal_form()
    R = Diag.base_ring()

    ## DIAGNOSTIC
    #print "\n Q = " + str(self)
    #print "\n Q diagonalized at p = " + str(p) + " gives " + str(Diag)

    hasse_temp = 1
    n = Diag.dim()

    if R == QQ:
        for j in range(n-1):
            for k in range(j+1, n):
                hasse_temp = hasse_temp * hilbert_symbol(Diag[j,j], Diag[k,k], p)

    else:
        for j in range(n-1):
            for k in range(j+1, n):
                hasse_temp = hasse_temp * R.hilbert_symbol(Diag[j,j], Diag[k,k], p)

    return hasse_temp


def hasse_invariant__OMeara(self, p):
    """
    Computes the O'Meara Hasse invariant at a prime `p`, as given on
    p167 of O'Meara's book.  If Q is diagonal with coefficients `a_i`,
    then the (Cassels) Hasse invariant is given by

    .. math::

        c_p = \prod_{i <= j} (a_i, a_j)_p

    where `(a,b)_p` is the Hilbert symbol at `p`.

    WARNING: This is different from the (Cassels) Hasse invariant, which
    only allows `i < j` in the product.  That is given by the method
    hasse_invariant(p).


    INPUT:

        `p` -- a prime number > 0

    OUTPUT:

        1 or -1

    EXAMPLES::

        sage: Q = QuadraticForm(ZZ, 2, [1,2,3])
        sage: Q.rational_diagonal_form()
        Quadratic form in 2 variables over Rational Field with coefficients:
        [ 1 0 ]
        [ * 2 ]
        sage: [Q.hasse_invariant(p) for p in prime_range(20)]
        [1, 1, 1, 1, 1, 1, 1, 1]
        sage: [Q.hasse_invariant__OMeara(p) for p in prime_range(20)]
        [1, 1, 1, 1, 1, 1, 1, 1]

    ::

        sage: Q = DiagonalQuadraticForm(ZZ, [1,-1])
        sage: [Q.hasse_invariant(p) for p in prime_range(20)]
        [1, 1, 1, 1, 1, 1, 1, 1]
        sage: [Q.hasse_invariant__OMeara(p) for p in prime_range(20)]
        [-1, 1, 1, 1, 1, 1, 1, 1]

    ::

        sage: Q=DiagonalQuadraticForm(ZZ,[1,-1,-1])
        sage: [Q.hasse_invariant(p) for p in prime_range(20)]
        [-1, 1, 1, 1, 1, 1, 1, 1]
        sage: [Q.hasse_invariant__OMeara(p) for p in prime_range(20)]
        [-1, 1, 1, 1, 1, 1, 1, 1]

    ::

        sage: K.<a>=NumberField(x^2-23)
        sage: Q=DiagonalQuadraticForm(K,[-a,a+2])
        sage: [Q.hasse_invariant__OMeara(p) for p in K.primes_above(19)]
        [1, 1]

    """
    ## TO DO: Need to deal with the case n=1 separately somewhere!

    Diag = self.rational_diagonal_form()
    R = Diag.base_ring()

    ## DIAGNOSTIC
    #print "\n Q = " + str(self)
    #print "\n Q diagonalized at p = " + str(p) + " gives " + str(Diag)

    hasse_temp = 1
    n = Diag.dim()
    if R == QQ:
        for j in range(n):
            for k in range(j, n):
                hasse_temp = hasse_temp * hilbert_symbol(Diag[j,j], Diag[k,k], p)

    else:
        for j in range(n):
            for k in range(j, n):
                hasse_temp = hasse_temp * R.hilbert_symbol(Diag[j,j], Diag[k,k], p)

    return hasse_temp




def is_hyperbolic(self, p):
    """
    Checks if the quadratic form is a sum of hyperbolic planes over
    the p-adic numbers Q_p.

    REFERENCES:

        This criteria follows from Cassels's "Rational Quadratic Forms":
            - local invariants for hyperbolic plane (Lemma 2.4, p58)
            - direct sum formulas (Lemma 2.3 on p58)

    INPUT:

        `p` -- a prime number > 0

    OUTPUT:

        boolean

    EXAMPLES::

        sage: Q = DiagonalQuadraticForm(ZZ, [1,1])
        sage: Q.is_hyperbolic("infinity")
        False
        sage: Q.is_hyperbolic(2)
        False
        sage: Q.is_hyperbolic(3)
        False
        sage: Q.is_hyperbolic(5)     ## Here -1 is a square, so it's true.
        True
        sage: Q.is_hyperbolic(7)
        False
        sage: Q.is_hyperbolic(13)    ## Here -1 is a square, so it's true.
        True

    """
    ## False for odd-dim'l forms
    if self.dim() % 2 != 0:
        return False

    ## True for the zero form
    if self.dim == 0:
        return True

    ## Compare local invariants
    ## (Note: since the dimension is even, the extra powers of 2 in
    ##        self.det() := Det(2*Q) don't affect the answer!)
    m = ZZ(self.dim() // 2)
    if p == "infinity":
        return (self.signature() == 0)

    elif p == 2:
        return QQ(self.det() * (-1)**m).is_padic_square(p) and (self.hasse_invariant(p) == (-1)**m)    ## Actually, this -1 is the Hilbert symbol (-1,-1)_p

    else:
        return QQ(self.det() * (-1)**m).is_padic_square(p) and (self.hasse_invariant(p) == 1)



def is_anisotropic(self, p):
    """
    Checks if the quadratic form is anisotropic over the p-adic numbers `Q_p`.

    INPUT:

        `p` -- a prime number > 0

    OUTPUT:

        boolean

    EXAMPLES::

        sage: Q = DiagonalQuadraticForm(ZZ, [1,1])
        sage: Q.is_anisotropic(2)
        True
        sage: Q.is_anisotropic(3)
        True
        sage: Q.is_anisotropic(5)
        False

    ::

        sage: Q = DiagonalQuadraticForm(ZZ, [1,-1])
        sage: Q.is_anisotropic(2)
        False
        sage: Q.is_anisotropic(3)
        False
        sage: Q.is_anisotropic(5)
        False

    ::

        sage: [DiagonalQuadraticForm(ZZ, [1, -least_quadratic_nonresidue(p)]).is_anisotropic(p)  for p in prime_range(3, 30)]
        [True, True, True, True, True, True, True, True, True]

    ::

        sage: [DiagonalQuadraticForm(ZZ, [1, -least_quadratic_nonresidue(p), p, -p*least_quadratic_nonresidue(p)]).is_anisotropic(p)  for p in prime_range(3, 30)]
        [True, True, True, True, True, True, True, True, True]

    """
    n = self.dim()
    D = self.det()

    ## TO DO: Should check that p is prime

    if (n >= 5):
        return False;

    if (n == 4):
        return ( QQ(D).is_padic_square(p) and (self.hasse_invariant(p) == - hilbert_symbol(-1,-1,p)) )

    if (n == 3):
        return (self.hasse_invariant(p) != hilbert_symbol(-1, -D, p))

    if (n == 2):
        return (not QQ(-D).is_padic_square(p))

    if (n == 1):
        return (self[0,0] != 0)

    raise NotImplementedError("Oops!  We haven't established a convention for 0-dim'l quadratic forms... =(")


def is_isotropic(self, p):
    """
    Checks if Q is isotropic over the p-adic numbers `Q_p`.

    INPUT:

        `p` -- a prime number > 0

    OUTPUT:

        boolean

    EXAMPLES::

        sage: Q = DiagonalQuadraticForm(ZZ, [1,1])
        sage: Q.is_isotropic(2)
        False
        sage: Q.is_isotropic(3)
        False
        sage: Q.is_isotropic(5)
        True

    ::

        sage: Q = DiagonalQuadraticForm(ZZ, [1,-1])
        sage: Q.is_isotropic(2)
        True
        sage: Q.is_isotropic(3)
        True
        sage: Q.is_isotropic(5)
        True

    ::

        sage: [DiagonalQuadraticForm(ZZ, [1, -least_quadratic_nonresidue(p)]).is_isotropic(p)  for p in prime_range(3, 30)]
        [False, False, False, False, False, False, False, False, False]

    ::

        sage: [DiagonalQuadraticForm(ZZ, [1, -least_quadratic_nonresidue(p), p, -p*least_quadratic_nonresidue(p)]).is_isotropic(p)  for p in prime_range(3, 30)]
        [False, False, False, False, False, False, False, False, False]

    """
    return not self.is_anisotropic(p)


def anisotropic_primes(self):
    """
    Returns a list with all of the anisotropic primes of the quadratic form.


    INPUT:

        None

    OUTPUT:

        Returns a list of prime numbers >0.

    EXAMPLES::

        sage: Q = DiagonalQuadraticForm(ZZ, [1,1,1])
        sage: Q.anisotropic_primes()
        [2]

    ::

        sage: Q = DiagonalQuadraticForm(ZZ, [1,1,1,1])
        sage: Q.anisotropic_primes()
        [2]

    ::

        sage: Q = DiagonalQuadraticForm(ZZ, [1,1,1,1,1])
        sage: Q.anisotropic_primes()
        []

    """

    ## Look at all prime divisors of 2 * Det(Q) to find the anisotropic primes...
    possible_primes = prime_divisors(2 * self.det())
    AnisoPrimes = []

    ## DIAGNSOTIC
    #print " Possible anisotropic primes are: " + str(possible_primes)

    for p in possible_primes:
        if (self.is_anisotropic(p)):
            AnisoPrimes += [p]

    ## DIAGNSOTIC
    #print " leaving anisotropic_primes..."

    return AnisoPrimes




def compute_definiteness(self):
    """
    Computes whether the given quadratic form is positive-definite,
    negative-definite, indefinite, degenerate, or the zero form.

    This caches one of the following strings in self.__definiteness_string:
    "pos_def", "neg_def", "indef", "zero", "degenerate".  It is called
    from all routines like:

        is_positive_definite(), is_negative_definite(), is_indefinite(), etc.

    Note:  A degenerate form is considered neither definite nor indefinite.
    Note:  The zero-dim'l form is considered both positive definite and negative definite.

    INPUT:

        QuadraticForm

    OUTPUT:

        boolean

    EXAMPLES::

        sage: Q = DiagonalQuadraticForm(ZZ, [1,1,1,1,1])
        sage: Q.compute_definiteness()
        sage: Q.is_positive_definite()
        True
        sage: Q.is_negative_definite()
        False
        sage: Q.is_indefinite()
        False
        sage: Q.is_definite()
        True

    ::

        sage: Q = DiagonalQuadraticForm(ZZ, [])
        sage: Q.compute_definiteness()
        sage: Q.is_positive_definite()
        True
        sage: Q.is_negative_definite()
        True
        sage: Q.is_indefinite()
        False
        sage: Q.is_definite()
        True

    ::

        sage: Q = DiagonalQuadraticForm(ZZ, [1,0,-1])
        sage: Q.compute_definiteness()
        sage: Q.is_positive_definite()
        False
        sage: Q.is_negative_definite()
        False
        sage: Q.is_indefinite()
        False
        sage: Q.is_definite()
        False

    """
    ## Sanity Check
    if not ((self.base_ring() == ZZ) or (self.base_ring() == QQ) or (self.base_ring() == RR)):
        raise NotImplementedError("Oops!  We can only check definiteness over ZZ, QQ, and RR for now.")

    ## Some useful variables
    n = self.dim()
    M = self.matrix()


    ## Deal with the zero-diml form
    if n == 0:
        self.__definiteness_string = "zero"
        return


    sig_pos, sig_neg, sig_zer = self.signature_vector()

    ## Determine and cache the definiteness string
    if sig_zer > 0:
        self.__definiteness_string = "degenerate"
        return
    elif sig_neg == n:
        self.__definiteness_string = "neg_def"
        return
    elif sig_pos == n:
        self.__definiteness_string = "pos_def"
        return
    else:
        self.__definiteness_string = "indefinite"
        return



def compute_definiteness_string_by_determinants(self):
    """
    Compute the (positive) definiteness of a quadratic form by looking
    at the signs of all of its upper-left subdeterminants.  See also
    self.compute_definiteness() for more documentation.

    INPUT:

        None

    OUTPUT:

        string describing the definiteness

    EXAMPLES:

        sage: Q = DiagonalQuadraticForm(ZZ, [1,1,1,1,1])
        sage: Q.compute_definiteness_string_by_determinants()
        'pos_def'

    ::

        sage: Q = DiagonalQuadraticForm(ZZ, [])
        sage: Q.compute_definiteness_string_by_determinants()
        'zero'

    ::

        sage: Q = DiagonalQuadraticForm(ZZ, [1,0,-1])
        sage: Q.compute_definiteness_string_by_determinants()
        'degenerate'

    ::

        sage: Q = DiagonalQuadraticForm(ZZ, [1,-1])
        sage: Q.compute_definiteness_string_by_determinants()
        'indefinite'

    ::

        sage: Q = DiagonalQuadraticForm(ZZ, [-1,-1])
        sage: Q.compute_definiteness_string_by_determinants()
        'neg_def'

    """
    ## Sanity Check
    if not ((self.base_ring() == ZZ) or (self.base_ring() == QQ) or (self.base_ring() == RR)):
        raise NotImplementedError("Oops!  We can only check definiteness over ZZ, QQ, and RR for now.")

    ## Some useful variables
    n = self.dim()
    M = self.matrix()


    ## Deal with the zero-diml form
    if n == 0:
        return "zero"



    ## Deal with degenerate forms
    if self.det() == 0:
        return "degenerate"


    ## Check the sign of the ratios of consecutive determinants of the upper triangular r x r submatrices
    first_coeff = self[0,0]
    for r in range(1,n+1):
        I = range(r)
        new_det = M.matrix_from_rows_and_columns(I, I).det()

        ## Check for a (non-degenerate) zero -- so it's indefinite
        if new_det == 0:
            return "indefinite"


        ## Check for a change of signs in the upper r x r submatrix -- so it's indefinite
        if sgn(first_coeff)**r != sgn(new_det):
            return "indefinite"


    ## Here all ratios of determinants have the correct sign, so the matrix is (pos or neg) definite.
    if first_coeff > 0:
        return "pos_def"
    else:
        return "neg_def"





def is_positive_definite(self):
    """
    Determines if the given quadratic form is positive-definite.

    Note:  A degenerate form is considered neither definite nor indefinite.
    Note:  The zero-dim'l form is considered both positive definite and negative definite.

    INPUT:

        None

    OUTPUT:

        boolean -- True or False

    EXAMPLES::

        sage: Q = DiagonalQuadraticForm(ZZ, [1,3,5])
        sage: Q.is_positive_definite()
        True

    ::

        sage: Q = DiagonalQuadraticForm(ZZ, [1,-3,5])
        sage: Q.is_positive_definite()
        False

    """
    ## Try to use the cached value
    try:
        def_str = self.__definiteness_string
    except AttributeError:
        self.compute_definiteness()
        def_str = self.__definiteness_string

    ## Return the answer
    return (def_str == "pos_def") or (def_str == "zero")




def is_negative_definite(self):
    """
    Determines if the given quadratic form is negative-definite.

    Note:  A degenerate form is considered neither definite nor indefinite.
    Note:  The zero-dim'l form is considered both positive definite and negative definite.

    INPUT:

        None

    OUTPUT:

        boolean -- True or False

    EXAMPLES::

        sage: Q = DiagonalQuadraticForm(ZZ, [-1,-3,-5])
        sage: Q.is_negative_definite()
        True

    ::

        sage: Q = DiagonalQuadraticForm(ZZ, [1,-3,5])
        sage: Q.is_negative_definite()
        False

    """
    ## Try to use the cached value
    try:
        def_str = self.__definiteness_string
    except AttributeError:
        self.compute_definiteness()
        def_str = self.__definiteness_string

    ## Return the answer
    return (def_str == "neg_def") or (def_str == "zero")



def is_indefinite(self):
    """
    Determines if the given quadratic form is indefinite.

    Note:  A degenerate form is considered neither definite nor indefinite.
    Note:  The zero-dim'l form is not considered indefinite.

    INPUT:

        None

    OUTPUT:

        boolean -- True or False

    EXAMPLES::

        sage: Q = DiagonalQuadraticForm(ZZ, [-1,-3,-5])
        sage: Q.is_indefinite()
        False

    ::

        sage: Q = DiagonalQuadraticForm(ZZ, [1,-3,5])
        sage: Q.is_indefinite()
        True

    """
    ## Try to use the cached value
    try:
        def_str = self.__definiteness_string
    except AttributeError:
        self.compute_definiteness()
        def_str = self.__definiteness_string

    ## Return the answer
    return def_str == "indefinite"


def is_definite(self):
    """
    Determines if the given quadratic form is (positive or negative) definite.

    Note:  A degenerate form is considered neither definite nor indefinite.
    Note:  The zero-dim'l form is considered indefinite.

    INPUT:

        None

    OUTPUT:

        boolean -- True or False

    EXAMPLES::

        sage: Q = DiagonalQuadraticForm(ZZ, [-1,-3,-5])
        sage: Q.is_definite()
        True

    ::

        sage: Q = DiagonalQuadraticForm(ZZ, [1,-3,5])
        sage: Q.is_definite()
        False

    """
    ## Try to use the cached value
    try:
        def_str = self.__definiteness_string
    except AttributeError:
        self.compute_definiteness()
        def_str = self.__definiteness_string

    ## Return the answer
    return (def_str == "pos_def") or (def_str == "neg_def") or (def_str == "zero")

<|MERGE_RESOLUTION|>--- conflicted
+++ resolved
@@ -43,7 +43,6 @@
     over the fraction field of its defining ring.
 
     INPUT:
-<<<<<<< HEAD
 
     - ``return_matrix`` -- (boolean, default: False) also return the
       transformation matrix.
@@ -58,15 +57,6 @@
 
     Both ``D`` and ``T`` are defined over the fraction field of the
     base ring of the given form.
-=======
-
-        none
-
-    OUTPUT:
-
-        Q -- the diagonalized form of this quadratic form
-        (optional) T -- matrix which diagonalizes Q (over it's fraction field)
->>>>>>> 78e0fc5e
 
     EXAMPLES::
 
