"""
Parametric Plots
"""

from parametric_surface import ParametricSurface
from shapes2 import line3d
from sage.misc.misc import xsrange, srange
from sage.structure.element import is_Vector

from sage.ext.fast_eval import fast_float, fast_float_constant

def parametric_plot3d(f, urange, vrange=None, plot_points="automatic", boundary_style=None, **kwds):
    r"""
    Return a parametric three-dimensional space curve or surface.

    There are four ways to call this function:

    - ``parametric_plot3d([f_x, f_y, f_z], (u_min,
      u_max))``:
      `f_x, f_y, f_z` are three functions and
      `u_{\min}` and `u_{\max}` are real numbers

    - ``parametric_plot3d([f_x, f_y, f_z], (u, u_min,
      u_max))``:
      `f_x, f_y, f_z` can be viewed as functions of
      `u`

    - ``parametric_plot3d([f_x, f_y, f_z], (u_min, u_max),
      (v_min, v_max))``:
      `f_x, f_y, f_z` are each functions of two variables

    - ``parametric_plot3d([f_x, f_y, f_z], (u, u_min,
      u_max), (v, v_min, v_max))``:
      `f_x, f_y, f_z` can be viewed as functions of
      `u` and `v`


    INPUT:

    - ``f`` - a 3-tuple of functions or expressions, or vector of size 3

    - ``urange`` - a 2-tuple (u_min, u_max) or a 3-tuple
      (u, u_min, u_max)

    - ``vrange`` - (optional - only used for surfaces) a
      2-tuple (v_min, v_max) or a 3-tuple (v, v_min, v_max)

    - ``plot_points`` - (default: "automatic", which is
      75 for curves and [40,40] for surfaces) initial number of sample
      points in each parameter; an integer for a curve, and a pair of
      integers for a surface.

    - ``boundary_style`` - (default: None, no boundary) a dict that describes
      how to draw the boundaries of regions by giving options that are passed
      to the line3d command.

    - ``mesh`` - bool (default: False) whether to display
      mesh grid lines

    - ``dots`` - bool (default: False) whether to display
      dots at mesh grid points

    .. note::

       #. By default for a curve any points where `f_x`,
          `f_y`, or `f_z` do not evaluate to a real number
          are skipped.

       #. Currently for a surface `f_x`, `f_y`, and
          `f_z` have to be defined everywhere. This will change.

       #. mesh and dots are not supported when using the Tachyon ray tracer
          renderer.


    EXAMPLES: We demonstrate each of the four ways to call this
    function.


    #. A space curve defined by three functions of 1 variable:

       ::

           sage: parametric_plot3d( (sin, cos, lambda u: u/10), (0, 20))
           Graphics3d Object

       Note above the lambda function, which creates a callable Python
       function that sends `u` to `u/10`.

    #. Next we draw the same plot as above, but using symbolic
       functions:

       ::

           sage: u = var('u')
           sage: parametric_plot3d( (sin(u), cos(u), u/10), (u, 0, 20))
           Graphics3d Object

    #. We draw a parametric surface using 3 Python functions (defined
       using lambda):

       ::

           sage: f = (lambda u,v: cos(u), lambda u,v: sin(u)+cos(v), lambda u,v: sin(v))
           sage: parametric_plot3d(f, (0, 2*pi), (-pi, pi))
           Graphics3d Object

    #. The surface, but with a mesh:

       ::

           sage: u, v = var('u,v')
           sage: parametric_plot3d((cos(u), sin(u) + cos(v), sin(v)), (u, 0, 2*pi), (v, -pi, pi), mesh=True)
           Graphics3d Object

    #. The same surface, but where the defining functions are
       symbolic:

       ::

           sage: u, v = var('u,v')
           sage: parametric_plot3d((cos(u), sin(u) + cos(v), sin(v)), (u, 0, 2*pi), (v, -pi, pi))
           Graphics3d Object

       We increase the number of plot points, and make the surface green
       and transparent:

       ::

<<<<<<< HEAD
           sage: parametric_plot3d((cos(u), sin(u) + cos(v), sin(v)), (u, 0, 2*pi), (v, -pi, pi), color='green', opacity=0.1, plot_points=[30,30])
           Graphics3d Object
=======
           sage: parametric_plot3d((cos(u), sin(u) + cos(v), sin(v)), (u, 0, 2*pi), (v, -pi, pi),
           ....: color='green', opacity=0.1, plot_points=[30,30])
>>>>>>> e28acd51

       One can use the keyword ``color_data`` to color the surface using a
       coloring function and a colormap::

           sage: u,v = var('u,v')
           sage: def cf(u,v): return sin(u+v/2)**2
           sage: P = parametric_plot3d((cos(u), sin(u) + cos(v), sin(v)), (u, 0, 2*pi), (v, -pi, pi),
           ....: color_data=(cf, colormaps.PiYG), plot_points=[60,60])
           sage: P.show(viewer='tachyon')

       Warning: this kind of coloring cannot currently be visualized using
       Jmol. It works with the options ``viewer='tachyon'`` and
       ``viewer='canvas3d'`` (in the notebook), and can be saved as an x3d file.

    We call the space curve function but with polynomials instead of
    symbolic variables.

    ::

        sage: R.<t> = RDF[]
        sage: parametric_plot3d( (t, t^2, t^3), (t, 0, 3) )
        Graphics3d Object

    Next we plot the same curve, but because we use (0, 3) instead of
    (t, 0, 3), each polynomial is viewed as a callable function of one
    variable::

        sage: parametric_plot3d( (t, t^2, t^3), (0, 3) )
        Graphics3d Object

    We do a plot but mix a symbolic input, and an integer::

        sage: t = var('t')
        sage: parametric_plot3d( (1, sin(t), cos(t)), (t, 0, 3) )
        Graphics3d Object

    We specify a boundary style to show us the values of the function at its
    extrema::

        sage: u, v = var('u,v')
<<<<<<< HEAD
        sage: parametric_plot3d((cos(u), sin(u) + cos(v), sin(v)), (u, 0, pi), (v, 0, pi),
        ....:                   boundary_style={"color": "black", "thickness": 2})
        Graphics3d Object
=======
        sage: parametric_plot3d((cos(u), sin(u) + cos(v), sin(v)), (u, 0, pi), (v, 0, pi), \
        ....:              boundary_style={"color": "black", "thickness": 2})
>>>>>>> e28acd51

    We can plot vectors::

        sage: x,y = var('x,y')
        sage: parametric_plot3d(vector([x-y,x*y,x*cos(y)]), (x,0,2), (y,0,2))
<<<<<<< HEAD
        Graphics3d Object
        sage: t=var('t')
        sage: p=vector([1,2,3])
        sage: q=vector([2,-1,2])
=======
        sage: t = var('t')
        sage: p = vector([1,2,3])
        sage: q = vector([2,-1,2])
>>>>>>> e28acd51
        sage: parametric_plot3d(p*t+q, (t, 0, 2))
        Graphics3d Object


    Any options you would normally use to specify the appearance of a curve are
    valid as entries in the ``boundary_style`` dict.

    MANY MORE EXAMPLES:

    We plot two interlinked tori::

        sage: u, v = var('u,v')
        sage: f1 = (4+(3+cos(v))*sin(u), 4+(3+cos(v))*cos(u), 4+sin(v))
        sage: f2 = (8+(3+cos(v))*cos(u), 3+sin(v), 4+(3+cos(v))*sin(u))
        sage: p1 = parametric_plot3d(f1, (u,0,2*pi), (v,0,2*pi), texture="red")
        sage: p2 = parametric_plot3d(f2, (u,0,2*pi), (v,0,2*pi), texture="blue")
        sage: p1 + p2
        Graphics3d Object

    A cylindrical Star of David::

        sage: u,v = var('u v')
        sage: f_x = cos(u)*cos(v)*(abs(cos(3*v/4))^500 + abs(sin(3*v/4))^500)^(-1/260)*(abs(cos(4*u/4))^200 + abs(sin(4*u/4))^200)^(-1/200)
        sage: f_y = cos(u)*sin(v)*(abs(cos(3*v/4))^500 + abs(sin(3*v/4))^500)^(-1/260)*(abs(cos(4*u/4))^200 + abs(sin(4*u/4))^200)^(-1/200)
        sage: f_z = sin(u)*(abs(cos(4*u/4))^200 + abs(sin(4*u/4))^200)^(-1/200)
        sage: parametric_plot3d([f_x, f_y, f_z], (u, -pi, pi), (v, 0, 2*pi))
        Graphics3d Object

    Double heart::

        sage: u, v = var('u,v')
        sage: f_x = ( abs(v) - abs(u) - abs(tanh((1/sqrt(2))*u)/(1/sqrt(2))) + abs(tanh((1/sqrt(2))*v)/(1/sqrt(2))) )*sin(v)
        sage: f_y = ( abs(v) - abs(u) - abs(tanh((1/sqrt(2))*u)/(1/sqrt(2))) - abs(tanh((1/sqrt(2))*v)/(1/sqrt(2))) )*cos(v)
        sage: f_z = sin(u)*(abs(cos(4*u/4))^1 + abs(sin(4*u/4))^1)^(-1/1)
        sage: parametric_plot3d([f_x, f_y, f_z], (u, 0, pi), (v, -pi, pi))
        Graphics3d Object

    Heart::

        sage: u, v = var('u,v')
        sage: f_x = cos(u)*(4*sqrt(1-v^2)*sin(abs(u))^abs(u))
        sage: f_y = sin(u) *(4*sqrt(1-v^2)*sin(abs(u))^abs(u))
        sage: f_z = v
        sage: parametric_plot3d([f_x, f_y, f_z], (u, -pi, pi), (v, -1, 1), frame=False, color="red")
        Graphics3d Object

    Green bowtie::

        sage: u, v = var('u,v')
        sage: f_x = sin(u) / (sqrt(2) + sin(v))
        sage: f_y = sin(u) / (sqrt(2) + cos(v))
        sage: f_z = cos(u) / (1 + sqrt(2))
        sage: parametric_plot3d([f_x, f_y, f_z], (u, -pi, pi), (v, -pi, pi), frame=False, color="green")
        Graphics3d Object

    Boy's surface http://en.wikipedia.org/wiki/Boy's_surface

    ::

        sage: u, v = var('u,v')
        sage: fx = 2/3* (cos(u)* cos(2*v) + sqrt(2)* sin(u)* cos(v))* cos(u) / (sqrt(2) - sin(2*u)* sin(3*v))
        sage: fy = 2/3* (cos(u)* sin(2*v) - sqrt(2)* sin(u)* sin(v))* cos(u) / (sqrt(2) - sin(2*u)* sin(3*v))
        sage: fz = sqrt(2)* cos(u)* cos(u) / (sqrt(2) - sin(2*u)* sin(3*v))
        sage: parametric_plot3d([fx, fy, fz], (u, -2*pi, 2*pi), (v, 0, pi), plot_points = [90,90], frame=False, color="orange") # long time -- about 30 seconds
        Graphics3d Object

    Maeder's Owl (pretty but can't find an internet reference)::

        sage: u, v = var('u,v')
        sage: fx = v *cos(u) - 0.5* v^2 * cos(2* u)
        sage: fy = -v *sin(u) - 0.5* v^2 * sin(2* u)
        sage: fz = 4 *v^1.5 * cos(3 *u / 2) / 3
        sage: parametric_plot3d([fx, fy, fz], (u, -2*pi, 2*pi), (v, 0, 1),plot_points = [90,90], frame=False, color="purple")
        Graphics3d Object

    Bracelet::

        sage: u, v = var('u,v')
        sage: fx = (2 + 0.2*sin(2*pi*u))*sin(pi*v)
        sage: fy = 0.2*cos(2*pi*u) *3*cos(2*pi*v)
        sage: fz = (2 + 0.2*sin(2*pi*u))*cos(pi*v)
        sage: parametric_plot3d([fx, fy, fz], (u, 0, pi/2), (v, 0, 3*pi/4), frame=False, color="gray")
        Graphics3d Object

    Green goblet

    ::

        sage: u, v = var('u,v')
        sage: fx = cos(u)*cos(2*v)
        sage: fy = sin(u)*cos(2*v)
        sage: fz = sin(v)
        sage: parametric_plot3d([fx, fy, fz], (u, 0, 2*pi), (v, 0, pi), frame=False, color="green")
        Graphics3d Object

    Funny folded surface - with square projection::

        sage: u, v = var('u,v')
        sage: fx = cos(u)*sin(2*v)
        sage: fy = sin(u)*cos(2*v)
        sage: fz = sin(v)
        sage: parametric_plot3d([fx, fy, fz], (u, 0, 2*pi), (v, 0, 2*pi), frame=False, color="green")
        Graphics3d Object

    Surface of revolution of figure 8::

        sage: u, v = var('u,v')
        sage: fx = cos(u)*sin(2*v)
        sage: fy = sin(u)*sin(2*v)
        sage: fz = sin(v)
        sage: parametric_plot3d([fx, fy, fz], (u, 0, 2*pi), (v, 0, 2*pi), frame=False, color="green")
        Graphics3d Object

    Yellow Whitney's umbrella
    http://en.wikipedia.org/wiki/Whitney_umbrella::

        sage: u, v = var('u,v')
        sage: fx = u*v
        sage: fy = u
        sage: fz = v^2
        sage: parametric_plot3d([fx, fy, fz], (u, -1, 1), (v, -1, 1), frame=False, color="yellow")
        Graphics3d Object

    Cross cap http://en.wikipedia.org/wiki/Cross-cap::

        sage: u, v = var('u,v')
        sage: fx = (1+cos(v))*cos(u)
        sage: fy = (1+cos(v))*sin(u)
        sage: fz = -tanh((2/3)*(u-pi))*sin(v)
        sage: parametric_plot3d([fx, fy, fz], (u, 0, 2*pi), (v, 0, 2*pi), frame=False, color="red")
        Graphics3d Object

    Twisted torus::

        sage: u, v = var('u,v')
        sage: fx = (3+sin(v)+cos(u))*cos(2*v)
        sage: fy = (3+sin(v)+cos(u))*sin(2*v)
        sage: fz = sin(u)+2*cos(v)
        sage: parametric_plot3d([fx, fy, fz], (u, 0, 2*pi), (v, 0, 2*pi), frame=False, color="red")
        Graphics3d Object

    Four intersecting discs::

        sage: u, v = var('u,v')
        sage: fx = v *cos(u) -0.5*v^2*cos(2*u)
        sage: fy = -v*sin(u) -0.5*v^2*sin(2*u)
        sage: fz = 4* v^1.5 *cos(3* u / 2) / 3
        sage: parametric_plot3d([fx, fy, fz], (u, 0, 4*pi), (v, 0,2*pi), frame=False, color="red", opacity=0.7)
        Graphics3d Object

    Steiner surface/Roman's surface (see
    http://en.wikipedia.org/wiki/Roman_surface and
    http://en.wikipedia.org/wiki/Steiner_surface)::

        sage: u, v = var('u,v')
        sage: fx = (sin(2 * u) * cos(v) * cos(v))
        sage: fy = (sin(u) * sin(2 * v))
        sage: fz = (cos(u) * sin(2 * v))
        sage: parametric_plot3d([fx, fy, fz], (u, -pi/2, pi/2), (v, -pi/2,pi/2), frame=False, color="red")
        Graphics3d Object

    Klein bottle? (see http://en.wikipedia.org/wiki/Klein_bottle)::

        sage: u, v = var('u,v')
        sage: fx = (3*(1+sin(v)) + 2*(1-cos(v)/2)*cos(u))*cos(v)
        sage: fy = (4+2*(1-cos(v)/2)*cos(u))*sin(v)
        sage: fz = -2*(1-cos(v)/2) * sin(u)
        sage: parametric_plot3d([fx, fy, fz], (u, 0, 2*pi), (v, 0, 2*pi), frame=False, color="green")
        Graphics3d Object

    A Figure 8 embedding of the Klein bottle (see
    http://en.wikipedia.org/wiki/Klein_bottle)::

        sage: u, v = var('u,v')
        sage: fx = (2 + cos(v/2)* sin(u) - sin(v/2)* sin(2 *u))* cos(v)
        sage: fy = (2 + cos(v/2)* sin(u) - sin(v/2)* sin(2 *u))* sin(v)
        sage: fz = sin(v/2)* sin(u) + cos(v/2) *sin(2* u)
        sage: parametric_plot3d([fx, fy, fz], (u, 0, 2*pi), (v, 0, 2*pi), frame=False, color="red")
        Graphics3d Object

    Enneper's surface (see
    http://en.wikipedia.org/wiki/Enneper_surface)::

        sage: u, v = var('u,v')
        sage: fx = u -u^3/3  + u*v^2
        sage: fy = v -v^3/3  + v*u^2
        sage: fz = u^2 - v^2
        sage: parametric_plot3d([fx, fy, fz], (u, -2, 2), (v, -2, 2), frame=False, color="red")
        Graphics3d Object

    Henneberg's surface (see
    http://xahlee.org/surface/gallery_m.html)

    ::

        sage: u, v = var('u,v')
        sage: fx = 2*sinh(u)*cos(v) -(2/3)*sinh(3*u)*cos(3*v)
        sage: fy = 2*sinh(u)*sin(v) +(2/3)*sinh(3*u)*sin(3*v)
        sage: fz = 2*cosh(2*u)*cos(2*v)
        sage: parametric_plot3d([fx, fy, fz], (u, -1, 1), (v, -pi/2, pi/2), frame=False, color="red")
        Graphics3d Object

    Dini's spiral

    ::

        sage: u, v = var('u,v')
        sage: fx = cos(u)*sin(v)
        sage: fy = sin(u)*sin(v)
        sage: fz = (cos(v)+log(tan(v/2))) + 0.2*u
        sage: parametric_plot3d([fx, fy, fz], (u, 0, 12.4), (v, 0.1, 2),frame=False, color="red")
        Graphics3d Object

    Catalan's surface (see
    http://xahlee.org/surface/catalan/catalan.html)::

        sage: u, v = var('u,v')
        sage: fx = u-sin(u)*cosh(v)
        sage: fy = 1-cos(u)*cosh(v)
        sage: fz = 4*sin(1/2*u)*sinh(v/2)
        sage: parametric_plot3d([fx, fy, fz], (u, -pi, 3*pi), (v, -2, 2), frame=False, color="red")
        Graphics3d Object

    A Conchoid::

        sage: u, v = var('u,v')
        sage: k = 1.2; k_2 = 1.2; a = 1.5
        sage: f = (k^u*(1+cos(v))*cos(u), k^u*(1+cos(v))*sin(u), k^u*sin(v)-a*k_2^u)
        sage: parametric_plot3d(f, (u,0,6*pi), (v,0,2*pi), plot_points=[40,40], texture=(0,0.5,0))
        Graphics3d Object

    A Mobius strip::

        sage: u,v = var("u,v")
        sage: parametric_plot3d([cos(u)*(1+v*cos(u/2)), sin(u)*(1+v*cos(u/2)), 0.2*v*sin(u/2)], (u,0, 4*pi+0.5), (v,0, 0.3),plot_points=[50,50])
        Graphics3d Object

    A Twisted Ribbon

    ::

        sage: u, v = var('u,v')
        sage: parametric_plot3d([3*sin(u)*cos(v), 3*sin(u)*sin(v), cos(v)], (u,0, 2*pi), (v, 0, pi),plot_points=[50,50])
        Graphics3d Object

    An Ellipsoid::

        sage: u, v = var('u,v')
        sage: parametric_plot3d([3*sin(u)*cos(v), 2*sin(u)*sin(v), cos(u)], (u,0, 2*pi), (v, 0, 2*pi),plot_points=[50,50], aspect_ratio=[1,1,1])
        Graphics3d Object

    A Cone::

        sage: u, v = var('u,v')
        sage: parametric_plot3d([u*cos(v), u*sin(v), u], (u, -1, 1), (v, 0, 2*pi+0.5), plot_points=[50,50])
        Graphics3d Object

    A Paraboloid::

        sage: u, v = var('u,v')
        sage: parametric_plot3d([u*cos(v), u*sin(v), u^2], (u, 0, 1), (v, 0, 2*pi+0.4), plot_points=[50,50])
        Graphics3d Object

    A Hyperboloid::

        sage: u, v = var('u,v')
        sage: plot3d(u^2-v^2, (u, -1, 1), (v, -1, 1), plot_points=[50,50])
        Graphics3d Object

    A weird looking surface - like a Mobius band but also an O::

        sage: u, v = var('u,v')
        sage: parametric_plot3d([sin(u)*cos(u)*log(u^2)*sin(v), (u^2)^(1/6)*(cos(u)^2)^(1/4)*cos(v), sin(v)], (u, 0.001, 1), (v, -pi, pi+0.2), plot_points=[50,50])
        Graphics3d Object

    A heart, but not a cardioid (for my wife)::

        sage: u, v = var('u,v')
        sage: p1 = parametric_plot3d([sin(u)*cos(u)*log(u^2)*v*(1-v)/2, ((u^6)^(1/20)*(cos(u)^2)^(1/4)-1/2)*v*(1-v), v^(0.5)], (u, 0.001, 1), (v, 0, 1), plot_points=[70,70], color='red')
        sage: p2 = parametric_plot3d([-sin(u)*cos(u)*log(u^2)*v*(1-v)/2, ((u^6)^(1/20)*(cos(u)^2)^(1/4)-1/2)*v*(1-v), v^(0.5)], (u, 0.001, 1), (v, 0, 1), plot_points=[70,70], color='red')
        sage: show(p1+p2, frame=False)

    A Hyperhelicoidal::

        sage: u = var("u")
        sage: v = var("v")
        sage: fx = (sinh(v)*cos(3*u))/(1+cosh(u)*cosh(v))
        sage: fy = (sinh(v)*sin(3*u))/(1+cosh(u)*cosh(v))
        sage: fz = (cosh(v)*sinh(u))/(1+cosh(u)*cosh(v))
        sage: parametric_plot3d([fx, fy, fz], (u, -pi, pi), (v, -pi, pi), plot_points = [50,50], frame=False, color="red")
        Graphics3d Object

    A Helicoid (lines through a helix,
    http://en.wikipedia.org/wiki/Helix)::

        sage: u, v = var('u,v')
        sage: fx = sinh(v)*sin(u)
        sage: fy = -sinh(v)*cos(u)
        sage: fz = 3*u
        sage: parametric_plot3d([fx, fy, fz], (u, -pi, pi), (v, -pi, pi), plot_points = [50,50], frame=False, color="red")
        Graphics3d Object

    Kuen's surface
    (http://virtualmathmuseum.org/Surface/kuen/kuen.html)::

        sage: fx = (2*(cos(u) + u*sin(u))*sin(v))/(1+ u^2*sin(v)^2)
        sage: fy = (2*(sin(u) - u*cos(u))*sin(v))/(1+ u^2*sin(v)^2)
        sage: fz = log(tan(1/2 *v)) + (2*cos(v))/(1+ u^2*sin(v)^2)
        sage: parametric_plot3d([fx, fy, fz], (u, 0, 2*pi), (v, 0.01, pi-0.01), plot_points = [50,50], frame=False, color="green")
        Graphics3d Object

    A 5-pointed star::

        sage: fx = cos(u)*cos(v)*(abs(cos(1*u/4))^0.5 + abs(sin(1*u/4))^0.5)^(-1/0.3)*(abs(cos(5*v/4))^1.7 + abs(sin(5*v/4))^1.7)^(-1/0.1)
        sage: fy = cos(u)*sin(v)*(abs(cos(1*u/4))^0.5 + abs(sin(1*u/4))^0.5)^(-1/0.3)*(abs(cos(5*v/4))^1.7 + abs(sin(5*v/4))^1.7)^(-1/0.1)
        sage: fz = sin(u)*(abs(cos(1*u/4))^0.5 + abs(sin(1*u/4))^0.5)^(-1/0.3)
        sage: parametric_plot3d([fx, fy, fz], (u, -pi/2, pi/2), (v, 0, 2*pi), plot_points = [50,50], frame=False, color="green")
        Graphics3d Object

    A cool self-intersecting surface (Eppener surface?)::

        sage: fx = u - u^3/3 + u*v^2
        sage: fy = v - v^3/3 + v*u^2
        sage: fz = u^2 - v^2
        sage: parametric_plot3d([fx, fy, fz], (u, -25, 25), (v, -25, 25), plot_points = [50,50], frame=False, color="green")
        Graphics3d Object

    The breather surface
    (http://en.wikipedia.org/wiki/Breather_surface)::

        sage: fx = (2*sqrt(0.84)*cosh(0.4*u)*(-(sqrt(0.84)*cos(v)*cos(sqrt(0.84)*v)) - sin(v)*sin(sqrt(0.84)*v)))/(0.4*((sqrt(0.84)*cosh(0.4*u))^2 + (0.4*sin(sqrt(0.84)*v))^2))
        sage: fy = (2*sqrt(0.84)*cosh(0.4*u)*(-(sqrt(0.84)*sin(v)*cos(sqrt(0.84)*v)) + cos(v)*sin(sqrt(0.84)*v)))/(0.4*((sqrt(0.84)*cosh(0.4*u))^2 + (0.4*sin(sqrt(0.84)*v))^2))
        sage: fz = -u + (2*0.84*cosh(0.4*u)*sinh(0.4*u))/(0.4*((sqrt(0.84)*cosh(0.4*u))^2 + (0.4*sin(sqrt(0.84)*v))^2))
        sage: parametric_plot3d([fx, fy, fz], (u, -13.2, 13.2), (v, -37.4, 37.4), plot_points = [90,90], frame=False, color="green")
        Graphics3d Object

    TESTS::

        sage: u, v = var('u,v')
        sage: plot3d(u^2-v^2, (u, -1, 1), (u, -1, 1))
        Traceback (most recent call last):
        ...
        ValueError: range variables should be distinct, but there are duplicates


    From :trac:`2858`::

        sage: parametric_plot3d((u,-u,v), (u,-10,10),(v,-10,10))
        Graphics3d Object
        sage: f(u)=u; g(v)=v^2; parametric_plot3d((g,f,f), (-10,10),(-10,10))
        Graphics3d Object

    From :trac:`5368`::

        sage: x, y = var('x,y')
        sage: plot3d(x*y^2 - sin(x), (x,-1,1), (y,-1,1))
        Graphics3d Object

    """
    # TODO:
    #   * Surface -- behavior of functions not defined everywhere -- see note above
    #   * Iterative refinement


    # color_function -- (default: "automatic") how to determine the color of curves and surfaces
    # color_function_scaling -- (default: True) whether to scale the input to color_function
    # exclusions -- (default: "automatic") u points or (u,v) conditions to exclude.
    #         (E.g., exclusions could be a function e = lambda u, v: False if u < v else True
    # exclusions_style -- (default: None) what to draw at excluded points
    # max_recursion -- (default: "automatic") maximum number of recursive subdivisions,
    #                   when ...
    # mesh -- (default: "automatic") how many mesh divisions in each direction to draw
    # mesh_functions -- (default: "automatic") how to determine the placement of mesh divisions
    # mesh_shading -- (default: None) how to shade regions between mesh divisions
    # plot_range -- (default: "automatic") range of values to include

    if is_Vector(f):
        f = tuple(f)

    if isinstance(f, (list,tuple)) and len(f) > 0 and isinstance(f[0], (list,tuple)):
        return sum([parametric_plot3d(v, urange, vrange, plot_points=plot_points, **kwds) for v in f])

    if not isinstance(f, (tuple, list)) or len(f) != 3:
        raise ValueError("f must be a list, tuple, or vector of length 3")

    if vrange is None:
        if plot_points == "automatic":
            plot_points = 75
        G = _parametric_plot3d_curve(f, urange, plot_points=plot_points, **kwds)
    else:
        if plot_points == "automatic":
            plot_points = [40,40]
        G = _parametric_plot3d_surface(f, urange, vrange, plot_points=plot_points, boundary_style=boundary_style, **kwds)
    G._set_extra_kwds(kwds)
    return G

def _parametric_plot3d_curve(f, urange, plot_points, **kwds):
    r"""
    Return a parametric three-dimensional space curve.
    This function is used internally by the
    :func:`parametric_plot3d` command.

    There are two ways this function is invoked by
    :func:`parametric_plot3d`.

    - ``parametric_plot3d([f_x, f_y, f_z], (u_min,
      u_max))``:
      `f_x, f_y, f_z` are three functions and
      `u_{\min}` and `u_{\max}` are real numbers

    - ``parametric_plot3d([f_x, f_y, f_z], (u, u_min,
      u_max))``:
      `f_x, f_y, f_z` can be viewed as functions of
      `u`

    INPUT:

    - ``f`` - a 3-tuple of functions or expressions, or vector of size 3

    - ``urange`` - a 2-tuple (u_min, u_max) or a 3-tuple
      (u, u_min, u_max)

    - ``plot_points`` - (default: "automatic", which is 75) initial
      number of sample points in each parameter; an integer.

    EXAMPLES:

    We demonstrate each of the two ways of calling this.  See
    :func:`parametric_plot3d` for many more examples.

    We do the first one with a lambda function, which creates a
    callable Python function that sends `u` to `u/10`::

        sage: parametric_plot3d( (sin, cos, lambda u: u/10), (0, 20)) # indirect doctest
        Graphics3d Object

    Now we do the same thing with symbolic expressions::

        sage: u = var('u')
        sage: parametric_plot3d( (sin(u), cos(u), u/10), (u, 0, 20))
        Graphics3d Object
    """
    from sage.plot.misc import setup_for_eval_on_grid
    g, ranges = setup_for_eval_on_grid(f, [urange], plot_points)
    f_x,f_y,f_z = g
    w = [(f_x(u), f_y(u), f_z(u)) for u in xsrange(*ranges[0], include_endpoint=True)]
    return line3d(w, **kwds)

def _parametric_plot3d_surface(f, urange, vrange, plot_points, boundary_style, **kwds):
    r"""
    Return a parametric three-dimensional space surface.
    This function is used internally by the
    :func:`parametric_plot3d` command.

    There are two ways this function is invoked by
    :func:`parametric_plot3d`.

    - ``parametric_plot3d([f_x, f_y, f_z], (u_min, u_max),
      (v_min, v_max))``:
      `f_x, f_y, f_z` are each functions of two variables

    - ``parametric_plot3d([f_x, f_y, f_z], (u, u_min,
      u_max), (v, v_min, v_max))``:
      `f_x, f_y, f_z` can be viewed as functions of
      `u` and `v`

    INPUT:

    - ``f`` - a 3-tuple of functions or expressions, or vector of size 3

    - ``urange`` - a 2-tuple (u_min, u_max) or a 3-tuple
      (u, u_min, u_max)

    - ``vrange`` - a 2-tuple (v_min, v_max) or a 3-tuple
      (v, v_min, v_max)

    - ``plot_points`` - (default: "automatic", which is [40,40]
      for surfaces) initial number of sample points in each parameter;
      a pair of integers.

    - ``boundary_style`` - (default: None, no boundary) a dict that describes
      how to draw the boundaries of regions by giving options that are passed
      to the line3d command.

    EXAMPLES:

    We demonstrate each of the two ways of calling this.  See
    :func:`parametric_plot3d` for many more examples.

    We do the first one with lambda functions::

        sage: f = (lambda u,v: cos(u), lambda u,v: sin(u)+cos(v), lambda u,v: sin(v))
        sage: parametric_plot3d(f, (0, 2*pi), (-pi, pi)) # indirect doctest
        Graphics3d Object

    Now we do the same thing with symbolic expressions::

        sage: u, v = var('u,v')
        sage: parametric_plot3d((cos(u), sin(u) + cos(v), sin(v)), (u, 0, 2*pi), (v, -pi, pi), mesh=True)
        Graphics3d Object
    """
    from sage.plot.misc import setup_for_eval_on_grid
    g, ranges = setup_for_eval_on_grid(f, [urange,vrange], plot_points)
    urange = srange(*ranges[0], include_endpoint=True)
    vrange = srange(*ranges[1], include_endpoint=True)
    G = ParametricSurface(g, (urange, vrange), **kwds)

    if boundary_style is not None:
        for u in (urange[0], urange[-1]):
            G += line3d([(g[0](u,v), g[1](u,v), g[2](u,v)) for v in vrange], **boundary_style)
        for v in (vrange[0], vrange[-1]):
            G += line3d([(g[0](u,v), g[1](u,v), g[2](u,v)) for u in urange], **boundary_style)
    return G<|MERGE_RESOLUTION|>--- conflicted
+++ resolved
@@ -127,13 +127,9 @@
 
        ::
 
-<<<<<<< HEAD
-           sage: parametric_plot3d((cos(u), sin(u) + cos(v), sin(v)), (u, 0, 2*pi), (v, -pi, pi), color='green', opacity=0.1, plot_points=[30,30])
-           Graphics3d Object
-=======
            sage: parametric_plot3d((cos(u), sin(u) + cos(v), sin(v)), (u, 0, 2*pi), (v, -pi, pi),
            ....: color='green', opacity=0.1, plot_points=[30,30])
->>>>>>> e28acd51
+           Graphics3d Object
 
        One can use the keyword ``color_data`` to color the surface using a
        coloring function and a colormap::
@@ -174,29 +170,18 @@
     extrema::
 
         sage: u, v = var('u,v')
-<<<<<<< HEAD
-        sage: parametric_plot3d((cos(u), sin(u) + cos(v), sin(v)), (u, 0, pi), (v, 0, pi),
-        ....:                   boundary_style={"color": "black", "thickness": 2})
-        Graphics3d Object
-=======
         sage: parametric_plot3d((cos(u), sin(u) + cos(v), sin(v)), (u, 0, pi), (v, 0, pi), \
         ....:              boundary_style={"color": "black", "thickness": 2})
->>>>>>> e28acd51
+        Graphics3d Object
 
     We can plot vectors::
 
         sage: x,y = var('x,y')
         sage: parametric_plot3d(vector([x-y,x*y,x*cos(y)]), (x,0,2), (y,0,2))
-<<<<<<< HEAD
-        Graphics3d Object
-        sage: t=var('t')
-        sage: p=vector([1,2,3])
-        sage: q=vector([2,-1,2])
-=======
+        Graphics3d Object
         sage: t = var('t')
         sage: p = vector([1,2,3])
         sage: q = vector([2,-1,2])
->>>>>>> e28acd51
         sage: parametric_plot3d(p*t+q, (t, 0, 2))
         Graphics3d Object
 
