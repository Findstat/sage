--- conflicted
+++ resolved
@@ -50,8 +50,6 @@
             [Category of infinite weyl groups]
         """
         return [WeylGroups().Infinite()]
-<<<<<<< HEAD
-=======
 
     def additional_structure(self):
         r"""
@@ -70,7 +68,6 @@
             sage: AffineWeylGroups().additional_structure()
         """
         return None
->>>>>>> f16112c7
 
     class ParentMethods:
 
