--- conflicted
+++ resolved
@@ -184,11 +184,7 @@
 
 include "sage/ext/interrupt.pxi"
 include "sage/ext/stdsage.pxi"
-<<<<<<< HEAD
-include "sage/ext/python.pxi"
-=======
 from cpython.object cimport Py_EQ, Py_NE
->>>>>>> 941fa742
 
 import operator
 
