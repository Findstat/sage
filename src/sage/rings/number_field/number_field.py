--- conflicted
+++ resolved
@@ -445,17 +445,10 @@
         key = (polynomial, polynomial.base_ring(), name, latex_name,
                embedding, embedding.parent() if embedding is not None else None,
                assume_disc_small, None if maximize_at_primes is None else tuple(maximize_at_primes))
-<<<<<<< HEAD
-        try:
-            return _nf_cache[key]
-        except KeyError:
-            pass
-=======
         if key in _nf_cache:
             K = _nf_cache[key]()
             if not K is None: return K
 
->>>>>>> 6452f9d3
     if isinstance(R, NumberField_generic):
         S = R.extension(polynomial, name, check=check)
         if cache:
