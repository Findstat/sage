# -*- coding: utf-8 -*-
r"""
Number Fields

AUTHORS:

- William Stein (2004, 2005): initial version

- Steven Sivek (2006-05-12): added support for relative extensions

- William Stein (2007-09-04): major rewrite and documentation

- Robert Bradshaw (2008-10): specified embeddings into ambient fields

- Simon King (2010-05): Improve coercion from GAP

- Jeroen Demeyer (2010-07, 2011-04): Upgrade PARI (#9343, #10430, #11130)

- Robert Harron (2012-08): added is_CM(), complex_conjugation(), and
  maximal_totally_real_subfield()

- Christian Stump (2012-11): added conversion to universal cyclotomic field

- Julian Rueth (2014-04-03): absolute number fields are unique parents

.. note::

   Unlike in PARI/GP, class group computations *in Sage* do *not* by default
   assume the Generalized Riemann Hypothesis. To do class groups computations
   not provably correctly you must often pass the flag ``proof=False`` to
   functions or call the function ``proof.number_field(False)``. It can easily
   take 1000's of times longer to do computations with ``proof=True`` (the
   default).

This example follows one in the Magma reference manual::

    sage: K.<y> = NumberField(x^4 - 420*x^2 + 40000)
    sage: z = y^5/11; z
    420/11*y^3 - 40000/11*y
    sage: R.<y> = PolynomialRing(K)
    sage: f = y^2 + y + 1
    sage: L.<a> = K.extension(f); L
    Number Field in a with defining polynomial y^2 + y + 1 over its base field
    sage: KL.<b> = NumberField([x^4 - 420*x^2 + 40000, x^2 + x + 1]); KL
    Number Field in b0 with defining polynomial x^4 - 420*x^2 + 40000 over its base field

We do some arithmetic in a tower of relative number fields::

    sage: K.<cuberoot2> = NumberField(x^3 - 2)
    sage: L.<cuberoot3> = K.extension(x^3 - 3)
    sage: S.<sqrt2> = L.extension(x^2 - 2)
    sage: S
    Number Field in sqrt2 with defining polynomial x^2 - 2 over its base field
    sage: sqrt2 * cuberoot3
    cuberoot3*sqrt2
    sage: (sqrt2 + cuberoot3)^5
    (20*cuberoot3^2 + 15*cuberoot3 + 4)*sqrt2 + 3*cuberoot3^2 + 20*cuberoot3 + 60
    sage: cuberoot2 + cuberoot3
    cuberoot3 + cuberoot2
    sage: cuberoot2 + cuberoot3 + sqrt2
    sqrt2 + cuberoot3 + cuberoot2
    sage: (cuberoot2 + cuberoot3 + sqrt2)^2
    (2*cuberoot3 + 2*cuberoot2)*sqrt2 + cuberoot3^2 + 2*cuberoot2*cuberoot3 + cuberoot2^2 + 2
    sage: cuberoot2 + sqrt2
    sqrt2 + cuberoot2
    sage: a = S(cuberoot2); a
    cuberoot2
    sage: a.parent()
    Number Field in sqrt2 with defining polynomial x^2 - 2 over its base field

.. warning::

   Doing arithmetic in towers of relative fields that depends on
   canonical coercions is currently VERY SLOW. It is much better to
   explicitly coerce all elements into a common field, then do
   arithmetic with them there (which is quite fast).
"""
#*****************************************************************************
#       Copyright (C) 2004, 2005, 2006, 2007 William Stein <wstein@gmail.com>
#                     2014 Julian Rueth <julian.rueth@fsfe.org>
#
#  Distributed under the terms of the GNU General Public License (GPL)
#  as published by the Free Software Foundation; either version 2 of
#  the License, or (at your option) any later version.
#                  http://www.gnu.org/licenses/
#*****************************************************************************

from sage.structure.parent_gens import localvars
from sage.misc.cachefunc import cached_method

import sage.libs.ntl.all as ntl
import sage.interfaces.gap
import sage.rings.arith

import sage.rings.complex_field
from sage.rings.polynomial.polynomial_element import is_Polynomial
import sage.rings.real_mpfr
import sage.rings.real_mpfi
import sage.rings.complex_double
import sage.rings.real_double
import sage.rings.real_lazy

from sage.rings.finite_rings.integer_mod import mod
from sage.misc.functional import is_odd
from sage.misc.misc_c import prod
from sage.categories.homset import End
from sage.rings.all import Infinity

import sage.rings.ring
from sage.misc.latex import latex_variable_name
from sage.misc.misc import union

from unit_group import UnitGroup
from class_group import ClassGroup
from class_group import SClassGroup

from sage.structure.element import is_Element
from sage.structure.sequence import Sequence

import sage.structure.parent_gens

from sage.structure.proof.proof import get_flag
import maps
import structure
import number_field_morphisms
from itertools import count, izip


def is_NumberFieldHomsetCodomain(codomain):
    """
    Returns whether ``codomain`` is a valid codomain for a number
    field homset. This is used by NumberField._Hom_ to determine
    whether the created homsets should be a
    :class:`sage.rings.number_field.morphism.NumberFieldHomset`.

    EXAMPLES:

    This currently accepts any parent (CC, RR, ...) in :class:`Fields`::

        sage: from sage.rings.number_field.number_field import is_NumberFieldHomsetCodomain
        sage: is_NumberFieldHomsetCodomain(QQ)
        True
        sage: is_NumberFieldHomsetCodomain(NumberField(x^2 + 1, 'x'))
        True
        sage: is_NumberFieldHomsetCodomain(ZZ)
        False
        sage: is_NumberFieldHomsetCodomain(3)
        False
        sage: is_NumberFieldHomsetCodomain(MatrixSpace(QQ, 2))
        False
        sage: is_NumberFieldHomsetCodomain(InfinityRing)
        False

    Question: should, for example, QQ-algebras be accepted as well?

    Caveat: Gap objects are not (yet) in :class:`Fields`, and therefore
    not accepted as number field homset codomains::

        sage: is_NumberFieldHomsetCodomain(gap.Rationals)
        False
    """
    from sage.categories.fields import Fields
    return codomain in Fields()

from sage.rings.number_field.morphism import RelativeNumberFieldHomomorphism_from_abs

def proof_flag(t):
    """
    Used for easily determining the correct proof flag to use.

    Returns t if t is not None, otherwise returns the system-wide
    proof-flag for number fields (default: True).

    EXAMPLES::

        sage: from sage.rings.number_field.number_field import proof_flag
        sage: proof_flag(True)
        True
        sage: proof_flag(False)
        False
        sage: proof_flag(None)
        True
        sage: proof_flag("banana")
        'banana'
    """
    return get_flag(t, "number_field")


import weakref

from sage.misc.latex import latex

import sage.rings.arith as arith
import sage.rings.rational_field as rational_field
import sage.rings.integer_ring as integer_ring
import sage.rings.infinity as infinity
import sage.rings.rational as rational
import sage.rings.integer as integer
import sage.rings.polynomial.polynomial_element as polynomial_element
import sage.rings.complex_field
import sage.groups.abelian_gps.abelian_group
import sage.rings.complex_interval_field

from sage.structure.parent_gens import ParentWithGens
from sage.structure.factory import UniqueFactory
import number_field_element
import number_field_element_quadratic
from number_field_ideal import is_NumberFieldIdeal, NumberFieldFractionalIdeal
from sage.libs.pari.all import pari, pari_gen

QQ = rational_field.RationalField()
ZZ = integer_ring.IntegerRing()
RIF = sage.rings.real_mpfi.RealIntervalField()
CIF = sage.rings.complex_interval_field.ComplexIntervalField()
from sage.rings.real_double import RDF
from sage.rings.complex_double import CDF
from sage.rings.real_lazy import RLF, CLF

def NumberField(polynomial, name=None, check=True, names=None, embedding=None, latex_name=None, assume_disc_small=False, maximize_at_primes=None, structure=None):
    r"""
    Return *the* number field (or tower of number fields) defined by the
    irreducible ``polynomial``.

    INPUT:

        - ``polynomial`` - a polynomial over `\QQ` or a number field, or a list
          of such polynomials.
        - ``name`` - a string or a list of strings, the names of the generators
        - ``check`` - a boolean (default: ``True``); do type checking and
          irreducibility checking.
        - ``embedding`` - ``None``, an element, or a list of elements, the
          images of the generators in an ambient field (default: ``None``)
        - ``latex_name`` - ``None``, a string, or a list of strings (default:
          ``None``), how the generators are printed for latex output
        - ``assume_disc_small`` -- a boolean (default: ``False``); if ``True``,
          assume that no square of a prime greater than PARI's primelimit
          (which should be 500000); only applies for absolute fields at
          present.
        - ``maximize_at_primes`` -- ``None`` or a list of primes (default:
          ``None``); if not ``None``, then the maximal order is computed by
          maximizing only at the primes in this list, which completely avoids
          having to factor the discriminant, but of course can lead to wrong
          results; only applies for absolute fields at present.
        - ``structure`` -- ``None``, a list or an instance of
          :class:`structure.NumberFieldStructure` (default: ``None``),
          internally used to pass in additional structural information, e.g.,
          about the field from which this field is created as a subfield.

    EXAMPLES::

        sage: z = QQ['z'].0
        sage: K = NumberField(z^2 - 2,'s'); K
        Number Field in s with defining polynomial z^2 - 2
        sage: s = K.0; s
        s
        sage: s*s
        2
        sage: s^2
        2

    Constructing a relative number field::

        sage: K.<a> = NumberField(x^2 - 2)
        sage: R.<t> = K[]
        sage: L.<b> = K.extension(t^3+t+a); L
        Number Field in b with defining polynomial t^3 + t + a over its base field
        sage: L.absolute_field('c')
        Number Field in c with defining polynomial x^6 + 2*x^4 + x^2 - 2
        sage: a*b
        a*b
        sage: L(a)
        a
        sage: L.lift_to_base(b^3 + b)
        -a

    Constructing another number field::

        sage: k.<i> = NumberField(x^2 + 1)
        sage: R.<z> = k[]
        sage: m.<j> = NumberField(z^3 + i*z + 3)
        sage: m
        Number Field in j with defining polynomial z^3 + i*z + 3 over its base field

    Number fields are globally unique::

        sage: K.<a> = NumberField(x^3 - 5)
        sage: a^3
        5
        sage: L.<a> = NumberField(x^3 - 5)
        sage: K is L
        True

    The variable name of the defining polynomial has no influence on equality of fields::

        sage: x = polygen(QQ, 'x'); y = polygen(QQ, 'y')
        sage: k.<a> = NumberField(x^2 + 3)
        sage: m.<a> = NumberField(y^2 + 3)
        sage: k
        Number Field in a with defining polynomial x^2 + 3
        sage: m
        Number Field in a with defining polynomial y^2 + 3
        sage: k == m
        True

    In case of conflict of the generator name with the name given by the preparser, the name given by the preparser takes precedence::

        sage: K.<b> = NumberField(x^2 + 5, 'a'); K
        Number Field in b with defining polynomial x^2 + 5

    One can also define number fields with specified embeddings, may be used
    for arithmetic and deduce relations with other number fields which would
    not be valid for an abstract number field. ::

        sage: K.<a> = NumberField(x^3-2, embedding=1.2)
        sage: RR.coerce_map_from(K)
        Composite map:
          From: Number Field in a with defining polynomial x^3 - 2
          To:   Real Field with 53 bits of precision
          Defn:   Generic morphism:
                  From: Number Field in a with defining polynomial x^3 - 2
                  To:   Real Lazy Field
                  Defn: a -> 1.259921049894873?
                then
                  Conversion via _mpfr_ method map:
                  From: Real Lazy Field
                  To:   Real Field with 53 bits of precision
        sage: RR(a)
        1.25992104989487
        sage: 1.1 + a
        2.35992104989487
        sage: b = 1/(a+1); b
        1/3*a^2 - 1/3*a + 1/3
        sage: RR(b)
        0.442493334024442
        sage: L.<b> = NumberField(x^6-2, embedding=1.1)
        sage: L(a)
        b^2
        sage: a + b
        b^2 + b

    Note that the image only needs to be specified to enough precision
    to distinguish roots, and is exactly computed to any needed
    precision::

        sage: RealField(200)(a)
        1.2599210498948731647672106072782283505702514647015079800820

    One can embed into any other field::

        sage: K.<a> = NumberField(x^3-2, embedding=CC.gen()-0.6)
        sage: CC(a)
        -0.629960524947436 + 1.09112363597172*I
        sage: L = Qp(5)
        sage: f = polygen(L)^3 - 2
        sage: K.<a> = NumberField(x^3-2, embedding=f.roots()[0][0])
        sage: a + L(1)
        4 + 2*5^2 + 2*5^3 + 3*5^4 + 5^5 + 4*5^6 + 2*5^8 + 3*5^9 + 4*5^12 + 4*5^14 + 4*5^15 + 3*5^16 + 5^17 + 5^18 + 2*5^19 + O(5^20)
        sage: L.<b> = NumberField(x^6-x^2+1/10, embedding=1)
        sage: K.<a> = NumberField(x^3-x+1/10, embedding=b^2)
        sage: a+b
        b^2 + b
        sage: CC(a) == CC(b)^2
        True
        sage: K.coerce_embedding()
        Generic morphism:
          From: Number Field in a with defining polynomial x^3 - x + 1/10
          To:   Number Field in b with defining polynomial x^6 - x^2 + 1/10
          Defn: a -> b^2

    The ``QuadraticField`` and ``CyclotomicField`` constructors
    create an embedding by default unless otherwise specified::

        sage: K.<zeta> = CyclotomicField(15)
        sage: CC(zeta)
        0.913545457642601 + 0.406736643075800*I
        sage: L.<sqrtn3> = QuadraticField(-3)
        sage: K(sqrtn3)
        2*zeta^5 + 1
        sage: sqrtn3 + zeta
        2*zeta^5 + zeta + 1

    An example involving a variable name that defines a function in
    PARI::

        sage: theta = polygen(QQ, 'theta')
        sage: M.<z> = NumberField([theta^3 + 4, theta^2 + 3]); M
        Number Field in z0 with defining polynomial theta^3 + 4 over its base field

    TESTS::

        sage: x = QQ['x'].gen()
        sage: y = ZZ['y'].gen()
        sage: K = NumberField(x^3 + x + 3, 'a'); K
        Number Field in a with defining polynomial x^3 + x + 3
        sage: K.defining_polynomial().parent()
        Univariate Polynomial Ring in x over Rational Field

    ::

        sage: L = NumberField(y^3 + y + 3, 'a'); L
        Number Field in a with defining polynomial y^3 + y + 3
        sage: L.defining_polynomial().parent()
        Univariate Polynomial Ring in y over Rational Field

    ::

        sage: W1 = NumberField(x^2+1,'a')
        sage: K.<x> = CyclotomicField(5)[]
        sage: W.<a> = NumberField(x^2 + 1); W
        Number Field in a with defining polynomial x^2 + 1 over its base field

    The following has been fixed in :trac:`8800`::

        sage: P.<x> = QQ[]
        sage: K.<a> = NumberField(x^3-5,embedding=0)
        sage: L.<b> = K.extension(x^2+a)
        sage: F, R = L.construction()
        sage: F(R) == L    # indirect doctest
        True

    Check that :trac:`11670` has been fixed::

        sage: K.<a> = NumberField(x^2 - x - 1)
        sage: loads(dumps(K)) is K
        True
        sage: K.<a> = NumberField(x^3 - x - 1)
        sage: loads(dumps(K)) is K
        True
        sage: K.<a> = CyclotomicField(7)
        sage: loads(dumps(K)) is K
        True

    Another problem that was found while working on :trac:`11670`,
    ``maximize_at_primes`` and ``assume_disc_small`` were lost when pickling::

        sage: K.<a> = NumberField(x^3-2, assume_disc_small=True, maximize_at_primes=[2], latex_name='\\alpha', embedding=2^(1/3))
        sage: L = loads(dumps(K))
        sage: L._assume_disc_small
        True
        sage: L._maximize_at_primes
        (2,)

    It is an error not to specify the generator::

        sage: K = NumberField(x^2-2)
        Traceback (most recent call last):
        ...
        TypeError: You must specify the name of the generator.

    """
    if names is not None:
        name = names
    if isinstance(polynomial, (list,tuple)):
        return NumberFieldTower(polynomial, names=name, check=check, embeddings=embedding, latex_names=latex_name, assume_disc_small=assume_disc_small, maximize_at_primes=maximize_at_primes, structures=structure)

    return NumberField_version2(polynomial=polynomial, name=name, check=check, embedding=embedding, latex_name=latex_name, assume_disc_small=assume_disc_small, maximize_at_primes=maximize_at_primes, structure=structure)

class NumberFieldFactory(UniqueFactory):
    r"""
    Factory for number fields.

    This should usually not be called directly, use :meth:`NumberField`
    instead.

    INPUT:

        - ``polynomial`` - a polynomial over `\QQ` or a number field.
        - ``name`` - a string (default: ``'a'``), the name of the generator
        - ``check`` - a boolean (default: ``True``); do type checking and
          irreducibility checking.
        - ``embedding`` - ``None`` or an element, the images of the generator
          in an ambient field (default: ``None``)
        - ``latex_name`` - ``None`` or a string (default: ``None``), how the
          generator is printed for latex output
        - ``assume_disc_small`` -- a boolean (default: ``False``); if ``True``,
          assume that no square of a prime greater than PARI's primelimit
          (which should be 500000); only applies for absolute fields at
          present.
        - ``maximize_at_primes`` -- ``None`` or a list of primes (default:
          ``None``); if not ``None``, then the maximal order is computed by
          maximizing only at the primes in this list, which completely avoids
          having to factor the discriminant, but of course can lead to wrong
          results; only applies for absolute fields at present.
        - ``structure`` -- ``None`` or an instance of
          :class:`structure.NumberFieldStructure` (default: ``None``),
          internally used to pass in additional structural information, e.g.,
          about the field from which this field is created as a subfield.

    TESTS::

        sage: from sage.rings.number_field.number_field import NumberFieldFactory
        sage: nff = NumberFieldFactory("number_field_factory")
        sage: R.<x> = QQ[]
        sage: nff(x^2 + 1, name='a', check=False, embedding=None, latex_name=None, assume_disc_small=False, maximize_at_primes=None, structure=None)
        Number Field in a with defining polynomial x^2 + 1

    Pickling preserves the ``structure()`` of a number field::

        sage: K.<a> = QuadraticField(2)
        sage: L.<b> = K.change_names()
        sage: M = loads(dumps(L))
        sage: M.structure()
        (Isomorphism given by variable name change map:
          From: Number Field in b with defining polynomial x^2 - 2
          To:   Number Field in a with defining polynomial x^2 - 2,
         Isomorphism given by variable name change map:
          From: Number Field in a with defining polynomial x^2 - 2
          To:   Number Field in b with defining polynomial x^2 - 2)

    """
    def create_key_and_extra_args(self, polynomial, name, check, embedding, latex_name, assume_disc_small, maximize_at_primes, structure):
        r"""
        Create a unique key for the number field specified by the parameters.

        TESTS::

            sage: from sage.rings.number_field.number_field import NumberFieldFactory
            sage: nff = NumberFieldFactory("number_field_factory")
            sage: R.<x> = QQ[]
            sage: nff.create_key_and_extra_args(x^2+1, name='a', check=False, embedding=None, latex_name=None, assume_disc_small=False, maximize_at_primes=None, structure=None)
            ((Rational Field, x^2 + 1, ('a',), None, None, None, False, None), {'check': False})

        """
        if name is None:
            raise TypeError("You must specify the name of the generator.")
        name = sage.structure.parent_gens.normalize_names(1, name)

        if not is_Polynomial(polynomial):
            try:
                polynomial = polynomial.polynomial(QQ)
            except (AttributeError, TypeError):
                raise TypeError("polynomial (=%s) must be a polynomial." % polynomial)

        # convert polynomial to a polynomial over a field
        polynomial = polynomial.change_ring(polynomial.base_ring().fraction_field())

        # normalize embedding
        if isinstance(embedding, (list,tuple)):
            if len(embedding) != 1:
                raise TypeError("embedding must be a list of length 1")
            embedding = embedding[0]

        # normalize latex_name
        if isinstance(latex_name, (list, tuple)):
            if len(latex_name) != 1:
                raise TypeError("latex_name must be a list of length 1")
            latex_name = latex_name[0]

        if maximize_at_primes is not None:
            maximize_at_primes = tuple(maximize_at_primes)

        # normalize structure
        if isinstance(structure, (list, tuple)):
            if len(structure) != 1:
                raise TypeError("structure must be a list of length 1")
            structure = structure[0]

        return (polynomial.base_ring(), polynomial, name, embedding, latex_name, maximize_at_primes, assume_disc_small, structure), {"check":check}

    def create_object(self, version, key, check):
        r"""
        Create the unique number field defined by ``key``.

        TESTS::

            sage: from sage.rings.number_field.number_field import NumberFieldFactory
            sage: nff = NumberFieldFactory("number_field_factory")
            sage: R.<x> = QQ[]
            sage: nff.create_object(None, (QQ, x^2 + 1, ('a',), None, None, None, False, None), check=False)
            Number Field in a with defining polynomial x^2 + 1

        """
        base, polynomial, name, embedding, latex_name, maximize_at_primes, assume_disc_small, structure = key

        if isinstance(base, NumberField_generic):
            return base.extension(polynomial, name, check=check, embedding=None, structure=structure) # relative number fields do not support embeddings
        if polynomial.degree() == 2:
            return NumberField_quadratic(polynomial, name, latex_name, check, embedding, assume_disc_small=assume_disc_small, maximize_at_primes=maximize_at_primes, structure=structure)
        else:
            return NumberField_absolute(polynomial, name, latex_name, check, embedding, assume_disc_small=assume_disc_small, maximize_at_primes=maximize_at_primes, structure=structure)

NumberField_version2 = NumberFieldFactory("sage.rings.number_field.number_field.NumberField_version2")

def NumberFieldTower(polynomials, names, check=True, embeddings=None, latex_names=None, assume_disc_small=False, maximize_at_primes=None, structures=None):
    """
    Create the tower of number fields defined by the polynomials in the list
    ``polynomials``.

    INPUT:

    - ``polynomials`` - a list of polynomials. Each entry must be polynomial
      which is irreducible over the number field generated by the roots of the
      following entries.
    - ``names`` - a list of strings or a string, the names of the generators of
      the relative number fields. If a single string, then names are generated
      from that string.
    - ``check`` - a boolean (default: ``True``), whether to check that the
      polynomials are irreducible
    - ``embeddings`` - a list of elemenst or ``None`` (default: ``None``),
      embeddings of the relative number fields in an ambient field.
    - ``latex_names`` - a list of strings or ``None`` (default: ``None``), names
      used to print the generators for latex output.
    - ``assume_disc_small`` -- a boolean (default: ``False``); if ``True``,
      assume that no square of a prime greater than PARI's primelimit
      (which should be 500000); only applies for absolute fields at
      present.
    - ``maximize_at_primes`` -- ``None`` or a list of primes (default:
      ``None``); if not ``None``, then the maximal order is computed by
      maximizing only at the primes in this list, which completely avoids
      having to factor the discriminant, but of course can lead to wrong
      results; only applies for absolute fields at present.
    - ``structures`` -- ``None`` or a list (default: ``None``), internally used
      to provide additional information about the number field such as the
      field from which it was created.

    OUTPUT:

    Returns the relative number field generated by a root of the first entry of
    ``polynomials`` over the relative number field generated by root of the
    second entry of ``polynomials`` ... over the number field over which the
    last entry of ``polynomials`` is defined.

    EXAMPLES::

        sage: k.<a,b,c> = NumberField([x^2 + 1, x^2 + 3, x^2 + 5]); k # indirect doctest
        Number Field in a with defining polynomial x^2 + 1 over its base field
        sage: a^2
        -1
        sage: b^2
        -3
        sage: c^2
        -5
        sage: (a+b+c)^2
        (2*b + 2*c)*a + 2*c*b - 9

    The Galois group is a product of 3 groups of order 2::

        sage: k.galois_group(type="pari")
        Galois group PARI group [8, 1, 3, "E(8)=2[x]2[x]2"] of degree 8 of the Number Field in a with defining polynomial x^2 + 1 over its base field

    Repeatedly calling base_field allows us to descend the internally
    constructed tower of fields::

        sage: k.base_field()
        Number Field in b with defining polynomial x^2 + 3 over its base field
        sage: k.base_field().base_field()
        Number Field in c with defining polynomial x^2 + 5
        sage: k.base_field().base_field().base_field()
        Rational Field

    In the following example the second polynomial is reducible over
    the first, so we get an error::

        sage: v = NumberField([x^3 - 2, x^3 - 2], names='a')
        Traceback (most recent call last):
        ...
        ValueError: defining polynomial (x^3 - 2) must be irreducible

    We mix polynomial parent rings::

        sage: k.<y> = QQ[]
        sage: m = NumberField([y^3 - 3, x^2 + x + 1, y^3 + 2], 'beta')
        sage: m
        Number Field in beta0 with defining polynomial y^3 - 3 over its base field
        sage: m.base_field ()
        Number Field in beta1 with defining polynomial x^2 + x + 1 over its base field

    A tower of quadratic fields::

        sage: K.<a> = NumberField([x^2 + 3, x^2 + 2, x^2 + 1])
        sage: K
        Number Field in a0 with defining polynomial x^2 + 3 over its base field
        sage: K.base_field()
        Number Field in a1 with defining polynomial x^2 + 2 over its base field
        sage: K.base_field().base_field()
        Number Field in a2 with defining polynomial x^2 + 1

    A bigger tower of quadratic fields::

        sage: K.<a2,a3,a5,a7> = NumberField([x^2 + p for p in [2,3,5,7]]); K
        Number Field in a2 with defining polynomial x^2 + 2 over its base field
        sage: a2^2
        -2
        sage: a3^2
        -3
        sage: (a2+a3+a5+a7)^3
        ((6*a5 + 6*a7)*a3 + 6*a7*a5 - 47)*a2 + (6*a7*a5 - 45)*a3 - 41*a5 - 37*a7

    The function can also be called by name::

        sage: NumberFieldTower([x^2 + 1, x^2 + 2], ['a','b'])
        Number Field in a with defining polynomial x^2 + 1 over its base field
    """
    try:
        names = sage.structure.parent_gens.normalize_names(len(polynomials), names)
    except IndexError:
        names = sage.structure.parent_gens.normalize_names(1, names)
        if len(polynomials) > 1:
            names = ['%s%s'%(names[0], i) for i in range(len(polynomials))]

    if embeddings is None:
        embeddings = [None] * len(polynomials)
    if latex_names is None:
        latex_names = [None] * len(polynomials)
    if structures is None:
        structures = [None] * len(polynomials)

    if not isinstance(polynomials, (list, tuple)):
        raise TypeError("polynomials must be a list or tuple")

    if len(polynomials) == 0:
        return QQ
    if len(polynomials) == 1:
        return NumberField(polynomials[0], names=names, check=check, embedding=embeddings[0], latex_name=latex_names[0], assume_disc_small=assume_disc_small, maximize_at_primes=maximize_at_primes, structure=structures[0])

    # create the relative number field defined by f over the tower defined by polynomials[1:]
    f = polynomials[0]
    name = names[0]
    w = NumberFieldTower(polynomials[1:], names=names[1:], check=check, embeddings=embeddings[1:], latex_names=latex_names[1:], assume_disc_small=assume_disc_small, maximize_at_primes=maximize_at_primes, structures=structures[1:])
    var = f.variable_name() if is_Polynomial(f) else 'x'

    R = w[var]  # polynomial ring
    return w.extension(R(f), name, check=check, embedding=embeddings[0], structure=structures[0]) # currently, extension does not accept assume_disc_small, or maximize_at_primes

def QuadraticField(D, name='a', check=True, embedding=True, latex_name='sqrt', **args):
    r"""
    Return a quadratic field obtained by adjoining a square root of
    `D` to the rational numbers, where `D` is not a
    perfect square.

    INPUT:

    -  ``D`` - a rational number

    -  ``name`` - variable name (default: 'a')

    -  ``check`` - bool (default: True)

    -  ``embedding`` - bool or square root of D in an
       ambient field (default: True)

    - ``latex_name`` - latex variable name (default: \sqrt{D})


    OUTPUT: A number field defined by a quadratic polynomial. Unless
    otherwise specified, it has an embedding into `\RR` or
    `\CC` by sending the generator to the positive
    or upper-half-plane root.

    EXAMPLES::

        sage: QuadraticField(3, 'a')
        Number Field in a with defining polynomial x^2 - 3
        sage: K.<theta> = QuadraticField(3); K
        Number Field in theta with defining polynomial x^2 - 3
        sage: RR(theta)
        1.73205080756888
        sage: QuadraticField(9, 'a')
        Traceback (most recent call last):
        ...
        ValueError: D must not be a perfect square.
        sage: QuadraticField(9, 'a', check=False)
        Number Field in a with defining polynomial x^2 - 9

    Quadratic number fields derive from general number fields.

    ::

        sage: from sage.rings.number_field.number_field import is_NumberField
        sage: type(K)
        <class 'sage.rings.number_field.number_field.NumberField_quadratic_with_category'>
        sage: is_NumberField(K)
        True

    Quadratic number fields are cached::

        sage: QuadraticField(-11, 'a') is QuadraticField(-11, 'a')
        True

    By default, quadratic fields come with a nice latex representation::

        sage: K.<a> = QuadraticField(-7)
        sage: latex(K)
        \Bold{Q}(\sqrt{-7})
        sage: latex(a)
        \sqrt{-7}
        sage: latex(1/(1+a))
        -\frac{1}{8} \sqrt{-7} + \frac{1}{8}
        sage: K.latex_variable_name()
        '\\sqrt{-7}'

    We can provide our own name as well::

        sage: K.<a> = QuadraticField(next_prime(10^10), latex_name=r'\sqrt{D}')
        sage: 1+a
        a + 1
        sage: latex(1+a)
        \sqrt{D} + 1
        sage: latex(QuadraticField(-1, 'a', latex_name=None).gen())
        a

    The name of the generator does not interfere with Sage preparser, see #1135::

        sage: K1 = QuadraticField(5, 'x')
        sage: K2.<x> = QuadraticField(5)
        sage: K3.<x> = QuadraticField(5, 'x')
        sage: K1 is K2
        True
        sage: K1 is K3
        True
        sage: K1
        Number Field in x with defining polynomial x^2 - 5


    Note that, in presence of two different names for the generator,
    the name given by the preparser takes precedence::

        sage: K4.<y> = QuadraticField(5, 'x'); K4
        Number Field in y with defining polynomial x^2 - 5
        sage: K1 == K4
        False

    TESTS::

        sage: QuadraticField(-11, 'a') is QuadraticField(-11, 'a', latex_name='Z')
        False
        sage: QuadraticField(-11, 'a') is QuadraticField(-11, 'a', latex_name=None)
        False
    """
    D = QQ(D)
    if check:
        if D.is_square():
            raise ValueError("D must not be a perfect square.")
    R = QQ['x']
    f = R([-D, 0, 1])
    if embedding is True:
        if D > 0:
            embedding = RLF(D).sqrt()
        else:
            embedding = CLF(D).sqrt()
    if latex_name == 'sqrt':
        latex_name = r'\sqrt{%s}' % D
    return NumberField(f, name, check=False, embedding=embedding, latex_name=latex_name, **args)

def is_AbsoluteNumberField(x):
    """
    Return True if x is an absolute number field.

    EXAMPLES::

        sage: from sage.rings.number_field.number_field import is_AbsoluteNumberField
        sage: is_AbsoluteNumberField(NumberField(x^2+1,'a'))
        True
        sage: is_AbsoluteNumberField(NumberField([x^3 + 17, x^2+1],'a'))
        False

    The rationals are a number field, but they're not of the absolute
    number field class.

    ::

        sage: is_AbsoluteNumberField(QQ)
        False
    """
    return isinstance(x, NumberField_absolute)

def is_QuadraticField(x):
    r"""
    Return True if x is of the quadratic *number* field type.

    EXAMPLES::

        sage: from sage.rings.number_field.number_field import is_QuadraticField
        sage: is_QuadraticField(QuadraticField(5,'a'))
        True
        sage: is_QuadraticField(NumberField(x^2 - 5, 'b'))
        True
        sage: is_QuadraticField(NumberField(x^3 - 5, 'b'))
        False

    A quadratic field specially refers to a number field, not a finite
    field::

        sage: is_QuadraticField(GF(9,'a'))
        False
    """
    return isinstance(x, NumberField_quadratic)

class CyclotomicFieldFactory(UniqueFactory):
    r"""
    Return the `n`-th cyclotomic field, where n is a positive integer,
    or the universal cyclotomic field if ``n==0``.

    For the documentation of the universal cyclotomic field, see :class:`~sage.rings.universal_cyclotomic_field.universal_cyclotomic_field.UniversalCyclotomicField`.

    INPUT:

    -  ``n`` - a nonnegative integer, default:``0``

    -  ``names`` - name of generator (optional - defaults to zetan)

    - ``bracket`` - Defines the brackets in the case of ``n==0``, and
      is ignored otherwise. Can be any even length string, with ``"()"`` being the default.

    -  ``embedding`` - bool or n-th root of unity in an
       ambient field (default True)

    EXAMPLES:

    If called without a parameter, we get the :class:`universal cyclotomic field<sage.rings.universal_cyclotomic_field.universal_cyclotomic_field.UniversalCyclotomicField>`::

        sage: CyclotomicField()
        Universal Cyclotomic Field

    We create the `7`\th cyclotomic field
    `\QQ(\zeta_7)` with the default generator name.

    ::

        sage: k = CyclotomicField(7); k
        Cyclotomic Field of order 7 and degree 6
        sage: k.gen()
        zeta7

    The default embedding sends the generator to the complex primitive
    `n^{th}` root of unity of least argument.

    ::

        sage: CC(k.gen())
        0.623489801858734 + 0.781831482468030*I

    Cyclotomic fields are of a special type.

    ::

        sage: type(k)
        <class 'sage.rings.number_field.number_field.NumberField_cyclotomic_with_category'>

    We can specify a different generator name as follows.

    ::

        sage: k.<z7> = CyclotomicField(7); k
        Cyclotomic Field of order 7 and degree 6
        sage: k.gen()
        z7

    The `n` must be an integer.

    ::

        sage: CyclotomicField(3/2)
        Traceback (most recent call last):
        ...
        TypeError: no conversion of this rational to integer

    The degree must be nonnegative.

    ::

        sage: CyclotomicField(-1)
        Traceback (most recent call last):
        ...
        ValueError: n (=-1) must be a positive integer

    The special case `n=1` does *not* return the rational
    numbers::

        sage: CyclotomicField(1)
        Cyclotomic Field of order 1 and degree 1

    Due to their default embedding into `\CC`,
    cyclotomic number fields are all compatible.

    ::

        sage: cf30 = CyclotomicField(30)
        sage: cf5 = CyclotomicField(5)
        sage: cf3 = CyclotomicField(3)
        sage: cf30.gen() + cf5.gen() + cf3.gen()
        zeta30^6 + zeta30^5 + zeta30 - 1
        sage: cf6 = CyclotomicField(6) ; z6 = cf6.0
        sage: cf3 = CyclotomicField(3) ; z3 = cf3.0
        sage: cf3(z6)
        zeta3 + 1
        sage: cf6(z3)
        zeta6 - 1
        sage: cf9 = CyclotomicField(9) ; z9 = cf9.0
        sage: cf18 = CyclotomicField(18) ; z18 = cf18.0
        sage: cf18(z9)
        zeta18^2
        sage: cf9(z18)
        -zeta9^5
        sage: cf18(z3)
        zeta18^3 - 1
        sage: cf18(z6)
        zeta18^3
        sage: cf18(z6)**2
        zeta18^3 - 1
        sage: cf9(z3)
        zeta9^3
    """
    def create_key(self, n=0, names=None, bracket="()", embedding=True):
        r"""
        Create the unique key for the cyclotomic field specified by the
        parameters.

        TESTS::

            sage: CyclotomicField.create_key()
            (0, None, True, '()')

        """
        n = ZZ(n)
        if n < 0:
            raise ValueError("n (=%s) must be a positive integer" % n)
        if n > 0:
            bracket = None
            if embedding is True:
                embedding = (2 * CLF.pi() * CLF.gen() / n).exp()
            if names is None:
                names = "zeta%s"%n
            names = sage.structure.parent_gens.normalize_names(1, names)

        return n, names, embedding, bracket

    def create_object(self, version, key, **extra_args):
        r"""
        Create the unique cyclotomic field defined by ``key``.

        TESTS::

            sage: CyclotomicField.create_object(None, (0, None, True, '()'))
            Universal Cyclotomic Field

        """
        n, names, embedding, bracket = key
        if n == 0:
            from sage.rings.universal_cyclotomic_field.universal_cyclotomic_field import UniversalCyclotomicField
            return UniversalCyclotomicField(names=names, bracket=bracket, embedding=embedding)
        else:
            return NumberField_cyclotomic(n, names, embedding=embedding)

CyclotomicField = CyclotomicFieldFactory("sage.rings.number_field.number_field.CyclotomicField")

def is_CyclotomicField(x):
    """
    Return True if x is a cyclotomic field, i.e., of the special
    cyclotomic field class. This function does not return True for a
    number field that just happens to be isomorphic to a cyclotomic
    field.

    EXAMPLES::

        sage: from sage.rings.number_field.number_field import is_CyclotomicField
        sage: is_CyclotomicField(NumberField(x^2 + 1,'zeta4'))
        False
        sage: is_CyclotomicField(CyclotomicField(4))
        True
        sage: is_CyclotomicField(CyclotomicField(1))
        True
        sage: is_CyclotomicField(QQ)
        False
        sage: is_CyclotomicField(7)
        False
    """
    return isinstance(x, NumberField_cyclotomic)

import number_field_base

is_NumberField = number_field_base.is_NumberField

class NumberField_generic(number_field_base.NumberField):
    """
    Generic class for number fields defined by an irreducible
    polynomial over `\\QQ`.

    EXAMPLES::

        sage: K.<a> = NumberField(x^3 - 2); K
        Number Field in a with defining polynomial x^3 - 2
        sage: TestSuite(K).run()
    """
    def __init__(self, polynomial, name,
                 latex_name=None, check=True, embedding=None,
                 category = None,
                 assume_disc_small=False, maximize_at_primes=None, structure=None):
        """
        Create a number field.

        EXAMPLES::

            sage: NumberField(x^97 - 19, 'a')
            Number Field in a with defining polynomial x^97 - 19

        The defining polynomial must be irreducible::

            sage: K.<a> = NumberField(x^2 - 1)
            Traceback (most recent call last):
            ...
            ValueError: defining polynomial (x^2 - 1) must be irreducible

        If you use check=False, you avoid checking irreducibility of the
        defining polynomial, which can save time.

        ::

            sage: K.<a> = NumberField(x^2 - 1, check=False)

        It can also be dangerous::

            sage: (a-1)*(a+1)
            0

        The constructed object is in the category of number fields::

            sage: NumberField(x^2 + 3, 'a').category()
            Category of number fields
            sage: category(NumberField(x^2 + 3, 'a'))
            Category of number fields

        The special types of number fields, e.g., quadratic fields, do
        not have (yet?) their own category::

            sage: QuadraticField(2,'d').category()
            Category of number fields

        TESTS::

            sage: NumberField(ZZ['x'].0^4 + 23, 'a')
            Number Field in a with defining polynomial x^4 + 23
            sage: NumberField(QQ['x'].0^4 + 23, 'a')
            Number Field in a with defining polynomial x^4 + 23
            sage: NumberField(GF(7)['x'].0^4 + 23, 'a')
            Traceback (most recent call last):
            ...
            TypeError: polynomial must be defined over rational field
        """
        self._assume_disc_small = assume_disc_small
        self._maximize_at_primes = maximize_at_primes
        self._structure = structure
        from sage.categories.number_fields import NumberFields
        default_category = NumberFields()
        if category is None:
            category = default_category
        else:
            assert category.is_subcategory(default_category), "%s is not a subcategory of %s"%(category, default_category)

        ParentWithGens.__init__(self, QQ, name, category=category)
        if not isinstance(polynomial, polynomial_element.Polynomial):
            raise TypeError("polynomial (=%s) must be a polynomial"%repr(polynomial))

        if check:
            if not polynomial.parent().base_ring() == QQ:
                raise TypeError("polynomial must be defined over rational field")
            if not polynomial.is_monic():
                raise NotImplementedError("number fields for non-monic polynomials not yet implemented.")
            if not polynomial.is_irreducible():
                raise ValueError("defining polynomial (%s) must be irreducible"%polynomial)

        self._assign_names(name)
        if latex_name is None:
            self.__latex_variable_name = latex_variable_name(self.variable_name())
        else:
            self.__latex_variable_name = latex_name
        self.__polynomial = polynomial
        self._pari_bnf_certified = False
        self._integral_basis_dict = {}
        embedding = number_field_morphisms.create_embedding_from_approx(self, embedding)
        self._populate_coercion_lists_(embedding=embedding)

    def _convert_map_from_(self, other):
        r"""
        Additional conversion maps from ``other`` may be defined by
        :meth:`structure`.

        .. SEEALSO::

            :meth:`structure.NumberFieldStructure.create_structure`

        TESTS::

            sage: K.<i> = QuadraticField(-1)
            sage: L.<j> = K.change_names()
            sage: L(i)
            j
            sage: K(j)
            i

        This also works for relative number fields and their absolute fields::

            sage: K.<a> = QuadraticField(2)
            sage: L.<i> = K.extension(x^2 + 1)
            sage: M.<b> = L.absolute_field()
            sage: M(i)
            1/6*b^3 + 1/6*b
            sage: L(b)
            i - a

        """
        from sage.categories.map import is_Map
        if self._structure is not None:
            structure = self.structure()
            if len(structure) >= 2:
                to_self = structure[1]
                if is_Map(to_self) and to_self.domain() is other:
                    return to_self
        if isinstance(other, NumberField_generic) and other._structure is not None:
            structure = other.structure()
            if len(structure) >= 1:
                from_other = structure[0]
                if is_Map(from_other) and from_other.codomain() is self:
                    return from_other

    @cached_method
    def _magma_polynomial_(self, magma):
        """
        Return Magma version of the defining polynomial of this number field.

        EXAMPLES::

            sage: R.<x> = QQ[]                                                   # optional - magma
            sage: K.<a> = NumberField(x^3+2)                                     # optional - magma
            sage: K._magma_polynomial_(magma)                                    # optional - magma
            x^3 + 2
            sage: magma2=Magma()                                                 # optional - magma
            sage: K._magma_polynomial_(magma2)                                   # optional - magma
            x^3 + 2
            sage: K._magma_polynomial_(magma) is K._magma_polynomial_(magma)     # optional - magma
            True
            sage: K._magma_polynomial_(magma) is K._magma_polynomial_(magma2)    # optional - magma
            False
        """
        # NB f must not be garbage-collected, otherwise the
        # return value of this function is invalid
        return magma(self.defining_polynomial())

    def _magma_init_(self, magma):
        """
        Return a Magma version of this number field.

        EXAMPLES::

            sage: R.<t> = QQ[]
            sage: K.<a> = NumberField(t^2 + 1)
            sage: K._magma_init_(magma)                            # optional - magma
            'SageCreateWithNames(NumberField(_sage_[...]),["a"])'
            sage: L = magma(K)    # optional - magma
            sage: L               # optional - magma
            Number Field with defining polynomial t^2 + 1 over the Rational Field
            sage: L.sage()        # optional - magma
            Number Field in a with defining polynomial t^2 + 1
            sage: L.sage() is K   # optional - magma
            True
            sage: L.1             # optional - magma
            a
            sage: L.1^2           # optional - magma
            -1
            sage: m = magma(a+1/2); m    # optional - magma
            1/2*(2*a + 1)
            sage: m.sage()        # optional - magma
            a + 1/2

        A relative number field::

            sage: S.<u> = K[]
            sage: M.<b> = NumberField(u^3+u+a)
            sage: L = magma(M)    # optional - magma
            sage: L               # optional - magma
            Number Field with defining polynomial u^3 + u + a over its ground field
            sage: L.sage() is M   # optional - magma
            True
        """
        # Get magma version of defining polynomial of this number field
        f = self._magma_polynomial_(magma)
        s = 'NumberField(%s)'%f.name()
        return magma._with_names(s, self.variable_names())

    def construction(self):
        r"""
        Construction of self

        EXAMPLE::

            sage: K.<a>=NumberField(x^3+x^2+1,embedding=CC.gen())
            sage: F,R = K.construction()
            sage: F
            AlgebraicExtensionFunctor
            sage: R
            Rational Field
            sage: F(R) == K
            True

        Note that, if a number field is provided with an embedding,
        the construction functor applied to the rationals is not
        necessarily identic with the number field. The reason is
        that the construction functor uses a value for the embedding
        that is equivalent, but not necessarily equal, to the one
        provided in the definition of the number field::

            sage: F(R) is K
            False
            sage: F.embeddings
            [0.2327856159383841? + 0.7925519925154479?*I]

        TEST::

            sage: K.<a> = NumberField(x^3+x+1)
            sage: R.<t> = ZZ[]
            sage: a+t     # indirect doctest
            t + a
            sage: (a+t).parent()
            Univariate Polynomial Ring in t over Number Field in a with defining polynomial x^3 + x + 1

        The construction works for non-absolute number fields as well::

            sage: K.<a,b,c>=NumberField([x^3+x^2+1,x^2+1,x^7+x+1])
            sage: F,R = K.construction()
            sage: F(R) == K
            True

        ::

            sage: P.<x> = QQ[]
            sage: K.<a> = NumberField(x^3-5,embedding=0)
            sage: L.<b> = K.extension(x^2+a)
            sage: a*b
            a*b

        """
        from sage.categories.pushout import AlgebraicExtensionFunctor
        from sage.all import QQ
        if self.is_absolute():
            return (AlgebraicExtensionFunctor([self.polynomial()], [self.variable_name()], [None if self.coerce_embedding() is None else self.coerce_embedding()(self.gen())]), QQ)
        names = self.variable_names()
        polys = []
        embeddings = []
        K = self
        while (1):
            if K.is_absolute():
                break
            polys.append(K.relative_polynomial())
            embeddings.append(None if K.coerce_embedding() is None else K.coerce_embedding()(self.gen()))
            K = K.base_field()
        polys.append(K.relative_polynomial())
        embeddings.append(None if K.coerce_embedding() is None else K.coerce_embedding()(K.gen()))
        return (AlgebraicExtensionFunctor(polys, names, embeddings), QQ)

    def _element_constructor_(self, x):
        r"""
        Make x into an element of this number field, possibly not canonically.

        INPUT:

            - ``x`` - the element

        OUTPUT:

            ``x``, as an element of this number field

        TESTS::

            sage: K.<a> = NumberField(x^3 + 17)
            sage: K(a) is a # indirect doctest
            True
            sage: K('a^2 + 2/3*a + 5')
            a^2 + 2/3*a + 5
            sage: K('1').parent()
            Number Field in a with defining polynomial x^3 + 17
            sage: K(3/5).parent()
            Number Field in a with defining polynomial x^3 + 17
            sage: K.<a> = NumberField(polygen(QQ)^2 - 5)
            sage: F.<b> = K.extension(polygen(K))
            sage: F([a])
            a

        Using a GAP element may be tricky, as it may contain
        an exclamation mark::

            sage: L.<tau> = NumberField(x^3-2)
            sage: gap(tau^3)
            2
            sage: gap(tau)^3
            !2
            sage: L(gap(tau)^3)     # indirect doctest
            2

        """
        if isinstance(x, number_field_element.NumberFieldElement):
            K = x.parent()
            if K is self:
                return x
            elif K == self:
                return self._element_class(self, x.polynomial())
            elif isinstance(x, (number_field_element.OrderElement_absolute,
                                number_field_element.OrderElement_relative,
                                number_field_element_quadratic.OrderElement_quadratic)):
                L = K.number_field()
                if L == self:
                    return self._element_class(self, x)
                x = L(x)
            return self._coerce_from_other_number_field(x)
        elif sage.interfaces.gap.is_GapElement(x):
            s = repr(x)
            if self.variable_name() in s:
                return self._coerce_from_str(s)
            return self._coerce_from_str(s.replace('!',''))
        elif isinstance(x,str):
            return self._coerce_from_str(x)
        elif isinstance(x, (tuple, list)) or \
                (isinstance(x, sage.modules.free_module_element.FreeModuleElement) and
                 self.base_ring().has_coerce_map_from(x.parent().base_ring())):
            if len(x) != self.relative_degree():
                raise ValueError("Length must be equal to the degree of this number field")
            result = x[0]
            for i in xrange(1,self.relative_degree()):
                result += x[i]*self.gen(0)**i
            return result
        return self._coerce_non_number_field_element_in(x)

    def _coerce_from_str(self, x):
        """
        Coerce a string representation of an element of this
        number field into this number field.

        INPUT:
            x -- string

        EXAMPLES:
            sage: k.<theta25> = NumberField(x^3+(2/3)*x+1)
            sage: k._coerce_from_str('theta25^3 + (1/3)*theta25')
            -1/3*theta25 - 1

        This function is called by the coerce method when it gets a string
        as input:
            sage: k('theta25^3 + (1/3)*theta25')
            -1/3*theta25 - 1
        """
        # provide string coercion, as
        # for finite fields
        w = sage.misc.all.sage_eval(x,locals=self.gens_dict())
        if not (is_Element(w) and w.parent() is self):
            return self(w)
        else:
            return w

    def _coerce_from_universal_cyclotomic_field(self, x):
        """
        Coerce an element of the universal cyclotomic field
        into this cyclotomic field.

        EXAMPLES::

            sage: CF = CyclotomicField(5)
            sage: UCF.<E> = UniversalCyclotomicField()

            sage: CF(E(5)) # indirect doctest
            zeta5

            sage: CF = CyclotomicField(7)
            sage: CF(E(5)) # indirect doctest
            Traceback (most recent call last):
            ...
            TypeError: The element E(5) cannot be converted to Cyclotomic Field of order 7 and degree 6

            sage: CF = CyclotomicField(10)
            sage: CF(E(5)) # indirect doctest
            zeta10^2

        Matrices are correctly dealt with::

            sage: M = Matrix(UCF,2,[E(3),E(4),E(5),E(6)]); M
            [   E(3)    E(4)]
            [   E(5) -E(3)^2]

            sage: Matrix(CyclotomicField(60),M) # indirect doctest
            [zeta60^10 - 1     zeta60^15]
            [    zeta60^12     zeta60^10]

        Using a non-standard embedding::

            sage: CF = CyclotomicField(5,embedding=CC(exp(4*pi*i/5)))
            sage: x = E(5)
            sage: CC(x)
            0.309016994374947 + 0.951056516295154*I
            sage: CC(CF(x))
            0.309016994374947 + 0.951056516295154*I

            sage: UCF.<E> = UniversalCyclotomicField(embedding=None)
            sage: CF(E(5))
            Traceback (most recent call last):
            ...
            TypeError: The element E(5) cannot be converted to Cyclotomic Field of order 5 and degree 4
        """
        from sage.rings.universal_cyclotomic_field.universal_cyclotomic_field import UniversalCyclotomicField
        assert isinstance(x,UniversalCyclotomicField.Element)
        if not x.parent()._has_standard_embedding or self._n() % x.field_order():
            raise TypeError("The element %s cannot be converted to %s"%(x,self))
        return self(x.to_cyclotomic_field())

    def _Hom_(self, codomain, cat=None):
        """
        Return homset of homomorphisms from self to the number field
        codomain.

        The cat option is currently ignored.

        EXAMPLES: This function is implicitly called by the Hom method or
        function.

        ::

            sage: K.<i> = NumberField(x^2 + 1); K
            Number Field in i with defining polynomial x^2 + 1
            sage: K.Hom(K) # indirect doctest
            Automorphism group of Number Field in i with defining polynomial x^2 + 1
            sage: Hom(K, QuadraticField(-1, 'b'))
            Set of field embeddings from Number Field in i with defining polynomial x^2 + 1 to Number Field in b with defining polynomial x^2 + 1

        CHECKME: handling of the case where codomain is not a number field?

           sage: Hom(K, VectorSpace(QQ,3))
           Set of Morphisms from Number Field in i with defining polynomial x^2 + 1 to Vector space of dimension 3 over Rational Field in Category of commutative additive groups
        """
        if is_NumberFieldHomsetCodomain(codomain):
            import morphism
            return morphism.NumberFieldHomset(self, codomain)
        else:
            raise TypeError

    @cached_method
    def structure(self):
        """
        Return fixed isomorphism or embedding structure on self.

        This is used to record various isomorphisms or embeddings that
        arise naturally in other constructions.

        EXAMPLES::

            sage: K.<z> = NumberField(x^2 + 3)
            sage: L.<a> = K.absolute_field(); L
            Number Field in a with defining polynomial x^2 + 3
            sage: L.structure()
            (Isomorphism given by variable name change map:
              From: Number Field in a with defining polynomial x^2 + 3
              To:   Number Field in z with defining polynomial x^2 + 3,
             Isomorphism given by variable name change map:
              From: Number Field in z with defining polynomial x^2 + 3
              To:   Number Field in a with defining polynomial x^2 + 3)

            sage: K.<a> = QuadraticField(-3)
            sage: R.<y> = K[]
            sage: D.<x0> = K.extension(y)
            sage: D_abs.<y0> = D.absolute_field()
            sage: D_abs.structure()[0](y0)
            -a
        """
        if self._structure is None:
            f = self.hom(self)
            return f,f
        else:
            return self._structure.create_structure(self)

    def completion(self, p, prec, extras={}):
        """
        Returns the completion of self at `p` to the specified
        precision. Only implemented at archimedean places, and then only if
        an embedding has been fixed.

        EXAMPLES::

            sage: K.<a> = QuadraticField(2)
            sage: K.completion(infinity, 100)
            Real Field with 100 bits of precision
            sage: K.<zeta> = CyclotomicField(12)
            sage: K.completion(infinity, 53, extras={'type': 'RDF'})
            Complex Double Field
            sage: zeta + 1.5                            # implicit test
            2.36602540378444 + 0.500000000000000*I
        """
        if p == infinity.infinity:
            gen_image = self.gen_embedding()
            if gen_image is not None:
                if gen_image in RDF:
                    return QQ.completion(p, prec, extras)
                elif gen_image in CDF:
                    return QQ.completion(p, prec, extras).algebraic_closure()
            raise ValueError("No embedding into the complex numbers has been specified.")
        else:
            raise NotImplementedError

    def primitive_element(self):
        r"""
        Return a primitive element for this field, i.e., an element that
        generates it over `\QQ`.

        EXAMPLES::

            sage: K.<a> = NumberField(x^3 + 2)
            sage: K.primitive_element()
            a
            sage: K.<a,b,c> = NumberField([x^2-2,x^2-3,x^2-5])
            sage: K.primitive_element()
            a - b + c
            sage: alpha = K.primitive_element(); alpha
            a - b + c
            sage: alpha.minpoly()
            x^2 + (2*b - 2*c)*x - 2*c*b + 6
            sage: alpha.absolute_minpoly()
            x^8 - 40*x^6 + 352*x^4 - 960*x^2 + 576
        """
        try:
            return self.__primitive_element
        except AttributeError:
            pass
        K = self.absolute_field('a')
        from_K, to_K = K.structure()
        self.__primitive_element = from_K(K.gen())
        return self.__primitive_element

    def random_element(self, num_bound=None, den_bound=None,
                       integral_coefficients=False, distribution=None):
        r"""
        Return a random element of this number field.

        INPUT:

        - ``num_bound`` - Bound on numerator of the coefficients of
                          the resulting element

        - ``den_bound`` - Bound on denominators of the coefficients
                          of the resulting element

        - ``integral_coefficients`` (default: False) - If True, then
                          the resulting element will have integral
                          coefficients. This option overrides any
                          value of `den_bound`.

        - ``distribution`` - Distribution to use for the coefficients
                          of the resulting element

        OUTPUT:

        - Element of this number field

        EXAMPLES::

            sage: K.<j> = NumberField(x^8+1)
            sage: K.random_element()
            1/2*j^7 - j^6 - 12*j^5 + 1/2*j^4 - 1/95*j^3 - 1/2*j^2 - 4

            sage: K.<a,b,c> = NumberField([x^2-2,x^2-3,x^2-5])
            sage: K.random_element()
            ((6136*c - 7489/3)*b + 5825/3*c - 71422/3)*a + (-4849/3*c + 58918/3)*b - 45718/3*c + 75409/12

            sage: K.<a> = NumberField(x^5-2)
            sage: K.random_element(integral_coefficients=True)
            a^3 + a^2 - 3*a - 1

        TESTS::

            sage: K.<a> = NumberField(x^5-2)
            sage: K.random_element(-1)
            Traceback (most recent call last):
            ...
            TypeError: x must be < y
            sage: K.random_element(5,0)
            Traceback (most recent call last):
            ...
            TypeError: x must be < y
            sage: QQ[I].random_element(0)
            Traceback (most recent call last):
            ...
            TypeError: x must be > 0
        """
        if integral_coefficients:
            den_bound = 1

        return self._zero_element._random_element(num_bound=num_bound,
                                                  den_bound=den_bound,
                                                  distribution=distribution)

    def subfield(self, alpha, name=None, names=None):
        r"""
        Return a number field `K` isomorphic to `\QQ(\alpha)`
        (if this is an absolute number field) or `L(\alpha)` (if this
        is a relative extension `M/L`) and a map from K to self that
        sends the generator of K to alpha.

        INPUT:

        -  ``alpha`` - an element of self, or something that
           coerces to an element of self.

        OUTPUT:

        - ``K`` - a number field
        - ``from_K`` - a homomorphism from K to self that
          sends the generator of K to alpha.

        EXAMPLES::

            sage: K.<a> = NumberField(x^4 - 3); K
            Number Field in a with defining polynomial x^4 - 3
            sage: H.<b>, from_H = K.subfield(a^2)
            sage: H
            Number Field in b with defining polynomial x^2 - 3
            sage: from_H(b)
            a^2
            sage: from_H
            Ring morphism:
              From: Number Field in b with defining polynomial x^2 - 3
              To:   Number Field in a with defining polynomial x^4 - 3
              Defn: b |--> a^2

        A relative example. Note that the result returned is the subfield generated
        by `\alpha` over ``self.base_field()``, not over `\QQ` (see :trac:`5392`)::

            sage: L.<a> = NumberField(x^2 - 3)
            sage: M.<b> = L.extension(x^4 + 1)
            sage: K, phi = M.subfield(b^2)
            sage: K.base_field() is L
            True

        Subfields inherit embeddings::

            sage: K.<z> = CyclotomicField(5)
            sage: L, K_from_L = K.subfield(z-z^2-z^3+z^4)
            sage: L
            Number Field in z0 with defining polynomial x^2 - 5
            sage: CLF_from_K = K.coerce_embedding(); CLF_from_K
            Generic morphism:
              From: Cyclotomic Field of order 5 and degree 4
              To:   Complex Lazy Field
              Defn: z -> 0.309016994374948? + 0.951056516295154?*I
            sage: CLF_from_L = L.coerce_embedding(); CLF_from_L
            Generic morphism:
              From: Number Field in z0 with defining polynomial x^2 - 5
              To:   Complex Lazy Field
              Defn: z0 -> 2.23606797749979? + 0.?e-14*I

        Check transitivity::

            sage: CLF_from_L(L.gen())
            2.23606797749979? + 0.?e-14*I
            sage: CLF_from_K(K_from_L(L.gen()))
            2.23606797749979? + 0.?e-14*I

        If `self` has no specified embedding, then `K` comes with an
        embedding in `self`::

            sage: K.<a> = NumberField(x^6 - 6*x^4 + 8*x^2 - 1)
            sage: L.<b>, from_L = K.subfield(a^2)
            sage: L
            Number Field in b with defining polynomial x^3 - 6*x^2 + 8*x - 1
            sage: L.gen_embedding()
            a^2

        You can also view a number field as having a different generator by
        just choosing the input to generate the whole field; for that it is
        better to use ``self.change_generator``, which gives
        isomorphisms in both directions.
        """
        if not names is None:
            name = names
        if name is None:
            name = self.variable_name() + '0'
        beta = self(alpha)
        f = beta.minpoly()
        # If self has a specified embedding, K should inherit it
        if self.coerce_embedding() is not None:
            emb = self.coerce_embedding()(beta)
        else:
            # Otherwise K should at least come with an embedding in self
            emb = beta
        K = NumberField(f, names=name, embedding=emb)
        from_K = K.hom([beta])
        return K, from_K

    def change_generator(self, alpha, name=None, names=None):
        r"""
        Given the number field self, construct another isomorphic number
        field `K` generated by the element alpha of self, along
        with isomorphisms from `K` to self and from self to
        `K`.

        EXAMPLES::

            sage: L.<i> = NumberField(x^2 + 1); L
            Number Field in i with defining polynomial x^2 + 1
            sage: K, from_K, to_K = L.change_generator(i/2 + 3)
            sage: K
            Number Field in i0 with defining polynomial x^2 - 6*x + 37/4
            sage: from_K
            Ring morphism:
              From: Number Field in i0 with defining polynomial x^2 - 6*x + 37/4
              To:   Number Field in i with defining polynomial x^2 + 1
              Defn: i0 |--> 1/2*i + 3
            sage: to_K
            Ring morphism:
              From: Number Field in i with defining polynomial x^2 + 1
              To:   Number Field in i0 with defining polynomial x^2 - 6*x + 37/4
              Defn: i |--> 2*i0 - 6

        We can also do

        ::

            sage: K.<c>, from_K, to_K = L.change_generator(i/2 + 3); K
            Number Field in c with defining polynomial x^2 - 6*x + 37/4


        We compute the image of the generator `\sqrt{-1}` of `L`.

        ::

            sage: to_K(i)
            2*c - 6

        Note that the image is indeed a square root of -1.

        ::

            sage: to_K(i)^2
            -1
            sage: from_K(to_K(i))
            i
            sage: to_K(from_K(c))
            c
        """
        if not names is None:
            name = names
        alpha = self(alpha)
        K, from_K = self.subfield(alpha, name=name)
        if K.degree() != self.degree():
            raise ValueError("alpha must generate a field of degree %s, but alpha generates a subfield of degree %s"%(self.degree(), K.degree()))
        # Now compute to_K, which is an isomorphism
        # from self to K such that from_K(to_K(x)) == x for all x,
        # and to_K(from_K(y)) == y.
        # To do this, we must compute the image of self.gen()
        # under to_K.   This means writing self.gen() as a
        # polynomial in alpha, which is possible by the degree
        # check above.  This latter we do by linear algebra.
        phi = alpha.coordinates_in_terms_of_powers()
        c = phi(self.gen())
        to_K = self.hom([K(c)])
        return K, from_K, to_K

    def is_absolute(self):
        """
        Returns True if self is an absolute field.

        This function will be implemented in the derived classes.

        EXAMPLES::

            sage: K = CyclotomicField(5)
            sage: K.is_absolute()
            True
        """
        raise NotImplementedError

    def is_relative(self):
        """
        EXAMPLES::

            sage: K.<a> = NumberField(x^10 - 2)
            sage: K.is_absolute()
            True
            sage: K.is_relative()
            False
        """
        return not self.is_absolute()

    @cached_method
    def absolute_field(self, names):
        """
        Returns self as an absolute extension over QQ.

        OUTPUT:


        -  ``K`` - this number field (since it is already
           absolute)


        Also, ``K.structure()`` returns from_K and to_K,
        where from_K is an isomorphism from K to self and to_K is an
        isomorphism from self to K.

        EXAMPLES::

            sage: K = CyclotomicField(5)
            sage: K.absolute_field('a')
            Number Field in a with defining polynomial x^4 + x^3 + x^2 + x + 1
        """
        return NumberField(self.defining_polynomial(), names, check=False, structure=structure.NameChange(self))

    def is_isomorphic(self, other):
        """
        Return True if self is isomorphic as a number field to other.

        EXAMPLES::

            sage: k.<a> = NumberField(x^2 + 1)
            sage: m.<b> = NumberField(x^2 + 4)
            sage: k.is_isomorphic(m)
            True
            sage: m.<b> = NumberField(x^2 + 5)
            sage: k.is_isomorphic (m)
            False

        ::

            sage: k = NumberField(x^3 + 2, 'a')
            sage: k.is_isomorphic(NumberField((x+1/3)^3 + 2, 'b'))
            True
            sage: k.is_isomorphic(NumberField(x^3 + 4, 'b'))
            True
            sage: k.is_isomorphic(NumberField(x^3 + 5, 'b'))
            False
        """
        if not isinstance(other, NumberField_generic):
            raise ValueError("other must be a generic number field.")
        t = self.pari_polynomial().nfisisom(other.pari_polynomial())
        return t != 0

    def is_totally_real(self):
        """
        Return True if self is totally real, and False otherwise.

        Totally real means that every isomorphic embedding of self into the
        complex numbers has image contained in the real numbers.

        EXAMPLES::

            sage: NumberField(x^2+2, 'alpha').is_totally_real()
            False
            sage: NumberField(x^2-2, 'alpha').is_totally_real()
            True
            sage: NumberField(x^4-2, 'alpha').is_totally_real()
            False
        """
        return self.signature()[1] == 0

    def is_totally_imaginary(self):
        """
        Return True if self is totally imaginary, and False otherwise.

        Totally imaginary means that no isomorphic embedding of self into
        the complex numbers has image contained in the real numbers.

        EXAMPLES::

            sage: NumberField(x^2+2, 'alpha').is_totally_imaginary()
            True
            sage: NumberField(x^2-2, 'alpha').is_totally_imaginary()
            False
            sage: NumberField(x^4-2, 'alpha').is_totally_imaginary()
            False
        """
        return self.signature()[0] == 0

    def is_CM(self):
        r"""
        Return True if self is a CM field (i.e. a totally imaginary
        quadratic extension of a totally real field).

        EXAMPLES::

            sage: Q.<a> = NumberField(x - 1)
            sage: Q.is_CM()
            False
            sage: K.<i> = NumberField(x^2 + 1)
            sage: K.is_CM()
            True
            sage: L.<zeta20> = CyclotomicField(20)
            sage: L.is_CM()
            True
            sage: K.<omega> = QuadraticField(-3)
            sage: K.is_CM()
            True
            sage: L.<sqrt5> = QuadraticField(5)
            sage: L.is_CM()
            False
            sage: F.<a> = NumberField(x^3 - 2)
            sage: F.is_CM()
            False
            sage: F.<a> = NumberField(x^4-x^3-3*x^2+x+1)
            sage: F.is_CM()
            False

        The following are non-CM totally imaginary fields.

        ::

            sage: F.<a> = NumberField(x^4 + x^3 - x^2 - x + 1)
            sage: F.is_totally_imaginary()
            True
            sage: F.is_CM()
            False
            sage: F2.<a> = NumberField(x^12 - 5*x^11 + 8*x^10 - 5*x^9 - \
                                       x^8 + 9*x^7 + 7*x^6 - 3*x^5 + 5*x^4 + \
                                       7*x^3 - 4*x^2 - 7*x + 7)
            sage: F2.is_totally_imaginary()
            True
            sage: F2.is_CM()
            False

        The following is a non-cyclotomic CM field.

        ::

            sage: M.<a> = NumberField(x^4 - x^3 - x^2 - 2*x + 4)
            sage: M.is_CM()
            True

        Now, we construct a totally imaginary quadratic extension of a
        totally real field (which is not cyclotomic).

        ::

            sage: E_0.<a> = NumberField(x^7 - 4*x^6 - 4*x^5 + 10*x^4 + 4*x^3 - \
                                        6*x^2 - x + 1)
            sage: E_0.is_totally_real()
            True
            sage: E.<b> = E_0.extension(x^2 + 1)
            sage: E.is_CM()
            True

        Finally, a CM field that is given as an extension that is not CM.

        ::

            sage: E_0.<a> = NumberField(x^2 - 4*x + 16)
            sage: y = polygen(E_0)
            sage: E.<z> = E_0.extension(y^2 - E_0.gen() / 2)
            sage: E.is_CM()
            True
            sage: E.is_CM_extension()
            False

        """

        #Return cached answer if available
        try:
            return self.__is_CM
        except(AttributeError):
            pass

        #Then, deal with simple cases
        if is_odd(self.absolute_degree()):
            self.__is_CM = False
            return False
        if isinstance(
           self, sage.rings.number_field.number_field.NumberField_quadratic):
            self.__is_CM = (self.discriminant() < 0)
            return self.__is_CM
        if isinstance(
           self, sage.rings.number_field.number_field.NumberField_cyclotomic):
            self.__is_CM = True
            return True
        if not self.is_totally_imaginary():
            self.__is_CM = False
            return False
        if self.is_absolute():
            K = self
        else:
            F = self.base_field()
            if F.absolute_degree() == self.absolute_degree() / 2:
                if F.is_totally_real():
                    self.__is_CM = True
                    self.__max_tot_real_sub = [F, self.coerce_map_from(F)]
                    return True
            K = self.absolute_field('z')

        #Check for index 2 subextensions that are totally real
        possibilities = K.subfields(K.absolute_degree()/2)
        for F, phi, _ in possibilities:
            if F.is_totally_real():
                self.__is_CM = True
                if self.is_relative():
                    phi = phi.post_compose(K.structure()[0])
                self.__max_tot_real_sub = [F, phi]
                return True
        self.__is_CM = False
        return False

    def complex_conjugation(self):
        """
        Return the complex conjugation of self.

        This is only well-defined for fields contained in CM fields
        (i.e. for totally real fields and CM fields). Recall that a CM
        field is a totally imaginary quadratic extension of a totally
        real field. For other fields, a ValueError is raised.

        EXAMPLES::

            sage: QuadraticField(-1, 'I').complex_conjugation()
            Ring endomorphism of Number Field in I with defining polynomial x^2 + 1
              Defn: I |--> -I
            sage: CyclotomicField(8).complex_conjugation()
            Ring endomorphism of Cyclotomic Field of order 8 and degree 4
              Defn: zeta8 |--> -zeta8^3
            sage: QuadraticField(5, 'a').complex_conjugation()
            Identity endomorphism of Number Field in a with defining polynomial x^2 - 5
            sage: F = NumberField(x^4 + x^3 - 3*x^2 - x + 1, 'a')
            sage: F.is_totally_real()
            True
            sage: F.complex_conjugation()
            Identity endomorphism of Number Field in a with defining polynomial x^4 + x^3 - 3*x^2 - x + 1
            sage: F.<b> = NumberField(x^2 - 2)
            sage: F.extension(x^2 + 1, 'a').complex_conjugation()
            Relative number field endomorphism of Number Field in a with defining polynomial x^2 + 1 over its base field
              Defn: a |--> -a
                    b |--> b
            sage: F2.<b> = NumberField(x^2 + 2)
            sage: K2.<a> = F2.extension(x^2 + 1)
            sage: cc = K2.complex_conjugation()
            sage: cc(a)
            -a
            sage: cc(b)
            -b

        """

        #Return cached answer if available
        try:
            return self.__complex_conjugation
        except(AttributeError):
            pass

        #Then, deal with simple cases
        if isinstance(
           self, sage.rings.number_field.number_field.NumberField_quadratic):
            disc = self.discriminant()
            if disc > 0:
                self.__complex_conjugation = self.coerce_map_from(self)
                return self.__complex_conjugation
            else:
                a = self.gen()
                r = a.trace()
                iy = a - r / 2
                self.__complex_conjugation = self.hom([a - 2 * iy], check=False)
            return self.__complex_conjugation
        if isinstance(
           self, sage.rings.number_field.number_field.NumberField_cyclotomic):
            zeta = self.gen()
            self.__complex_conjugation = self.hom([zeta ** (-1)], check=False)
            return self.__complex_conjugation
        if self.is_totally_real():
            self.__complex_conjugation = self.coerce_map_from(self)
            return self.__complex_conjugation

        if not self.is_CM():
            raise ValueError('Complex conjugation is only well-defined for fields contained in CM fields.')

        #In the remaining case, self.is_CM() should have cached __max_tot_real_sub
        try:
            F, phi = self.__max_tot_real_sub
        except(AttributeError):
            F, phi = self.maximal_totally_real_subfield()
        if self.is_absolute():
            K_rel = self.relativize(phi, self.variable_name() * 2)
            to_abs, from_abs = K_rel.structure()
            self.__complex_conjugation = K_rel.automorphisms()[1].pre_compose( \
               from_abs).post_compose(to_abs)
            self.__complex_conjugation = self.hom([self.__complex_conjugation(self.gen())], check=False)
            return self.__complex_conjugation
        else:
            if self.is_CM_extension():
                return self.automorphisms()[1]
            K_abs = self.absolute_field(self.variable_name() * 2)
            to_self, from_self = K_abs.structure()
            K_rel = K_abs.relativize(phi.post_compose(from_self), self.variable_name() * 3)
            to_abs, from_abs = K_rel.structure()
            self.__complex_conjugation = K_rel.automorphisms()[1].pre_compose(from_abs).post_compose(to_abs)
            self.__complex_conjugation = K_abs.hom([self.__complex_conjugation(K_abs.gen())], check=False)
            self.__complex_conjugation = self.__complex_conjugation.pre_compose(from_self).post_compose(to_self)
            return self.__complex_conjugation

    def maximal_totally_real_subfield(self):
        """
        Return the maximal totally real subfield of self together with an embedding of it into self.

        EXAMPLES::

            sage: F.<a> = QuadraticField(11)
            sage: F.maximal_totally_real_subfield()
            [Number Field in a with defining polynomial x^2 - 11, Identity endomorphism of Number Field in a with defining polynomial x^2 - 11]
            sage: F.<a> = QuadraticField(-15)
            sage: F.maximal_totally_real_subfield()
            [Rational Field, Natural morphism:
              From: Rational Field
              To:   Number Field in a with defining polynomial x^2 + 15]
            sage: F.<a> = CyclotomicField(29)
            sage: F.maximal_totally_real_subfield()
            (Number Field in a0 with defining polynomial x^14 + x^13 - 13*x^12 - 12*x^11 + 66*x^10 + 55*x^9 - 165*x^8 - 120*x^7 + 210*x^6 + 126*x^5 - 126*x^4 - 56*x^3 + 28*x^2 + 7*x - 1, Ring morphism:
              From: Number Field in a0 with defining polynomial x^14 + x^13 - 13*x^12 - 12*x^11 + 66*x^10 + 55*x^9 - 165*x^8 - 120*x^7 + 210*x^6 + 126*x^5 - 126*x^4 - 56*x^3 + 28*x^2 + 7*x - 1
              To:   Cyclotomic Field of order 29 and degree 28
              Defn: a0 |--> -a^27 - a^26 - a^25 - a^24 - a^23 - a^22 - a^21 - a^20 - a^19 - a^18 - a^17 - a^16 - a^15 - a^14 - a^13 - a^12 - a^11 - a^10 - a^9 - a^8 - a^7 - a^6 - a^5 - a^4 - a^3 - a^2 - 1)
            sage: F.<a> = NumberField(x^3 - 2)
            sage: F.maximal_totally_real_subfield()
            [Rational Field, Conversion map:
              From: Rational Field
              To:   Number Field in a with defining polynomial x^3 - 2]
            sage: F.<a> = NumberField(x^4 - x^3 - x^2 + x + 1)
            sage: F.maximal_totally_real_subfield()
            [Rational Field, Conversion map:
              From: Rational Field
              To:   Number Field in a with defining polynomial x^4 - x^3 - x^2 + x + 1]
            sage: F.<a> = NumberField(x^4 - x^3 + 2*x^2 + x + 1)
            sage: F.maximal_totally_real_subfield()
            [Number Field in a1 with defining polynomial x^2 - x - 1, Ring morphism:
              From: Number Field in a1 with defining polynomial x^2 - x - 1
              To:   Number Field in a with defining polynomial x^4 - x^3 + 2*x^2 + x + 1
              Defn: a1 |--> -1/2*a^3 - 1/2]
            sage: F.<a> = NumberField(x^4-4*x^2-x+1)
            sage: F.maximal_totally_real_subfield()
            [Number Field in a with defining polynomial x^4 - 4*x^2 - x + 1, Identity endomorphism of Number Field in a with defining polynomial x^4 - 4*x^2 - x + 1]

        An example of a relative extension where the base field is not the maximal totally real subfield.

        ::

            sage: E_0.<a> = NumberField(x^2 - 4*x + 16)
            sage: y = polygen(E_0)
            sage: E.<z> = E_0.extension(y^2 - E_0.gen() / 2)
            sage: E.maximal_totally_real_subfield()
            [Number Field in z2 with defining polynomial x^2 - 6, Composite map:
              From: Number Field in z2 with defining polynomial x^2 - 6
              To:   Number Field in z with defining polynomial x^2 - 1/2*a over its base field
              Defn:   Ring morphism:
                      From: Number Field in z2 with defining polynomial x^2 - 6
                      To:   Number Field in z with defining polynomial x^4 - 2*x^2 + 4
                      Defn: z2 |--> -1/2*z^3 + 2*z
                    then
                      Isomorphism map:
                      From: Number Field in z with defining polynomial x^4 - 2*x^2 + 4
                      To:   Number Field in z with defining polynomial x^2 - 1/2*a over its base field]

        """

        try:
            return self.__max_tot_real_sub
        except(AttributeError):
            pass

        if isinstance(
           self, sage.rings.number_field.number_field.NumberField_quadratic):
            if self.discriminant() > 0:
                self.__max_tot_real_sub = [self, self.coerce_map_from(self)]
                return self.__max_tot_real_sub
            else:
                self.__max_tot_real_sub = [QQ, self.coerce_map_from(QQ)]
            return self.__max_tot_real_sub
        if isinstance(
           self, sage.rings.number_field.number_field.NumberField_cyclotomic):
            zeta = self.gen()
            self.__max_tot_real_sub = self.subfield(zeta + zeta ** (-1))
            return self.__max_tot_real_sub
        if self.is_totally_real():
            self.__max_tot_real_sub = [self, self.coerce_map_from(self)]
            return self.__max_tot_real_sub
        if self.is_absolute():
            K = self
        else:
            if self.is_CM_extension():
                self.__max_tot_real_sub = [self.base_field(), self.coerce_map_from(self.base_field())]
                return self.__max_tot_real_sub
            K = self.absolute_field('z')

        d = K.absolute_degree()
        divs = d.divisors()[1:-1]
        divs.reverse()
        for i in divs:
            possibilities = K.subfields(i)
            for F, phi, _ in possibilities:
                if F.is_totally_real():
                    if self.is_relative():
                        phi = phi.post_compose(K.structure()[0])
                    self.__max_tot_real_sub = [F, phi]
                    return self.__max_tot_real_sub
        self.__max_tot_real_sub = [QQ, self.coerce_map_from(QQ)]
        return self.__max_tot_real_sub

    def complex_embeddings(self, prec=53):
        r"""
        Return all homomorphisms of this number field into the approximate
        complex field with precision prec.

        This always embeds into an MPFR based complex field.  If you
        want embeddings into the 53-bit double precision, which is
        faster, use ``self.embeddings(CDF)``.

        EXAMPLES::

            sage: k.<a> = NumberField(x^5 + x + 17)
            sage: v = k.complex_embeddings()
            sage: ls = [phi(k.0^2) for phi in v] ; ls # random order
            [2.97572074038...,
             -2.40889943716 + 1.90254105304*I,
             -2.40889943716 - 1.90254105304*I,
             0.921039066973 + 3.07553311885*I,
             0.921039066973 - 3.07553311885*I]
            sage: K.<a> = NumberField(x^3 + 2)
            sage: ls = K.complex_embeddings() ; ls # random order
            [
            Ring morphism:
              From: Number Field in a with defining polynomial x^3 + 2
              To:   Complex Double Field
              Defn: a |--> -1.25992104989...,
            Ring morphism:
              From: Number Field in a with defining polynomial x^3 + 2
              To:   Complex Double Field
              Defn: a |--> 0.629960524947 - 1.09112363597*I,
            Ring morphism:
              From: Number Field in a with defining polynomial x^3 + 2
              To:   Complex Double Field
              Defn: a |--> 0.629960524947 + 1.09112363597*I
            ]
        """
        CC = sage.rings.complex_field.ComplexField(prec)
        return self.embeddings(CC)

    def real_embeddings(self, prec=53):
        r"""
        Return all homomorphisms of this number field into the approximate
        real field with precision prec.

        If prec is 53 (the default), then the real double field is
        used; otherwise the arbitrary precision (but slow) real field
        is used.  If you want embeddings into the 53-bit double
        precision, which is faster, use ``self.embeddings(RDF)``.

        .. NOTE::

            This function uses finite precision real numbers.
            In functions that should output proven results, one
            could use ``self.embeddings(AA)`` instead.

        EXAMPLES::

            sage: K.<a> = NumberField(x^3 + 2)
            sage: K.real_embeddings()
            [
            Ring morphism:
              From: Number Field in a with defining polynomial x^3 + 2
              To:   Real Field with 53 bits of precision
              Defn: a |--> -1.25992104989487
            ]
            sage: K.real_embeddings(16)
            [
            Ring morphism:
              From: Number Field in a with defining polynomial x^3 + 2
              To:   Real Field with 16 bits of precision
              Defn: a |--> -1.260
            ]
            sage: K.real_embeddings(100)
            [
            Ring morphism:
              From: Number Field in a with defining polynomial x^3 + 2
              To:   Real Field with 100 bits of precision
              Defn: a |--> -1.2599210498948731647672106073
            ]

        As this is a numerical function, the number of embeddings
        may be incorrect if the precision is too low::

            sage: K = NumberField(x^2+2*10^1000*x + 10^2000+1, 'a')
            sage: len(K.real_embeddings())
            2
            sage: len(K.real_embeddings(100))
            2
            sage: len(K.real_embeddings(10000))
            0
            sage: len(K.embeddings(AA))
            0

        """
        K = sage.rings.real_mpfr.RealField(prec)
        return self.embeddings(K)

    def specified_complex_embedding(self):
        r"""
        Returns the embedding of this field into the complex numbers which has
        been specified.

        Fields created with the ``QuadraticField`` or
        ``CyclotomicField`` constructors come with an implicit
        embedding. To get one of these fields without the embedding, use
        the generic ``NumberField`` constructor.

        EXAMPLES::

            sage: QuadraticField(-1, 'I').specified_complex_embedding()
            Generic morphism:
              From: Number Field in I with defining polynomial x^2 + 1
              To:   Complex Lazy Field
              Defn: I -> 1*I

        ::

            sage: QuadraticField(3, 'a').specified_complex_embedding()
            Generic morphism:
              From: Number Field in a with defining polynomial x^2 - 3
              To:   Real Lazy Field
              Defn: a -> 1.732050807568878?

        ::

            sage: CyclotomicField(13).specified_complex_embedding()
            Generic morphism:
              From: Cyclotomic Field of order 13 and degree 12
              To:   Complex Lazy Field
              Defn: zeta13 -> 0.885456025653210? + 0.464723172043769?*I

        Most fields don't implicitly have embeddings unless explicitly
        specified::

            sage: NumberField(x^2-2, 'a').specified_complex_embedding() is None
            True
            sage: NumberField(x^3-x+5, 'a').specified_complex_embedding() is None
            True
            sage: NumberField(x^3-x+5, 'a', embedding=2).specified_complex_embedding()
            Generic morphism:
              From: Number Field in a with defining polynomial x^3 - x + 5
              To:   Real Lazy Field
              Defn: a -> -1.904160859134921?
            sage: NumberField(x^3-x+5, 'a', embedding=CDF.0).specified_complex_embedding()
            Generic morphism:
              From: Number Field in a with defining polynomial x^3 - x + 5
              To:   Complex Lazy Field
              Defn: a -> 0.952080429567461? + 1.311248044077123?*I

        This function only returns complex embeddings::

            sage: K.<a> = NumberField(x^2-2, embedding=Qp(7)(2).sqrt())
            sage: K.specified_complex_embedding() is None
            True
            sage: K.gen_embedding()
            3 + 7 + 2*7^2 + 6*7^3 + 7^4 + 2*7^5 + 7^6 + 2*7^7 + 4*7^8 + 6*7^9 + 6*7^10 + 2*7^11 + 7^12 + 7^13 + 2*7^15 + 7^16 + 7^17 + 4*7^18 + 6*7^19 + O(7^20)
            sage: K.coerce_embedding()
            Generic morphism:
              From: Number Field in a with defining polynomial x^2 - 2
              To:   7-adic Field with capped relative precision 20
              Defn: a -> 3 + 7 + 2*7^2 + 6*7^3 + 7^4 + 2*7^5 + 7^6 + 2*7^7 + 4*7^8 + 6*7^9 + 6*7^10 + 2*7^11 + 7^12 + 7^13 + 2*7^15 + 7^16 + 7^17 + 4*7^18 + 6*7^19 + O(7^20)
        """
        embedding = self.coerce_embedding()
        if embedding is not None:
            from sage.rings.real_mpfr import mpfr_prec_min
            from sage.rings.complex_field import ComplexField
            if ComplexField(mpfr_prec_min()).has_coerce_map_from(embedding.codomain()):
                 return embedding

    def gen_embedding(self):
        """
        If an embedding has been specified, return the image of the
        generator under that embedding. Otherwise return None.

        EXAMPLES::

            sage: QuadraticField(-7, 'a').gen_embedding()
            2.645751311064591?*I
            sage: NumberField(x^2+7, 'a').gen_embedding() # None
        """
        embedding = self.coerce_embedding()
        if embedding is None:
            return None
        else:
            return embedding(self.gen())

    def algebraic_closure(self):
        """
        Return the algebraic closure of self (which is QQbar).

        EXAMPLES::

            sage: K.<i> = QuadraticField(-1)
            sage: K.algebraic_closure()
            Algebraic Field
            sage: K.<a> = NumberField(x^3-2)
            sage: K.algebraic_closure()
            Algebraic Field
            sage: K = CyclotomicField(23)
            sage: K.algebraic_closure()
            Algebraic Field
        """
        return sage.rings.all.QQbar

    def latex_variable_name(self, name=None):
        """
        Return the latex representation of the variable name for this
        number field.

        EXAMPLES::

            sage: NumberField(x^2 + 3, 'a').latex_variable_name()
            'a'
            sage: NumberField(x^3 + 3, 'theta3').latex_variable_name()
            '\\theta_{3}'
            sage: CyclotomicField(5).latex_variable_name()
            '\\zeta_{5}'
        """
        if name is None:
            return self.__latex_variable_name
        else:
            self.__latex_variable_name = name

    def _repr_(self):
        """
        Return string representation of this number field.

        EXAMPLES::

            sage: k.<a> = NumberField(x^13 - (2/3)*x + 3)
            sage: k._repr_()
            'Number Field in a with defining polynomial x^13 - 2/3*x + 3'
        """
        return "Number Field in %s with defining polynomial %s"%(
                   self.variable_name(), self.polynomial())

    def _latex_(self):
        r"""
        Return latex representation of this number field. This is viewed as
        a polynomial quotient ring over a field.

        EXAMPLES::

            sage: k.<a> = NumberField(x^13 - (2/3)*x + 3)
            sage: k._latex_()
            '\\Bold{Q}[a]/(a^{13} - \\frac{2}{3} a + 3)'
            sage: latex(k)
            \Bold{Q}[a]/(a^{13} - \frac{2}{3} a + 3)

        Numbered variables are often correctly typeset::

            sage: k.<theta25> = NumberField(x^25+x+1)
            sage: print k._latex_()
            \Bold{Q}[\theta_{25}]/(\theta_{25}^{25} + \theta_{25} + 1)
        """
        return "%s[%s]/(%s)"%(latex(QQ), self.latex_variable_name(),
                              self.polynomial()._latex_(self.latex_variable_name()))

    def __cmp__(self, other):
        """
        Compare a number field with something else.

        INPUT:


        -  ``other`` - arbitrary Python object.


        If other is not a number field, then the types of self and other
        are compared. If both are number fields, then the variable names
        are compared. If those are the same, then the underlying defining
        polynomials are compared. If the polynomials are the same, the
        number fields are considered "equal", but need not be identical.
        Coercion between equal number fields is allowed.

        EXAMPLES::

            sage: k.<a> = NumberField(x^3 + 2); m.<b> = NumberField(x^3 + 2)
            sage: cmp(k,m)
            -1
            sage: cmp(m,k)
            1
            sage: k == QQ
            False
            sage: k.<a> = NumberField(x^3 + 2); m.<a> = NumberField(x^3 + 2)
            sage: k is m
            True
            sage: m = loads(dumps(k))
            sage: k is m
            True
            sage: k == m
            True

        TESTS::

            sage: x = QQ['x'].gen()
            sage: y = ZZ['y'].gen()
            sage: K = NumberField(x^3 + x + 3, 'a'); K
            Number Field in a with defining polynomial x^3 + x + 3
            sage: K.defining_polynomial().parent()
            Univariate Polynomial Ring in x over Rational Field

        ::

            sage: L = NumberField(y^3 + y + 3, 'a'); L
            Number Field in a with defining polynomial y^3 + y + 3
            sage: L.defining_polynomial().parent()
            Univariate Polynomial Ring in y over Rational Field
            sage: L == K
            True

        ::

            sage: NumberField(ZZ['x'].0^4 + 23, 'a') == NumberField(ZZ['y'].0^4 + 23, 'a')
            True
            sage: NumberField(ZZ['x'].0^4 + 23, 'a') == NumberField(QQ['y'].0^4 + 23, 'a')
            True
            sage: NumberField(QQ['x'].0^4 + 23, 'a') == NumberField(QQ['y'].0^4 + 23, 'a')
            True

        ::

            sage: x = var('x'); y = ZZ['y'].gen()
            sage: NumberField(x^3 + x + 5, 'a') == NumberField(y^3 + y + 5, 'a')
            True
            sage: NumberField(x^3 + x + 5, 'a') == NumberField(y^4 + y + 5, 'a')
            False
            sage: NumberField(x^3 + x + 5, 'a') == NumberField(x^3 + x + 5, 'b')
            False
            sage: QuadraticField(2, 'a', embedding=2) == QuadraticField(2, 'a', embedding=-2)
            False

        A relative number field and its absolute field should not be equal (see
        :trac:`11670`)::

            sage: K.<a> = QuadraticField(2)
            sage: R.<x> = K[]
            sage: L.<b> = K.extension(x^2+1)
            sage: M.<b> = L.absolute_field()
            sage: M == L
            False

        It seems convenient to have this return ``True`` but this causes all
        kinds of trouble. If they were equal the following could return
        ``True`` if ``M`` and ``L`` happened to have the same hash (polynomial
        rings are cached). This actually leads to an infinite recursion when
        factoring polynomials, since factorization over relative number fields
        is reduced to factorization over absolute fields::

            sage: M['x'] == L['x']
            False

        """
        if not isinstance(other, NumberField_generic):
            return cmp(type(self), type(other))
        c = cmp(self.base_field(), other.base_field())
        if c: return c
        c = cmp(self.variable_name(), other.variable_name())
        if c: return c
        # compare coefficients so that the polynomial variable does not count
        c = cmp(list(self.__polynomial), list(other.__polynomial))
        if c: return c
        # Now we compare the embeddings (if any).
        f, g = self.coerce_embedding(), other.coerce_embedding()
        if f is None and g is None:
            return 0
        elif f is None:
            return -1
        elif g is None:
            return 1
        else:
            return cmp(self.coerce_embedding()(self.gen()),
                       other.coerce_embedding()(other.gen()))

    def __hash__(self):
        r"""
        Compute the hash value of this number field.

        TESTS:

        Since there is a custom implementation of :meth:`__cmp`, we need a
        custom ``__hash__``. The number fields ``K`` and ``L`` in the following
        example used to have different hashes prior to :trac:`11670`::

            sage: R.<x> = QQ[]
            sage: R.<y> = QQ[]
            sage: K.<a> = NumberField(x^2+1)
            sage: L.<a> = NumberField(y^2+1)
            sage: K == L
            True
            sage: hash(K) == hash(L)
            True

        """
        return hash((self.variable_name(), self.base_field(), tuple(self.__polynomial)))

    def _ideal_class_(self, n=0):
        """
        Return the Python class used in defining the zero ideal of the ring
        of integers of this number field.

        This function is required by the general ring/ideal machinery. The
        value defined here is the default value for all number fields.

        EXAMPLES::

            sage: NumberField(x^2 + 2, 'c')._ideal_class_()
            <class 'sage.rings.number_field.number_field_ideal.NumberFieldIdeal'>
        """
        return sage.rings.number_field.number_field_ideal.NumberFieldIdeal

    def _fractional_ideal_class_(self):
        """
        Return the Python class used in defining fractional ideals of the
        ring of integers of this number field.

        This function is required by the general ring/ideal machinery. The
        value defined here is the default value for all number fields
        *except* relative number fields; this function is overridden by
        one of the same name on class NumberField_relative.

        EXAMPLES::

            sage: NumberField(x^2 + 2, 'c')._fractional_ideal_class_()
            <class 'sage.rings.number_field.number_field_ideal.NumberFieldFractionalIdeal'>
        """
        return sage.rings.number_field.number_field_ideal.NumberFieldFractionalIdeal

    def ideal(self, *gens, **kwds):
        """
        K.ideal() returns a fractional ideal of the field, except for the
        zero ideal which is not a fractional ideal.

        EXAMPLES::

            sage: K.<i>=NumberField(x^2+1)
            sage: K.ideal(2)
            Fractional ideal (2)
            sage: K.ideal(2+i)
            Fractional ideal (i + 2)
            sage: K.ideal(0)
            Ideal (0) of Number Field in i with defining polynomial x^2 + 1
        """
        try:
            return self.fractional_ideal(*gens, **kwds)
        except ValueError:
            return sage.rings.ring.Ring.ideal(self, gens, **kwds)

    def fractional_ideal(self, *gens, **kwds):
        r"""
        Return the ideal in `\mathcal{O}_K` generated by gens.
        This overrides the ``sage.rings.ring.Field`` method to
        use the ``sage.rings.ring.Ring`` one instead, since
        we're not really concerned with ideals in a field but in its ring
        of integers.

        INPUT:


        -  ``gens`` - a list of generators, or a number field
           ideal.


        EXAMPLES::

            sage: K.<a> = NumberField(x^3-2)
            sage: K.fractional_ideal([1/a])
            Fractional ideal (1/2*a^2)

        One can also input a number field ideal itself,
        or, more usefully, for a tower of number fields an ideal
        in one of the fields lower down the tower.

        ::

            sage: K.fractional_ideal(K.ideal(a))
            Fractional ideal (a)
            sage: L.<b> = K.extension(x^2 - 3, x^2 + 1)
            sage: M.<c> = L.extension(x^2 + 1)
            sage: L.ideal(K.ideal(2, a))
            Fractional ideal (a)
            sage: M.ideal(K.ideal(2, a)) == M.ideal(a*(b - c)/2)
            True

        The zero ideal is not a fractional ideal!

        ::

            sage: K.fractional_ideal(0)
            Traceback (most recent call last):
            ...
            ValueError: gens must have a nonzero element (zero ideal is not a fractional ideal)
        """
        if len(gens) == 1 and isinstance(gens[0], (list, tuple)):
            gens = gens[0]
        if len(gens) == 1 and isinstance(gens[0], NumberFieldFractionalIdeal):
            I = gens[0]
            if I.number_field() is self:
                return I
            else:
                gens = I.gens()
        return self._fractional_ideal_class_()(self, gens, **kwds)

    def ideals_of_bdd_norm(self, bound):
        """
        All integral ideals of bounded norm.

        INPUT:


        -  ``bound`` - a positive integer


        OUTPUT: A dict of all integral ideals I such that Norm(I) <= bound,
        keyed by norm.

        EXAMPLE::

            sage: K.<a> = NumberField(x^2 + 23)
            sage: d = K.ideals_of_bdd_norm(10)
            sage: for n in d:
            ....:     print n
            ....:     for I in d[n]:
            ....:         print I
            1
            Fractional ideal (1)
            2
            Fractional ideal (2, 1/2*a - 1/2)
            Fractional ideal (2, 1/2*a + 1/2)
            3
            Fractional ideal (3, 1/2*a - 1/2)
            Fractional ideal (3, 1/2*a + 1/2)
            4
            Fractional ideal (4, 1/2*a + 3/2)
            Fractional ideal (2)
            Fractional ideal (4, 1/2*a + 5/2)
            5
            6
            Fractional ideal (1/2*a - 1/2)
            Fractional ideal (6, 1/2*a + 5/2)
            Fractional ideal (6, 1/2*a + 7/2)
            Fractional ideal (1/2*a + 1/2)
            7
            8
            Fractional ideal (1/2*a + 3/2)
            Fractional ideal (4, a - 1)
            Fractional ideal (4, a + 1)
            Fractional ideal (1/2*a - 3/2)
            9
            Fractional ideal (9, 1/2*a + 11/2)
            Fractional ideal (3)
            Fractional ideal (9, 1/2*a + 7/2)
            10
        """
        hnf_ideals = self.pari_nf().ideallist(bound)
        d = {}
        for i in xrange(bound):
            d[i+1] = [self.ideal(hnf) for hnf in hnf_ideals[i]]
        return d

    def primes_above(self, x, degree=None):
        r"""
        Return prime ideals of self lying over x.

        INPUT:


        -  ``x``: usually an element or ideal of self. It
           should be such that self.ideal(x) is sensible. This excludes x=0.

        -  ``degree`` (default: None): None or an integer.
           If None, find all primes above x of any degree. If an integer, find
           all primes above x such that the resulting residue field has
           exactly this degree.


        OUTPUT: A list of prime ideals of self lying over x. If degree
        is specified and no such ideal exists, returns the empty list.
        The output is sorted by residue degree first, then by
        underlying prime (or equivalently, by norm).

        EXAMPLES::

            sage: x = ZZ['x'].gen()
            sage: F.<t> = NumberField(x^3 - 2)

        ::

            sage: P2s = F.primes_above(2)
            sage: P2s # random
            [Fractional ideal (-t)]
            sage: all(2 in P2 for P2 in P2s)
            True
            sage: all(P2.is_prime() for P2 in P2s)
            True
            sage: [ P2.norm() for P2 in P2s ]
            [2]

        ::

            sage: P3s = F.primes_above(3)
            sage: P3s # random
            [Fractional ideal (t + 1)]
            sage: all(3 in P3 for P3 in P3s)
            True
            sage: all(P3.is_prime() for P3 in P3s)
            True
            sage: [ P3.norm() for P3 in P3s ]
            [3]

        The ideal (3) is totally ramified in F, so there is no degree 2
        prime above 3::

            sage: F.primes_above(3, degree=2)
            []
            sage: [ id.residue_class_degree() for id, _ in F.ideal(3).factor() ]
            [1]

        Asking for a specific degree works::

            sage: P5_1s = F.primes_above(5, degree=1)
            sage: P5_1s # random
            [Fractional ideal (-t^2 - 1)]
            sage: P5_1 = P5_1s[0]; P5_1.residue_class_degree()
            1

        ::

            sage: P5_2s = F.primes_above(5, degree=2)
            sage: P5_2s # random
            [Fractional ideal (t^2 - 2*t - 1)]
            sage: P5_2 = P5_2s[0]; P5_2.residue_class_degree()
            2

        Works in relative extensions too::

            sage: PQ.<X> = QQ[]
            sage: F.<a, b> = NumberField([X^2 - 2, X^2 - 3])
            sage: PF.<Y> = F[]
            sage: K.<c> = F.extension(Y^2 - (1 + a)*(a + b)*a*b)
            sage: I = F.ideal(a + 2*b)
            sage: P, Q = K.primes_above(I)
            sage: K.ideal(I) == P^4*Q
            True
            sage: K.primes_above(I, degree=1) == [P]
            True
            sage: K.primes_above(I, degree=4) == [Q]
            True

        It doesn't make sense to factor the ideal (0), so this raises an error::

            sage: F.prime_above(0)
            Traceback (most recent call last):
            ...
            AttributeError: 'NumberFieldIdeal' object has no attribute 'prime_factors'
        """
        if degree is not None:
            degree = ZZ(degree)
        facs = sorted([ (id.residue_class_degree(), id.absolute_norm(), id) for id in self.prime_factors(x) ])
        if degree is None:
            return [ id for d, n, id in facs ]
        else:
            return [ id for d, n, id in facs if d == degree ]

    def prime_above(self, x, degree=None):
        r"""
        Return a prime ideal of self lying over x.

        INPUT:


        -  ``x``: usually an element or ideal of self. It
           should be such that self.ideal(x) is sensible. This excludes x=0.

        -  ``degree`` (default: None): None or an integer.
           If one, find a prime above x of any degree. If an integer, find a
           prime above x such that the resulting residue field has exactly
           this degree.


        OUTPUT: A prime ideal of self lying over x. If degree is specified
        and no such ideal exists, raises a ValueError.

        EXAMPLES::

            sage: x = ZZ['x'].gen()
            sage: F.<t> = NumberField(x^3 - 2)

        ::

            sage: P2 = F.prime_above(2)
            sage: P2 # random
            Fractional ideal (-t)
            sage: 2 in P2
            True
            sage: P2.is_prime()
            True
            sage: P2.norm()
            2

        ::

            sage: P3 = F.prime_above(3)
            sage: P3 # random
            Fractional ideal (t + 1)
            sage: 3 in P3
            True
            sage: P3.is_prime()
            True
            sage: P3.norm()
            3

        The ideal (3) is totally ramified in F, so there is no degree 2
        prime above 3::

            sage: F.prime_above(3, degree=2)
            Traceback (most recent call last):
            ...
            ValueError: No prime of degree 2 above Fractional ideal (3)
            sage: [ id.residue_class_degree() for id, _ in F.ideal(3).factor() ]
            [1]

        Asking for a specific degree works::

            sage: P5_1 = F.prime_above(5, degree=1)
            sage: P5_1 # random
            Fractional ideal (-t^2 - 1)
            sage: P5_1.residue_class_degree()
            1

        ::

            sage: P5_2 = F.prime_above(5, degree=2)
            sage: P5_2 # random
            Fractional ideal (t^2 - 2*t - 1)
            sage: P5_2.residue_class_degree()
            2

        Relative number fields are ok::

            sage: G = F.extension(x^2 - 11, 'b')
            sage: G.prime_above(7)
            Fractional ideal (b + 2)

        It doesn't make sense to factor the ideal (0)::

            sage: F.prime_above(0)
            Traceback (most recent call last):
            ...
            AttributeError: 'NumberFieldIdeal' object has no attribute 'prime_factors'

        """
        ids = self.primes_above(x, degree)
        if not ids:
            raise ValueError("No prime of degree %s above %s" % (degree, self.ideal(x)))
        return ids[0]

    def primes_of_bounded_norm(self, B):
        r"""
        Returns a sorted list of all prime ideals with norm at most `B`.

        INPUT:

        - ``B`` -- a positive integer; upper bound on the norms of the
          primes generated.

        OUTPUT:

        A list of all prime ideals of this number field of norm at
        most `B`, sorted by norm.  Primes of the same norm are sorted
        using the comparison function for ideals, which is based on
        the Hermite Normal Form.

        .. note::

            See also :meth:`primes_of_bounded_norm_iter` for an
            iterator version of this, but note that the iterator sorts
            the primes in order of underlying rational prime, not by
            norm.

        EXAMPLES::

            sage: K.<i> = QuadraticField(-1)
            sage: K.primes_of_bounded_norm(10)
            [Fractional ideal (i + 1), Fractional ideal (-i - 2), Fractional ideal (2*i + 1), Fractional ideal (3)]
            sage: K.primes_of_bounded_norm(1)
            []
            sage: K.<a> = NumberField(x^3-2)
            sage: P = K.primes_of_bounded_norm(30)
            sage: P
            [Fractional ideal (a),
             Fractional ideal (a + 1),
             Fractional ideal (-a^2 - 1),
             Fractional ideal (a^2 + a - 1),
             Fractional ideal (2*a + 1),
             Fractional ideal (-2*a^2 - a - 1),
             Fractional ideal (a^2 - 2*a - 1),
             Fractional ideal (a + 3)]
            sage: [p.norm() for p in P]
            [2, 3, 5, 11, 17, 23, 25, 29]
        """
        if B<2:
            return []

        from sage.rings.arith import primes
        if self is QQ:
            return primes(B+1)
        else:
            P = [pp for p in primes(B+1) for pp in self.primes_above(p)]
            P = [p for p in P if p.norm() <= B]
            P.sort(key=lambda P: (P.norm(),P))
            return P

    def primes_of_bounded_norm_iter(self, B):
        r"""
        Iterator yielding all prime ideals with norm at most `B`.

        INPUT:

        - ``B`` -- a positive integer; upper bound on the norms of the
          primes generated.

        OUTPUT:

        An iterator over all prime ideals of this number field of norm
        at most `B`.

        .. note::

            The output is not sorted by norm, but by size of the
            underlying rational prime.

        EXAMPLES::

            sage: K.<i> = QuadraticField(-1)
            sage: it = K.primes_of_bounded_norm_iter(10)
            sage: list(it)
            [Fractional ideal (i + 1),
             Fractional ideal (3),
             Fractional ideal (-i - 2),
             Fractional ideal (2*i + 1)]
            sage: list(K.primes_of_bounded_norm_iter(1))
            []
        """
        try:
            B = ZZ(B.ceil())
        except (TypeError, AttributeError):
            raise TypeError("%s is not valid bound on prime ideals" % B)

        if B<2:
            raise StopIteration

        from sage.rings.arith import primes
        if self is QQ:
            for p in primes(B+1):
                yield p
        else:
            for p in primes(B+1):
                for pp in self.primes_above(p):
                    if pp.norm() <= B:
                        yield pp


    def primes_of_degree_one_iter(self, num_integer_primes=10000, max_iterations=100):
        r"""
        Return an iterator yielding prime ideals of absolute degree one and
        small norm.

        .. warning::

           It is possible that there are no primes of `K` of
           absolute degree one of small prime norm, and it possible
           that this algorithm will not find any primes of small norm.

           See module :mod:`sage.rings.number_field.small_primes_of_degree_one`
           for details.

        INPUT:


        -  ``num_integer_primes (default: 10000)`` - an
           integer. We try to find primes of absolute norm no greater than the
           num_integer_primes-th prime number. For example, if
           num_integer_primes is 2, the largest norm found will be 3, since
           the second prime is 3.

        -  ``max_iterations (default: 100)`` - an integer. We
           test max_iterations integers to find small primes before raising
           StopIteration.


        EXAMPLES::

            sage: K.<z> = CyclotomicField(10)
            sage: it = K.primes_of_degree_one_iter()
            sage: Ps = [ next(it) for i in range(3) ]
            sage: Ps # random
            [Fractional ideal (z^3 + z + 1), Fractional ideal (3*z^3 - z^2 + z - 1), Fractional ideal (2*z^3 - 3*z^2 + z - 2)]
            sage: [ P.norm() for P in Ps ] # random
            [11, 31, 41]
            sage: [ P.residue_class_degree() for P in Ps ]
            [1, 1, 1]
        """
        from sage.rings.number_field.small_primes_of_degree_one import Small_primes_of_degree_one_iter
        return Small_primes_of_degree_one_iter(self, num_integer_primes, max_iterations)

    def primes_of_degree_one_list(self, n, num_integer_primes=10000, max_iterations=100):
        r"""
        Return a list of n prime ideals of absolute degree one and small
        norm.

        .. warning::

           It is possible that there are no primes of `K` of
           absolute degree one of small prime norm, and it possible
           that this algorithm will not find any primes of small norm.

           See module :mod:`sage.rings.number_field.small_primes_of_degree_one`
           for details.

        INPUT:


        -  ``num_integer_primes (default: 10000)`` - an
           integer. We try to find primes of absolute norm no greater than the
           num_integer_primes-th prime number. For example, if
           num_integer_primes is 2, the largest norm found will be 3, since
           the second prime is 3.

        -  ``max_iterations (default: 100)`` - an integer. We
           test max_iterations integers to find small primes before raising
           StopIteration.


        EXAMPLES::

            sage: K.<z> = CyclotomicField(10)
            sage: Ps = K.primes_of_degree_one_list(3)
            sage: Ps  # random output
            [Fractional ideal (-z^3 - z^2 + 1), Fractional ideal (2*z^3 - 2*z^2 + 2*z - 3), Fractional ideal (2*z^3 - 3*z^2 + z - 2)]
            sage: [ P.norm() for P in Ps ]
            [11, 31, 41]
            sage: [ P.residue_class_degree() for P in Ps ]
            [1, 1, 1]
        """
        it = self.primes_of_degree_one_iter()
        return [ next(it) for i in range(n) ]

    def _is_valid_homomorphism_(self, codomain, im_gens):
        """
        Return whether or not there is a homomorphism defined by the given
        images of generators.

        To do this we just check that the elements of the image of the
        given generator (im_gens always has length 1) satisfies the
        relation of the defining poly of this field.

        EXAMPLES::

            sage: k.<a> = NumberField(x^2 - 3)
            sage: k._is_valid_homomorphism_(QQ, [0])
            False
            sage: k._is_valid_homomorphism_(k, [])
            False
            sage: k._is_valid_homomorphism_(k, [a])
            True
            sage: k._is_valid_homomorphism_(k, [-a])
            True
            sage: k._is_valid_homomorphism_(k, [a+1])
            False
        """
        try:
            if len(im_gens) != 1:
                return False
            # We need that elements of the base ring of the polynomial
            # ring map canonically into codomain.
            codomain._coerce_(rational.Rational(1))
            f = self.defining_polynomial()
            return codomain(f(im_gens[0])) == 0
        except (TypeError, ValueError):
            return False

    def pari_polynomial(self, name='x'):
        """
        PARI polynomial with integer coefficients corresponding to the
        polynomial that defines this number field.

        By default, this is a polynomial in the variable "x".  PARI
        prefers integral polynomials, so we clear the denominator.
        Therefore, this is NOT the same as simply converting the defining
        polynomial to PARI.

        EXAMPLES::

            sage: y = polygen(QQ)
            sage: k.<a> = NumberField(y^2 - 3/2*y + 5/3)
            sage: k.pari_polynomial()
            6*x^2 - 9*x + 10
            sage: k.polynomial()._pari_()
            x^2 - 3/2*x + 5/3
            sage: k.pari_polynomial('a')
            6*a^2 - 9*a + 10

        This fails with arguments which are not a valid PARI variable name::

            sage: k = QuadraticField(-1)
            sage: k.pari_polynomial('I')
            Traceback (most recent call last):
            ...
            PariError: I already exists with incompatible valence
            sage: k.pari_polynomial('i')
            i^2 + 1
            sage: k.pari_polynomial('theta')
            Traceback (most recent call last):
            ...
            PariError: theta already exists with incompatible valence
        """
        try:
            return self._pari_polynomial.change_variable_name(name)
        except AttributeError:
            polypari = self.polynomial()._pari_with_name(name)
            polypari /= polypari.content()   # make polypari integral
            self._pari_polynomial = polypari
            return self._pari_polynomial

    def pari_nf(self, important=True):
        """
        PARI number field corresponding to this field.

        This is the number field constructed using nfinit(). This is the same
        as the number field got by doing pari(self) or gp(self).

        INPUT:

        - ``important`` -- (default: True) bool.  If False, raise a
          ``RuntimeError`` if we need to do a difficult discriminant
          factorization.  Useful when the PARI nf structure is useful
          but not strictly required, such as for factoring polynomials
          over this number field.

        EXAMPLES::

            sage: k.<a> = NumberField(x^4 - 3*x + 7); k
            Number Field in a with defining polynomial x^4 - 3*x + 7
            sage: k.pari_nf()[:4]
            [y^4 - 3*y + 7, [0, 2], 85621, 1]
            sage: pari(k)[:4]
            [y^4 - 3*y + 7, [0, 2], 85621, 1]

        ::

            sage: k.<a> = NumberField(x^4 - 3/2*x + 5/3); k
            Number Field in a with defining polynomial x^4 - 3/2*x + 5/3
            sage: k.pari_nf()
            Traceback (most recent call last):
            ...
            TypeError: Unable to coerce number field defined by non-integral polynomial to PARI.
            sage: pari(k)
            Traceback (most recent call last):
            ...
            TypeError: Unable to coerce number field defined by non-integral polynomial to PARI.
            sage: gp(k)
            Traceback (most recent call last):
            ...
            TypeError: Unable to coerce number field defined by non-integral polynomial to PARI.

        With ``important=False``, we simply bail out if we cannot
        easily factor the discriminant::

            sage: p = next_prime(10^40); q = next_prime(10^41)
            sage: K.<a> = NumberField(x^2 - p*q)
            sage: K.pari_nf(important=False)
            Traceback (most recent call last):
            ...
            RuntimeError: Unable to factor discriminant with trial division

        Next, we illustrate the ``maximize_at_primes`` and ``assume_disc_small``
        parameters of the NumberField contructor. The following would take a
        very long time without the ``maximize_at_primes`` option::

            sage: K.<a> = NumberField(x^2 - p*q, maximize_at_primes=[p])
            sage: K.pari_nf()
            [y^2 - 100000000000000000000...]

        Since the discriminant is square-free, this also works::

            sage: K.<a> = NumberField(x^2 - p*q, assume_disc_small=True)
            sage: K.pari_nf()
            [y^2 - 100000000000000000000...]
        """
        if self.absolute_polynomial().denominator() != 1:
            raise TypeError("Unable to coerce number field defined by non-integral polynomial to PARI.")
        try:
            return self._pari_nf
        except AttributeError:
            f = self.pari_polynomial("y")
            if f.poldegree() > 1:
                f = pari([f, self._pari_integral_basis(important=important)])
            self._pari_nf = f.nfinit()
            return self._pari_nf

    def pari_zk(self):
        """
        Integral basis of the PARI number field corresponding to this field.

        This is the same as pari_nf().getattr('zk'), but much faster.

        EXAMPLES::

            sage: k.<a> = NumberField(x^3 - 17)
            sage: k.pari_zk()
            [1, 1/3*y^2 - 1/3*y + 1/3, y]
            sage: k.pari_nf().getattr('zk')
            [1, 1/3*y^2 - 1/3*y + 1/3, y]
        """
        return self.pari_nf().nf_get_zk()

    def _pari_(self):
        """
        Converts this number field to PARI.

        This only works if the defining polynomial of this number field is
        integral and monic.

        EXAMPLES::

            sage: k = NumberField(x^2 + x + 1, 'a')
            sage: k._pari_()
            [y^2 + y + 1, [0, 1], -3, 1, ... [1, y], [1, 0; 0, 1], [1, 0, 0, -1; 0, 1, 1, -1]]
            sage: pari(k)
            [y^2 + y + 1, [0, 1], -3, 1, ...[1, y], [1, 0; 0, 1], [1, 0, 0, -1; 0, 1, 1, -1]]
        """
        return self.pari_nf()

    def _pari_init_(self):
        """
        Converts this number field to PARI.

        This only works if the defining polynomial of this number field is
        integral and monic.

        EXAMPLES::

            sage: k = NumberField(x^2 + x + 1, 'a')
            sage: k._pari_init_()
            '[y^2 + y + 1, [0, 1], -3, 1, ... [1, y], [1, 0; 0, 1], [1, 0, 0, -1; 0, 1, 1, -1]]'
            sage: gp(k)
            [y^2 + y + 1, [0, 1], -3, 1, ...[1, y], [1, 0; 0, 1], [1, 0, 0, -1; 0, 1, 1, -1]]
        """
        return str(self.pari_nf())

    def pari_bnf(self, proof=None, units=True):
        """
        PARI big number field corresponding to this field.

        INPUT:

        - ``proof`` -- If False, assume GRH.  If True, run PARI's
          ``bnfcertify()`` to make sure that the results are correct.

        - ``units`` -- (default: True) If True, insist on having
          fundamental units.  If False, the units may or may not be
          computed.

        OUTPUT:

        The PARI ``bnf`` structure of this number field.

        .. warning::

           Even with ``proof=True``, I wouldn't trust this to mean
           that everything computed involving this number field is
           actually correct.

        EXAMPLES::

            sage: k.<a> = NumberField(x^2 + 1); k
            Number Field in a with defining polynomial x^2 + 1
            sage: len(k.pari_bnf())
            10
            sage: k.pari_bnf()[:4]
            [[;], matrix(0,3), [;], ...]
            sage: len(k.pari_nf())
            9
            sage: k.<a> = NumberField(x^7 + 7); k
            Number Field in a with defining polynomial x^7 + 7
            sage: dummy = k.pari_bnf(proof=True)
        """
        proof = get_flag(proof, "number_field")
        # First compute bnf
        try:
            bnf = self._pari_bnf
        except AttributeError:
            if self.absolute_polynomial().denominator() != 1:
                raise TypeError("Unable to coerce number field defined by non-integral polynomial to PARI.")
            f = self.pari_polynomial("y")
            if units:
                self._pari_bnf = f.bnfinit(1)
            else:
                self._pari_bnf = f.bnfinit()
            bnf = self._pari_bnf
        # Certify if needed
        if proof and not getattr(self, "_pari_bnf_certified", False):
            if bnf.bnfcertify() != 1:
                raise ValueError("The result is not correct according to bnfcertify")
            self._pari_bnf_certified = True
        return bnf

    def pari_rnfnorm_data(self, L, proof=True):
        """
        Return the PARI rnfisnorminit() data corresponding to the
        extension L/self.

        EXAMPLES::

            sage: x = polygen(QQ)
            sage: K = NumberField(x^2 - 2, 'alpha')
            sage: L = K.extension(x^2 + 5, 'gamma')
            sage: ls = K.pari_rnfnorm_data(L) ; len(ls)
            8

            sage: K.<a> = NumberField(x^2 + x + 1)
            sage: P.<X> = K[]
            sage: L.<b> = NumberField(X^3 + a)
            sage: ls = K.pari_rnfnorm_data(L); len(ls)
            8
        """
        if L.base_field() != self:
            raise ValueError("L must be an extension of self")

        relpoly = L.defining_polynomial()
        Kbnf = self.pari_bnf(proof=proof)
        return Kbnf.rnfisnorminit(relpoly._pari_with_name())

    def _gap_init_(self):
        """
        Create a gap object representing self and return its name

        EXAMPLE::

            sage: z = QQ['z'].0
            sage: K.<zeta> = NumberField(z^2 - 2)
            sage: K._gap_init_() # the following variable name $sage1 represents the F.base_ring() in gap and is somehow random
            'CallFuncList(function() local z,E; z:=Indeterminate($sage1,"z"); E:=AlgebraicExtension($sage1,z^2 - 2,"zeta"); return E; end,[])'
            sage: k = gap(K)
            sage: k
            <algebraic extension over the Rationals of degree 2>
            sage: k.GeneratorsOfDivisionRing()
            [ zeta ]

        The following tests that it is possible to use a defining
        polynomial in the variable ``E``, even though by default
        ``E`` is used as a local variable in the above GAP
        ``CallFuncList``::

            sage: P.<E> = QQ[]
            sage: L.<tau> = NumberField(E^3 - 2)
            sage: l = gap(L); l
            <algebraic extension over the Rationals of degree 3>
            sage: l.GeneratorsOfField()
            [ tau ]
            sage: gap(tau)^3
            !2

        """
        if not self.is_absolute():
            raise NotImplementedError("Currently, only simple algebraic extensions are implemented in gap")
        G = sage.interfaces.gap.gap
        q = self.polynomial()
        if q.variable_name()!='E':
            return 'CallFuncList(function() local %s,E; %s:=Indeterminate(%s,"%s"); E:=AlgebraicExtension(%s,%s,"%s"); return E; end,[])'%(q.variable_name(),q.variable_name(),G(self.base_ring()).name(),q.variable_name(),G(self.base_ring()).name(),self.polynomial().__repr__(),str(self.gen()))
        else:
            return 'CallFuncList(function() local %s,F; %s:=Indeterminate(%s,"%s"); F:=AlgebraicExtension(%s,%s,"%s"); return F; end,[])'%(q.variable_name(),q.variable_name(),G(self.base_ring()).name(),q.variable_name(),G(self.base_ring()).name(),self.polynomial().__repr__(),str(self.gen()))

    def characteristic(self):
        """
        Return the characteristic of this number field, which is of course
        0.

        EXAMPLES::

            sage: k.<a> = NumberField(x^99 + 2); k
            Number Field in a with defining polynomial x^99 + 2
            sage: k.characteristic()
            0
        """
        return ZZ.zero()

    def class_group(self, proof=None, names='c'):
        r"""
        Return the class group of the ring of integers of this number
        field.

        INPUT:


        -  ``proof`` - if True then compute the class group
           provably correctly. Default is True. Call number_field_proof to
           change this default globally.

        -  ``names`` - names of the generators of this class
           group.


        OUTPUT: The class group of this number field.

        EXAMPLES::

            sage: K.<a> = NumberField(x^2 + 23)
            sage: G = K.class_group(); G
            Class group of order 3 with structure C3 of Number Field in a with defining polynomial x^2 + 23
            sage: G.0
            Fractional ideal class (2, 1/2*a - 1/2)
            sage: G.gens()
            (Fractional ideal class (2, 1/2*a - 1/2),)

        ::

            sage: G.number_field()
            Number Field in a with defining polynomial x^2 + 23
            sage: G is K.class_group()
            True
            sage: G is K.class_group(proof=False)
            False
            sage: G.gens()
            (Fractional ideal class (2, 1/2*a - 1/2),)

        There can be multiple generators::

            sage: k.<a> = NumberField(x^2 + 20072)
            sage: G = k.class_group(); G
            Class group of order 76 with structure C38 x C2 of Number Field in a with defining polynomial x^2 + 20072
            sage: G.0 # random
            Fractional ideal class (41, a + 10)
            sage: G.0^38
            Trivial principal fractional ideal class
            sage: G.1 # random
            Fractional ideal class (2, -1/2*a)
            sage: G.1^2
            Trivial principal fractional ideal class

        Class groups of Hecke polynomials tend to be very small::

            sage: f = ModularForms(97, 2).T(2).charpoly()
            sage: f.factor()
            (x - 3) * (x^3 + 4*x^2 + 3*x - 1) * (x^4 - 3*x^3 - x^2 + 6*x - 1)
            sage: [NumberField(g,'a').class_group().order() for g,_ in f.factor()]
            [1, 1, 1]
        """
        proof = proof_flag(proof)
        try:
            return self.__class_group[proof, names]
        except KeyError:
            pass
        except AttributeError:
            self.__class_group = {}
        k = self.pari_bnf(proof)
        cycle_structure = tuple( ZZ(c) for c in k.bnf_get_cyc() )

        # Gens is a list of ideals (the generators)
        gens = tuple( self.ideal(hnf) for hnf in k.bnf_get_gen() )

        G = ClassGroup(cycle_structure, names, self, gens, proof=proof)
        self.__class_group[proof, names] = G
        return G

    def class_number(self, proof=None):
        """
        Return the class number of this number field, as an integer.

        INPUT:


        -  ``proof`` - bool (default: True unless you called
           number_field_proof)


        EXAMPLES::

            sage: NumberField(x^2 + 23, 'a').class_number()
            3
            sage: NumberField(x^2 + 163, 'a').class_number()
            1
            sage: NumberField(x^3 + x^2 + 997*x + 1, 'a').class_number(proof=False)
            1539
        """
        proof = proof_flag(proof)
        return self.class_group(proof).order()

    def S_class_group(self, S, proof=None, names='c'):
        """
        Returns the S-class group of this number field over its base field.

        INPUT:

        - ``S`` - a set of primes of the base field

        - ``proof`` - if False, assume the GRH in computing the class group.
          Default is True. Call ``number_field_proof`` to change this
          default globally.

        - ``names`` - names of the generators of this class group.

        OUTPUT:

        The S-class group of this number field.

        EXAMPLE:

        A well known example::

            sage: K.<a> = QuadraticField(-5)
            sage: K.S_class_group([])
            S-class group of order 2 with structure C2 of Number Field in a with defining polynomial x^2 + 5

        When we include the prime `(2, a+1)`, the S-class group becomes
        trivial::

            sage: K.S_class_group([K.ideal(2,a+1)])
            S-class group of order 1 of Number Field in a with defining polynomial x^2 + 5

        TESTS::

            sage: K.<a> = QuadraticField(-14)
            sage: I = K.ideal(2,a)
            sage: S = (I,)
            sage: CS = K.S_class_group(S);CS
            S-class group of order 2 with structure C2 of Number Field in a with defining polynomial x^2 + 14
            sage: T = tuple([])
            sage: CT = K.S_class_group(T);CT
            S-class group of order 4 with structure C4 of Number Field in a with defining polynomial x^2 + 14
            sage: K.class_group()
            Class group of order 4 with structure C4 of Number Field in a with defining polynomial x^2 + 14
        """
        proof = proof_flag(proof)
        if all(P.is_principal() for P in S):
            C = self.class_group(proof=proof)
            Slist = zip([g.ideal() for g in C.gens()], C.invariants())
        else:
            Slist = self._S_class_group_and_units(tuple(S), proof=proof)[1]
        return SClassGroup(tuple(s[1] for s in Slist), names, self,
                           tuple(s[0] for s in Slist), tuple(S))

    def S_units(self, S, proof=True):
        """
        Returns a list of generators of the S-units.

        INPUT::

        - ``S`` - a set of primes of the base field

        - ``proof`` - if False, assume the GRH in computing the class group

        OUTPUT:

        A list of generators of the unit group.

       .. note::

            For more functionality see the S_unit_group() function.

        EXAMPLE::

            sage: K.<a> = QuadraticField(-3)
            sage: K.unit_group()
            Unit group with structure C6 of Number Field in a with defining polynomial x^2 + 3
            sage: K.S_units([])
            [-1/2*a + 1/2]
            sage: K.S_units([])[0].multiplicative_order()
            6

        An example in a relative extension (see :trac:`8722`)::

            sage: L.<a,b> = NumberField([x^2 + 1, x^2 - 5])
            sage: p = L.ideal((-1/2*b - 1/2)*a + 1/2*b - 1/2)
            sage: W = L.S_units([p]); [x.norm() for x in W]
            [9, 1, 1]

        Our generators should have the correct parent (:trac:`9367`)::

            sage: _.<x> = QQ[]
            sage: L.<alpha> = NumberField(x^3 + x + 1)
            sage: p = L.S_units([ L.ideal(7) ])
            sage: p[0].parent()
            Number Field in alpha with defining polynomial x^3 + x + 1

        TEST:

        This checks that the multiple entries issue at :trac:`9341` is fixed::

            sage: _.<t> = QQ[]
            sage: K.<T> = NumberField(t-1)
            sage: I = K.ideal(2)
            sage: K.S_units([I])
            [2, -1]
            sage: J = K.ideal(-2)
            sage: K.S_units([I, J, I])
            [2, -1]

        """
        return self._S_class_group_and_units(tuple(S), proof=proof)[0]

    @cached_method
    def _S_class_group_and_units(self, S, proof=True):
        """
        Compute S class group and units.

        INPUT:

        - ``S`` - a tuple of prime ideals of self

        - ``proof`` - if False, assume the GRH in computing the class group

        OUTPUT:

        - ``units, clgp_gens``, where:

        - ``units`` - A list of generators of the unit group.

        - ``clgp_gens`` - A list of generators of the `S`-class group.
          Each generator is represented as a pair ``(gen, order)``,
          where ``gen`` is a fractional ideal of self and ``order`` is
          its order in the `S`-class group.

        EXAMPLE::

            sage: K.<a> = NumberField(x^2+5)
            sage: K._S_class_group_and_units(())
            ([-1], [(Fractional ideal (2, a + 1), 2)])

            sage: K.<a> = NumberField(polygen(QQ))
            sage: K._S_class_group_and_units( (K.ideal(5),) )
            ([5, -1], [])

        TEST::

            sage: K.<a> = NumberField(x^3 - 381 * x + 127)
            sage: K._S_class_group_and_units(tuple(K.primes_above(13)))
            ([-7/13*a^2 - 140/13*a + 36/13,
              14/13*a^2 + 267/13*a - 85/13,
              7/13*a^2 + 127/13*a - 49/13,
              -1,
              1/13*a^2 - 19/13*a + 6/13,
              1/13*a^2 - 19/13*a - 7/13],
             [(Fractional ideal (11, a - 2), 2),
              (Fractional ideal (19, 1/13*a^2 - 45/13*a - 332/13), 2)])
        """
        K_pari = self.pari_bnf(proof=proof)
        from sage.misc.all import uniq
        S_pari = [p.pari_prime() for p in uniq(S)]
        result = K_pari.bnfsunit(S_pari)
        units = list(map(self, result[0])) + self.unit_group().gens_values()
        orders = result[4][1].sage()
        gens = list(map(self.ideal, result[4][2]))
        return units, [(gens[k], orders[k]) for k in range(len(orders)) if orders[k] > 1]

    @cached_method
    def _S_class_group_quotient_matrix(self, S):
        r"""
        Return the matrix of the quotient map from the class group to the
        S-class group. The result is cached.

        EXAMPLES::

            sage: K.<a> = QuadraticField(-21)
            sage: K._S_class_group_quotient_matrix((K.ideal([2, a+1]),))
            [1]
            [0]
            sage: K._S_class_group_quotient_matrix((K.ideal([5, a+2]),))
            [0]
            [1]
            sage: K._S_class_group_quotient_matrix(())
            [1 0]
            [0 1]
            sage: K.<a> = QuadraticField(-105)
            sage: K._S_class_group_quotient_matrix((K.ideal(11, a + 4),))
            [0 0]
            [1 0]
            [0 1]
        """
        from sage.matrix.constructor import matrix
        S_clgp_gens = self._S_class_group_and_units(S)[1]
        a = len(S_clgp_gens)
        c = self.class_group().ngens()
        M = [u[0].ideal_class_log() for u in S_clgp_gens]
        M += [x.ideal_class_log() for x in S]
        M = matrix(ZZ, M)
        A, Q = M.hermite_form(transformation=True)
        assert A[:c] == 1 and A[c:] == 0
        return Q[:c, :a]

    def selmer_group(self, S, m, proof=True, orders=False):
        r"""
        Compute the group `K(S,m)`.

        INPUT:

        - ``S`` -- a set of primes of ``self``

        - ``m`` -- a positive integer

        - ``proof`` -- if False, assume the GRH in computing the class group

        - ``orders`` (default False) -- if True, output two lists, the
          generators and their orders

        OUTPUT:

        A list of generators of `K(S,m)`, and (optionally) their
        orders as elements of `K^\times/(K^\times)^m`.  This is the
        subgroup of `K^\times/(K^\times)^m` consisting of elements `a`
        such that the valuation of `a` is divisible by `m` at all
        primes not in `S`.  It fits in an exact sequence between the
        units modulo `m`-th powers and the `m`-torsion in the
        `S`-class group:

        .. math::

            1                                    \longrightarrow
            O_{K,S}^\times / (O_{K,S}^\times)^m  \longrightarrow
            K(S,m)                               \longrightarrow
            \operatorname{Cl}_{K,S}[m]           \longrightarrow
            0.

        The group `K(S,m)` contains the subgroup of those `a` such
        that `K(\sqrt[m]{a})/K` is unramified at all primes of `K`
        outside of `S`, but may contain it properly when not all
        primes dividing `m` are in `S`.

        EXAMPLES::

            sage: K.<a> = QuadraticField(-5)
            sage: K.selmer_group((), 2)
            [-1, 2]

        The previous example shows that the group generated by the
        output may be strictly larger than the 'true' Selmer group of
        elements giving extensions unramified outside `S`, since that
        has order just 2, generated by `-1`::

            sage: K.class_number()
            2
            sage: K.hilbert_class_field('b')
            Number Field in b with defining polynomial x^2 + 1 over its base field

        When `m` is prime all the orders are equal to `m`, but in general they are only divisors of `m`::

            sage: K.<a> = QuadraticField(-5)
            sage: P2 = K.ideal(2, -a+1)
            sage: P3 = K.ideal(3, a+1)
            sage: K.selmer_group((), 2, orders=True)
            ([-1, 2], [2, 2])
            sage: K.selmer_group((), 4, orders=True)
            ([-1, 4], [2, 2])
            sage: K.selmer_group([P2], 2)
            [2, -1]
            sage: K.selmer_group((P2,P3), 4)
            [2, a + 1, -1]
            sage: K.selmer_group((P2,P3), 4, orders=True)
            ([2, a + 1, -1], [4, 4, 2])
            sage: K.selmer_group([P2], 3)
            [2]
            sage: K.selmer_group([P2, P3], 3)
            [2, a + 1]
            sage: K.selmer_group([P2, P3, K.ideal(a)], 3)  # random signs
            [2, a + 1, a]

        Example over `\QQ` (as a number field)::

            sage: K.<a> = NumberField(polygen(QQ))
            sage: K.selmer_group([],5)
            []
            sage: K.selmer_group([K.prime_above(p) for p in [2,3,5]],2)
            [2, 3, 5, -1]
            sage: K.selmer_group([K.prime_above(p) for p in [2,3,5]],6, orders=True)
            ([2, 3, 5, -1], [6, 6, 6, 2])

        TESTS::

            sage: K.<a> = QuadraticField(-5)
            sage: P2 = K.ideal(2, -a+1)
            sage: P3 = K.ideal(3, a+1)
            sage: P5 = K.ideal(a)
            sage: S = K.selmer_group([P2, P3, P5], 3)
            sage: S == [2, a + 1, a] or S == [2, a + 1, -a]
            True

        Verify that :trac:`14489` is fixed::

            sage: K.<a> = NumberField(x^3 - 381 * x + 127)
            sage: K.selmer_group(K.primes_above(13), 2)
            [-7/13*a^2 - 140/13*a + 36/13, 14/13*a^2 + 267/13*a - 85/13, 7/13*a^2 + 127/13*a - 49/13, -1, 1/13*a^2 - 19/13*a + 6/13, 1/13*a^2 - 19/13*a - 7/13, 2/13*a^2 + 53/13*a - 92/13, 10/13*a^2 + 44/13*a - 4555/13]

        Verify that :trac:`16708` is fixed::

            sage: K.<a> = QuadraticField(-5)
            sage: p = K.primes_above(2)[0]
            sage: S = K.selmer_group((), 4)
            sage: all(4.divides(x.valuation(p)) for x in S)
            True
        """
        units, clgp_gens = self._S_class_group_and_units(tuple(S), proof=proof)
        gens = []
        ords = []
        for unit in units:
            order = unit.multiplicative_order()
            if order == Infinity:
                gens.append(unit)
                ords.append(m)
            else:
                m1 = order.gcd(m)
                if m1!= 1:
                    gens.append(unit)
                    ords.append(m1)
        card_S = len(S)
        if card_S != 0:
            from sage.matrix.constructor import Matrix
            H = self.class_group()
            gen_ords = [g.order() for g in H.gens()]
            pari_ords = pari(gen_ords).Col()
            Sords = [H(s).order() for s in S]
            MS = Matrix(ZZ, [H(s).exponents() for s in S]).transpose()
            pari_MS = pari(MS)
        for gen, order in clgp_gens:
            d = order.gcd(m)
            if d != 1:
                # The ideal I = gen^(order/d) has order d in Cl_S[m].
                # After multiplying by primes in S, the ideal
                # I^m = gen^(order*m/d) becomes principal.  We take
                # a generator of this ideal to get the corresponding
                # generator of the m-Selmer group.
                J = gen ** (order * m // d)
                if card_S != 0 and not J.is_principal():
                    B = H(J).exponents()
                    pari_B = (-pari(B)).Col()
                    exps = pari_MS.matsolvemod(pari_ords, pari_B).Vec().sage()
                    Spart = prod([S[i] ** (exps[i] % Sords[i]) for i in range(card_S)])
                    J *= Spart
                gens.append(self(J.gens_reduced()[0]))
                ords.append(d)
        if orders:
            return gens, ords
        else:
            return gens

    def selmer_group_iterator(self, S, m, proof=True):
        r"""
        Return an iterator through elements of the finite group `K(S,m)`.

        INPUT:

        - ``S`` -- a set of primes of ``self``

        - ``m`` -- a positive integer

        - ``proof`` -- if False, assume the GRH in computing the class group

        OUTPUT:

        An iterator yielding the distinct elements of `K(S,m)`.  See
        the docstring for :meth:`NumberField_generic.selmer_group` for
        more information.

        EXAMPLES::

            sage: K.<a> = QuadraticField(-5)
            sage: list(K.selmer_group_iterator((), 2))
            [1, 2, -1, -2]
            sage: list(K.selmer_group_iterator((), 4))
            [1, 4, -1, -4]
            sage: list(K.selmer_group_iterator([K.ideal(2, -a+1)], 2))
            [1, -1, 2, -2]
            sage: list(K.selmer_group_iterator([K.ideal(2, -a+1), K.ideal(3, a+1)], 2))
            [1, -1, a + 1, -a - 1, 2, -2, 2*a + 2, -2*a - 2]

        Examples over `\QQ` (as a number field)::

            sage: K.<a> = NumberField(polygen(QQ))
            sage: list(K.selmer_group_iterator([], 5))
            [1]
            sage: list(K.selmer_group_iterator([], 4))
            [1, -1]
            sage: list(K.selmer_group_iterator([K.prime_above(p) for p in [11,13]],2))
            [1, -1, 13, -13, 11, -11, 143, -143]
        """
        KSgens, ords = self.selmer_group(S=S, m=m, proof=proof, orders=True)
        one = self.one()
        from sage.misc.all import cartesian_product_iterator
        for ev in cartesian_product_iterator([range(o) for o in ords]):
            yield prod([p**e for p,e in zip(KSgens, ev)], one)

    def composite_fields(self, other, names=None, both_maps=False, preserve_embedding=True):
        """
        List of all possible composite number fields formed from self and
        other, together with (optionally) embeddings into the compositum;
        see the documentation for both_maps below.

        If preserve_embedding is True and if self and other both have
        embeddings into the same ambient field, or into fields which are
        contained in a common field, only the compositum respecting
        both embeddings is returned.  If one (or both) of self or other
        does not have an embedding or preserve_embedding is False,
        all possible composite number fields are returned.

        INPUT:

        - ``other`` - a number field

        - ``names`` - generator name for composite fields

        - ``both_maps`` - (default: False)  if True, return quadruples
          (F, self_into_F, other_into_F, k) such that self_into_F is an
          embedding of self in F, other_into_F is an embedding of in F,
          and k is an integer such that F.gen() equals
          other_into_F(other.gen()) + k*self_into_F(self.gen())
          or has the value Infinity in which case F.gen() equals
          self_into_F(self.gen()), or is None (which happens when other is a
          relative number field).
          If both self and other have embeddings into an ambient field, then
          F will have an embedding with respect to which both self_into_F
          and other_into_F will be compatible with the ambient embeddings.

        - ``preserve_embedding`` - (default: True) if self and other have
          ambient embeddings, then return only the compatible compositum.

        OUTPUT:

        -  ``list`` - list of the composite fields, possibly with maps.


        EXAMPLES::

            sage: K.<a> = NumberField(x^4 - 2)
            sage: K.composite_fields(K)
            [Number Field in a with defining polynomial x^4 - 2,
             Number Field in a0 with defining polynomial x^8 + 28*x^4 + 2500]

        A particular compositum is selected, together with compatible maps
        into the compositum, if the fields are endowed with a real or
        complex embedding::

            sage: K1 = NumberField(x^4 - 2, 'a', embedding=RR(2^(1/4)))
            sage: K2 = NumberField(x^4 - 2, 'a', embedding=RR(-2^(1/4)))
            sage: K1.composite_fields(K2)
            [Number Field in a with defining polynomial x^4 - 2]
            sage: [F, f, g, k], = K1.composite_fields(K2, both_maps=True); F
            Number Field in a with defining polynomial x^4 - 2
            sage: f(K1.0), g(K2.0)
            (a, -a)

        With preserve_embedding set to False, the embeddings are ignored::

            sage: K1.composite_fields(K2, preserve_embedding=False)
            [Number Field in a with defining polynomial x^4 - 2,
             Number Field in a0 with defining polynomial x^8 + 28*x^4 + 2500]

        Changing the embedding selects a different compositum::

            sage: K3 = NumberField(x^4 - 2, 'a', embedding=CC(2^(1/4)*I))
            sage: [F, f, g, k], = K1.composite_fields(K3, both_maps=True); F
            Number Field in a0 with defining polynomial x^8 + 28*x^4 + 2500
            sage: f(K1.0), g(K3.0)
            (1/240*a0^5 - 41/120*a0, 1/120*a0^5 + 19/60*a0)

        If no embeddings are specified, the maps into the composite are chosen arbitrarily::

            sage: Q1.<a> = NumberField(x^4 + 10*x^2 + 1)
            sage: Q2.<b> = NumberField(x^4 + 16*x^2 + 4)
            sage: Q1.composite_fields(Q2, 'c')
            [Number Field in c with defining polynomial x^8 + 64*x^6 + 904*x^4 + 3840*x^2 + 3600]
            sage: F, Q1_into_F, Q2_into_F, k = Q1.composite_fields(Q2, 'c', both_maps=True)[0]
            sage: Q1_into_F
            Ring morphism:
              From: Number Field in a with defining polynomial x^4 + 10*x^2 + 1
              To:   Number Field in c with defining polynomial x^8 + 64*x^6 + 904*x^4 + 3840*x^2 + 3600
              Defn: a |--> 19/14400*c^7 + 137/1800*c^5 + 2599/3600*c^3 + 8/15*c

        This is just one of four embeddings of Q1 into F::
            sage: Hom(Q1, F).order()
            4

        TESTS:

        Let's check that embeddings are being respected::

            sage: x = polygen(ZZ)
            sage: K0.<b> = CyclotomicField(7, 'a').subfields(3)[0][0].change_names()
            sage: K1.<a1> = K0.extension(x^2 - 2*b^2, 'a1').absolute_field()
            sage: K2.<a2> = K0.extension(x^2 - 3*b^2, 'a2').absolute_field()

        We need embeddings, so we redefine::

            sage: L1.<a1> = NumberField(K1.polynomial(), 'a1', embedding=CC.0)
            sage: L2.<a2> = NumberField(K2.polynomial(), 'a2', embedding=CC.0)
            sage: [CDF(a1), CDF(a2)]
            [-0.6293842454258951, -0.7708351267200304]

        and we get the same embeddings via the compositum::

            sage: F, L1_into_F, L2_into_F, k = L1.composite_fields(L2, both_maps=True)[0]
            sage: [CDF(L1_into_F(L1.gen())), CDF(L2_into_F(L2.gen()))]
            [-0.6293842454258959, -0.7708351267200312]

        Let's check that if only one field has an embedding, the resulting
        fields do not have embeddings::

            sage: L1.composite_fields(K2)[0].coerce_embedding() is None
            True
            sage: L2.composite_fields(K1)[0].coerce_embedding() is None
            True

        We check that other can be a relative number field::

            sage: L.<a, b> = NumberField([x^3 - 5, x^2 + 3])
            sage: CyclotomicField(3, 'w').composite_fields(L, both_maps=True)
            [(Number Field in a with defining polynomial x^3 - 5 over its base field, Ring morphism:
              From: Cyclotomic Field of order 3 and degree 2
              To:   Number Field in a with defining polynomial x^3 - 5 over its base field
              Defn: w |--> -1/2*b - 1/2, Relative number field endomorphism of Number Field in a with defining polynomial x^3 - 5 over its base field
              Defn: a |--> a
                    b |--> b, None)]
        """
        if not isinstance(other, NumberField_generic):
            raise TypeError("other must be a number field.")

        sv = self.variable_name(); ov = other.variable_name()
        if names is None:
            names = sv + (ov if ov != sv else "")
        name = sage.structure.parent_gens.normalize_names(1, names)[0]

        # should we try to preserve embeddings?
        subfields_have_embeddings = preserve_embedding
        if self.coerce_embedding() is None:
            subfields_have_embeddings = False
        if other.coerce_embedding() is None:
            subfields_have_embeddings = False
        if subfields_have_embeddings:
            try:
                from sage.categories.pushout import pushout
                ambient_field = pushout(self.coerce_embedding().codomain(), other.coerce_embedding().codomain())
            except CoercionException:
                ambient_field = None
            if ambient_field is None:
                subfields_have_embeddings = False

        f = self.pari_polynomial()
        g = other.pari_polynomial()
        R = self.absolute_polynomial().parent()

        m = self.degree()
        n = other.absolute_degree()

        if not both_maps and not subfields_have_embeddings:
            # short cut!
            # eliminate duplicates from the fields given by polcompositum
            # and return the resulting number fields.  There is no need to
            # check that the polynomials are irreducible.
            C = []
            for r in f.polcompositum(g):
                if not any(r.nfisisom(s) for s in C):
                    C.append(r)
            C = map(R, C)

            q = sum(1 for r in C if r.degree() != max(m, n))
            if q == 1 and name != sv and name != ov:
                names =[name]
            else:
                names = [name + str(i) for i in range(q)]

            i = 0
            rets = []
            for r in C:
                if r.degree() == m:
                    rets.append(self)
                elif r.degree() == n:
                    rets.append(other)
                else:
                    rets.append(NumberField(r, names[i], check=False))
                    i += 1
            return rets

        # If flag = 1, polcompositum outputs a vector of 4-component vectors
        # [R, a, b, k], where R ranges through the list of all possible compositums
        # as above, and a (resp. b) expresses the root of P (resp. Q) as
        # an element of Q(X )/(R). Finally, k is a small integer such that
        # b + ka = X modulo R.
        # In this case duplicates must only be eliminated if embeddings are going
        # to be preserved.
        C = []
        for v in f.polcompositum(g, 1):
            if subfields_have_embeddings or not any(v[0].nfisisom(u[0]) for u in C):
                C.append(v)

        a = self.gen()
        b = other.gen()

        # If both subfields are provided with embeddings, then we must select
        # the compositum which corresponds to these embeddings.  We do this by
        # evaluating the given polynomials at the corresponding embedded values.
        # For the case we want, the result will be zero, but rounding errors are
        # difficult to predict, so we just take the field which yields the
        # mimumum value.
        if subfields_have_embeddings:
            poly_vals = []
            for r, _, _, k in C:
                r = R(r)
                k = ZZ(k) # essential
                embedding = other.coerce_embedding()(b) + k*self.coerce_embedding()(a)
                poly_vals.append(sage.rings.complex_double.CDF(r(embedding)).abs())
            i = poly_vals.index(min(poly_vals))
            C = [C[i]]

        q = sum(1 for r, _, _, _ in C if R(r).degree() != max(m, n))
        if q == 1 and name != sv and name != ov:
            names =[name, '']
        else:
            names = [name + str(i) for i in range(q + 1)]

        if both_maps and not other.is_absolute():
            other_abs = other.absolute_field('z')
            from_other_abs, to_other_abs = other_abs.structure()

        embedding = None
        i = 0
        rets = []
        for r, a_in_F, b_in_F, k in C:
            r = R(r)
            if r.degree() == m and not both_maps:
                rets.append(self)
            elif r.degree() == n and not both_maps:
                rets.append(other)
            else:
                k = ZZ(k) # essential

                if subfields_have_embeddings:
                    embedding = other.coerce_embedding()(b) + k*self.coerce_embedding()(a)
                F = NumberField(r, names[i], check=False, embedding=embedding)
                i += 1
                if both_maps:
                    if other.is_absolute():
                        if r.degree() == m:
                            self_to_F = self.hom([a])
                            other_to_F = other.hom([(~self.hom([F(a_in_F)]))(F(b_in_F))])
                            F = self
                            k = Infinity
                            i -= 1
                        elif r.degree() == n:
                            other_to_F = other.hom([b])
                            self_to_F = self.hom([(~other.hom([F(b_in_F)]))(F(a_in_F))])
                            F = other
                            k = ZZ(0)
                            i -= 1
                        else:
                            self_to_F = self.hom([F(a_in_F)])
                            other_to_F = other.hom([F(b_in_F)])
                    else:
                        other_abs_to_F = other_abs.hom([F(b_in_F)])
                        other_to_F = RelativeNumberFieldHomomorphism_from_abs(other.Hom(F), other_abs_to_F*to_other_abs)
                        if r.degree() == m:
                            self_to_F = self.hom([a])
                            other_to_F = RelativeNumberFieldHomomorphism_from_abs(other.Hom(self), (~self.hom([F(a_in_F)]))*other_abs_to_F*to_other_abs)
                            F = self
                            k = None
                            i -= 1
                        elif r.degree() == n:
                            other_to_F = RelativeNumberFieldHomomorphism_from_abs(other.Hom(other), from_other_abs)
                            self_to_F = self.hom([from_other_abs((~other_abs_to_F)(F(a_in_F)))])
                            F = other
                            k = None
                            i -= 1
                        else:
                            self_to_F = self.hom([F(a_in_F)])
                            other_to_F = RelativeNumberFieldHomomorphism_from_abs(other.Hom(F), other_abs_to_F*to_other_abs)
                    rets.append( (F, self_to_F, other_to_F, k) )
                else:
                    rets.append(F)
        return rets

    def absolute_degree(self):
        """
        Return the degree of self over `\QQ`.

        EXAMPLES::

            sage: NumberField(x^3 + x^2 + 997*x + 1, 'a').absolute_degree()
            3
            sage: NumberField(x + 1, 'a').absolute_degree()
            1
            sage: NumberField(x^997 + 17*x + 3, 'a', check=False).absolute_degree()
            997
        """
        return self.polynomial().degree()

    def degree(self):
        """
        Return the degree of this number field.

        EXAMPLES::

            sage: NumberField(x^3 + x^2 + 997*x + 1, 'a').degree()
            3
            sage: NumberField(x + 1, 'a').degree()
            1
            sage: NumberField(x^997 + 17*x + 3, 'a', check=False).degree()
            997
        """
        return self.polynomial().degree()

    def different(self):
        r"""
        Compute the different fractional ideal of this number field.

        The codifferent is the fractional ideal of all `x` in `K`
        such that the the trace of `xy` is an integer for
        all `y \in O_K`.

        The different is the integral ideal which is the inverse of
        the codifferent.

        EXAMPLES::

            sage: k.<a> = NumberField(x^2 + 23)
            sage: d = k.different()
            sage: d
            Fractional ideal (-a)
            sage: d.norm()
            23
            sage: k.disc()
            -23

        The different is cached::

            sage: d is k.different()
            True

        Another example::

            sage: k.<b> = NumberField(x^2 - 123)
            sage: d = k.different(); d
            Fractional ideal (2*b)
            sage: d.norm()
            492
            sage: k.disc()
            492
        """
        try:
            return self.__different
        except AttributeError:
            self.__different = self.ideal(self.pari_nf().nf_get_diff())
            return self.__different

    def discriminant(self, v=None):
        """
        Returns the discriminant of the ring of integers of the number
        field, or if v is specified, the determinant of the trace pairing
        on the elements of the list v.

        INPUT:


        -  ``v (optional)`` - list of element of this number
           field


        OUTPUT: Integer if v is omitted, and Rational otherwise.

        EXAMPLES::

            sage: K.<t> = NumberField(x^3 + x^2 - 2*x + 8)
            sage: K.disc()
            -503
            sage: K.disc([1, t, t^2])
            -2012
            sage: K.disc([1/7, (1/5)*t, (1/3)*t^2])
            -2012/11025
            sage: (5*7*3)^2
            11025
            sage: NumberField(x^2 - 1/2, 'a').discriminant()
            8
        """
        if v is None:
            try:
                return self.__disc
            except AttributeError:
                self.__disc = ZZ(self.pari_polynomial().nfdisc())
                return self.__disc
        else:
            return QQ(self.trace_pairing(v).det())

    def disc(self, v=None):
        """
        Shortcut for self.discriminant.

        EXAMPLES::

            sage: k.<b> = NumberField(x^2 - 123)
            sage: k.disc()
            492
        """
        return self.discriminant(v=v)

    def trace_dual_basis(self, b):
        r"""
        Compute the dual basis of a basis of ``self`` with respect to the trace pairing.

        EXAMPLES::

            sage: K.<a> = NumberField(x^3 + x + 1)
            sage: b = [1, 2*a, 3*a^2]
            sage: T = K.trace_dual_basis(b); T
            [4/31*a^2 - 6/31*a + 13/31, -9/62*a^2 - 1/31*a - 3/31, 2/31*a^2 - 3/31*a + 4/93]
            sage: [(b[i]*T[j]).trace() for i in xrange(3) for j in xrange(3)]
            [1, 0, 0, 0, 1, 0, 0, 0, 1]
        """
        if not len(b) == self.degree():
            raise ValueError('Not a basis of the number field.')
        M = self.trace_pairing(b)
        if not M.is_invertible():
            raise ValueError('Not a basis of the number field.')
        return [sum([v[i]*b[i] for i in xrange(len(b))]) for v in M.inverse()]

    def elements_of_norm(self, n, proof=None):
        r"""
        Return a list of solutions modulo units of positive norm to
        `Norm(a) = n`, where a can be any integer in this number
        field.

        INPUT:


        -  ``proof`` - default: True, unless you called
           number_field_proof and set it otherwise.


        EXAMPLES::

            sage: K.<a> = NumberField(x^2+1)
            sage: K.elements_of_norm(3)
            []
            sage: K.elements_of_norm(50)
            [-7*a + 1, -5*a - 5, a - 7]
        """
        proof = proof_flag(proof)
        B = self.pari_bnf(proof).bnfisintnorm(n)
        return list(map(self, B))

    def extension(self, poly, name=None, names=None, check=True, embedding=None, latex_name=None, structure=None):
        """
        Return the relative extension of this field by a given polynomial.

        EXAMPLES::

            sage: K.<a> = NumberField(x^3 - 2)
            sage: R.<t> = K[]
            sage: L.<b> = K.extension(t^2 + a); L
            Number Field in b with defining polynomial t^2 + a over its base field

        We create another extension::

            sage: k.<a> = NumberField(x^2 + 1); k
            Number Field in a with defining polynomial x^2 + 1
            sage: y = var('y')
            sage: m.<b> = k.extension(y^2 + 2); m
            Number Field in b with defining polynomial y^2 + 2 over its base field

        Note that b is a root of `y^2 + 2`::

            sage: b.minpoly()
            x^2 + 2
            sage: b.minpoly('z')
            z^2 + 2

        A relative extension of a relative extension::

            sage: k.<a> = NumberField([x^2 + 1, x^3 + x + 1])
            sage: R.<z> = k[]
            sage: L.<b> = NumberField(z^3 + 3 + a); L
            Number Field in b with defining polynomial z^3 + a0 + 3 over its base field
        """
        if not isinstance(poly, polynomial_element.Polynomial):
            try:
                poly = poly.polynomial(self)
            except (AttributeError, TypeError):
                raise TypeError("polynomial (=%s) must be a polynomial."%repr(poly))
        if not names is None:
            name = names
        if isinstance(name, tuple):
            name = name[0]
        if name is None:
            raise TypeError("the variable name must be specified.")
        from sage.rings.number_field.number_field_rel import NumberField_relative
        return NumberField_relative(self, poly, str(name), check=check, embedding=embedding, latex_name=latex_name, structure=structure)

    def factor(self, n):
        r"""
        Ideal factorization of the principal ideal generated by `n`.

        EXAMPLES:

        Here we show how to factor Gaussian integers (up to units).
        First we form a number field defined by `x^2 + 1`::

            sage: K.<I> = NumberField(x^2 + 1); K
            Number Field in I with defining polynomial x^2 + 1

        Here are the factors::

            sage: fi, fj = K.factor(17); fi,fj
            ((Fractional ideal (I + 4), 1), (Fractional ideal (I - 4), 1))

        Now we extract the reduced form of the generators::

            sage: zi = fi[0].gens_reduced()[0]; zi
            I + 4
            sage: zj = fj[0].gens_reduced()[0]; zj
            I - 4

        We recover the integer that was factored in `\ZZ[i]` (up to a unit)::

            sage: zi*zj
            -17

        One can also factor elements or ideals of the number field::

            sage: K.<a> = NumberField(x^2 + 1)
            sage: K.factor(1/3)
            (Fractional ideal (3))^-1
            sage: K.factor(1+a)
            Fractional ideal (a + 1)
            sage: K.factor(1+a/5)
            (Fractional ideal (a + 1)) * (Fractional ideal (-a - 2))^-1 * (Fractional ideal (2*a + 1))^-1 * (Fractional ideal (-3*a - 2))

        An example over a relative number field::

            sage: pari('setrand(2)')
            sage: L.<b> = K.extension(x^2 - 7)
            sage: f = L.factor(a + 1); f
            (Fractional ideal (1/2*a*b - a + 1/2)) * (Fractional ideal (-1/2*a*b - a + 1/2))
            sage: f.value() == a+1
            True

        It doesn't make sense to factor the ideal (0), so this raises an error::

            sage: L.factor(0)
            Traceback (most recent call last):
            ...
            AttributeError: 'NumberFieldIdeal' object has no attribute 'factor'

        AUTHORS:

        - Alex Clemesha (2006-05-20), Francis Clarke (2009-04-21): examples
        """
        return self.ideal(n).factor()

    def prime_factors(self, x):
        """
        Return a list of the prime ideals of self which divide
        the ideal generated by `x`.

        OUTPUT: list of prime ideals (a new list is returned each time this
        function is called)

        EXAMPLES::

            sage: K.<w> = NumberField(x^2 + 23)
            sage: K.prime_factors(w + 1)
            [Fractional ideal (2, 1/2*w - 1/2), Fractional ideal (2, 1/2*w + 1/2), Fractional ideal (3, 1/2*w + 1/2)]
        """
        return self.ideal(x).prime_factors()

    def gen(self, n=0):
        """
        Return the generator for this number field.

        INPUT:


        -  ``n`` - must be 0 (the default), or an exception is
           raised.


        EXAMPLES::

            sage: k.<theta> = NumberField(x^14 + 2); k
            Number Field in theta with defining polynomial x^14 + 2
            sage: k.gen()
            theta
            sage: k.gen(1)
            Traceback (most recent call last):
            ...
            IndexError: Only one generator.
        """
        if n != 0:
            raise IndexError("Only one generator.")
        try:
            return self.__gen
        except AttributeError:
            if self.__polynomial is not None:
                X = self.__polynomial.parent().gen()
            else:
                X = PolynomialRing(rational_field.RationalField()).gen()
            self.__gen = self._element_class(self, X)
            return self.__gen

    def is_field(self, proof=True):
        """
        Return True since a number field is a field.

        EXAMPLES::

            sage: NumberField(x^5 + x + 3, 'c').is_field()
            True
        """
        return True

    def is_galois(self):
        r"""
        Return True if this number field is a Galois extension of
        `\QQ`.

        EXAMPLES::

            sage: NumberField(x^2 + 1, 'i').is_galois()
            True
            sage: NumberField(x^3 + 2, 'a').is_galois()
            False
        """
        return self.galois_group(type="pari").order() == self.degree()

    @cached_method
    def galois_group(self, type=None, algorithm='pari', names=None):
        r"""
        Return the Galois group of the Galois closure of this number field.

        INPUT:

        -  ``type`` - ``none``, ``gap``, or ``pari``. If None (the default),
           return an explicit group of automorphisms of self as a
           ``GaloisGroup_v2`` object.  Otherwise, return a ``GaloisGroup_v1``
           wrapper object based on a PARI or Gap transitive group object, which
           is quicker to compute, but rather less useful (in particular, it
           can't be made to act on self).  If type = 'gap', the database_gap
           package should be installed.

        -  ``algorithm`` - 'pari', 'kash', 'magma'. (default: 'pari', except
           when the degree is >= 12 when 'kash' is tried.)

        -  ``name`` - a string giving a name for the generator of the Galois
           closure of self, when self is not Galois. This is ignored if type is
           not None.

        Note that computing Galois groups as abstract groups is often much
        faster than computing them as explicit automorphism groups (but of
        course you get less information out!) For more (important!)
        documentation, so the documentation for Galois groups of polynomials
        over `\QQ`, e.g., by typing ``K.polynomial().galois_group?``,
        where `K` is a number field.

        To obtain actual field homomorphisms from the number field to its
        splitting field, use type=None.

        EXAMPLES:

        With type ``None``::

            sage: k.<b> = NumberField(x^2 - 14) # a Galois extension
            sage: G = k.galois_group(); G
            Galois group of Number Field in b with defining polynomial x^2 - 14
            sage: G.gen(0)
            (1,2)
            sage: G.gen(0)(b)
            -b
            sage: G.artin_symbol(k.primes_above(3)[0])
            (1,2)

            sage: k.<b> = NumberField(x^3 - x + 1) # not Galois
            sage: G = k.galois_group(names='c'); G
            Galois group of Galois closure in c of Number Field in b with defining polynomial x^3 - x + 1
            sage: G.gen(0)
            (1,2,3)(4,5,6)

        With type ``'pari'``::

            sage: NumberField(x^3-2, 'a').galois_group(type="pari")
            Galois group PARI group [6, -1, 2, "S3"] of degree 3 of the Number Field in a with defining polynomial x^3 - 2

        ::

            sage: NumberField(x-1, 'a').galois_group(type="gap")    # optional - database_gap
            Galois group Transitive group number 1 of degree 1 of the Number Field in a with defining polynomial x - 1
            sage: NumberField(x^2+2, 'a').galois_group(type="gap")  # optional - database_gap
            Galois group Transitive group number 1 of degree 2 of the Number Field in a with defining polynomial x^2 + 2
            sage: NumberField(x^3-2, 'a').galois_group(type="gap")  # optional - database_gap
            Galois group Transitive group number 2 of degree 3 of the Number Field in a with defining polynomial x^3 - 2

        ::

            sage: x = polygen(QQ)
            sage: NumberField(x^3 + 2*x + 1, 'a').galois_group(type='gap')    # optional - database_gap
            Galois group Transitive group number 2 of degree 3 of the Number Field in a with defining polynomial x^3 + 2*x + 1
            sage: NumberField(x^3 + 2*x + 1, 'a').galois_group(algorithm='magma')   # optional - magma, , database_gap
            Galois group Transitive group number 2 of degree 3 of the Number Field in a with defining polynomial x^3 + 2*x + 1

        EXPLICIT GALOIS GROUP: We compute the Galois group as an explicit
        group of automorphisms of the Galois closure of a field.

        ::

            sage: K.<a> = NumberField(x^3 - 2)
            sage: L.<b1> = K.galois_closure(); L
            Number Field in b1 with defining polynomial x^6 + 108
            sage: G = End(L); G
            Automorphism group of Number Field in b1 with defining polynomial x^6 + 108
            sage: G.list()
            [
            Ring endomorphism of Number Field in b1 with defining polynomial x^6 + 108
              Defn: b1 |--> b1,
            ...
            Ring endomorphism of Number Field in b1 with defining polynomial x^6 + 108
              Defn: b1 |--> -1/12*b1^4 - 1/2*b1
            ]
            sage: G[2](b1)
            1/12*b1^4 + 1/2*b1
        """
        from galois_group import GaloisGroup_v1, GaloisGroup_v2

        if type is None:
            return GaloisGroup_v2(self, names)

        elif type=="pari":
            return GaloisGroup_v1(self.absolute_polynomial().galois_group(pari_group=True, algorithm=algorithm), self)
        elif type=="gap":
            return GaloisGroup_v1(self.absolute_polynomial().galois_group(pari_group=False, algorithm=algorithm), self)
        else:
            raise ValueError("Galois group type must be None, 'pari', or 'gap'.")

    def _normalize_prime_list(self, v):
        """
        Internal function to convert into a tuple of primes either None or
        a single prime or a list.

        EXAMPLES::

            sage: K.<i> = NumberField(x^2 + 1)
            sage: K._normalize_prime_list(None)
            ()
            sage: K._normalize_prime_list(3)
            (3,)
            sage: K._normalize_prime_list([3,5])
            (3, 5)
        """
        if v is None:
            v = []
        elif not isinstance(v, (list, tuple)):
            v = [v]
        return tuple(map(ZZ, v))

    def power_basis(self):
        r"""
        Return a power basis for this number field over its base field.

        If this number field is represented as `k[t]/f(t)`, then
        the basis returned is `1, t, t^2, \ldots, t^{d-1}` where
        `d` is the degree of this number field over its base
        field.

        EXAMPLES::

            sage: K.<a> = NumberField(x^5 + 10*x + 1)
            sage: K.power_basis()
            [1, a, a^2, a^3, a^4]

        ::

            sage: L.<b> = K.extension(x^2 - 2)
            sage: L.power_basis()
            [1, b]
            sage: L.absolute_field('c').power_basis()
            [1, c, c^2, c^3, c^4, c^5, c^6, c^7, c^8, c^9]

        ::

            sage: M = CyclotomicField(15)
            sage: M.power_basis()
            [1, zeta15, zeta15^2, zeta15^3, zeta15^4, zeta15^5, zeta15^6, zeta15^7]
        """
        g = self.gen()
        return [ g**i for i in range(self.relative_degree()) ]

    def integral_basis(self, v=None):
        """
        Returns a list containing a ZZ-basis for the full ring of integers
        of this number field.

        INPUT:


        -  ``v`` - None, a prime, or a list of primes. See the
           documentation for self.maximal_order.


        EXAMPLES::

            sage: K.<a> = NumberField(x^5 + 10*x + 1)
            sage: K.integral_basis()
            [1, a, a^2, a^3, a^4]

        Next we compute the ring of integers of a cubic field in which 2 is
        an "essential discriminant divisor", so the ring of integers is not
        generated by a single element.

        ::

            sage: K.<a> = NumberField(x^3 + x^2 - 2*x + 8)
            sage: K.integral_basis()
            [1, 1/2*a^2 + 1/2*a, a^2]

        ALGORITHM: Uses the pari library (via _pari_integral_basis).
        """
        return self.maximal_order(v=v).basis()

    def _pari_integral_basis(self, v=None, important=True):
        """
        Internal function returning an integral basis of this number field in
        PARI format.

        INPUT:

        -  ``v`` -- None, a prime, or a list of primes. See the
           documentation for self.maximal_order.

        - ``important`` -- (default:True) bool.  If False, raise a
          ``RuntimeError`` if we need to do a difficult discriminant
          factorization.  Useful when the integral basis is useful
          but not strictly required.

        EXAMPLES::

            sage: K.<a> = NumberField(x^5 + 10*x + 1)
            sage: K._pari_integral_basis()
            [1, y, y^2, y^3, y^4]

        Next we compute the ring of integers of a cubic field in which 2 is
        an "essential discriminant divisor", so the ring of integers is not
        generated by a single element.

        ::

            sage: K.<a> = NumberField(x^3 + x^2 - 2*x + 8)
            sage: K._pari_integral_basis()
            [1, y, 1/2*y^2 - 1/2*y]
            sage: K.integral_basis()
            [1, 1/2*a^2 + 1/2*a, a^2]
        """
        if (v is None or len(v) == 0) and self._maximize_at_primes:
            v = self._maximize_at_primes

        v = self._normalize_prime_list(v)
        try:
            return self._integral_basis_dict[v]
        except (AttributeError, KeyError):
            f = self.pari_polynomial("y")
            if len(v) > 0:
                B = f.nfbasis(fa=v)
            elif self._assume_disc_small:
                B = f.nfbasis(1)
            elif not important:
                # Trial divide the discriminant
                m = self.pari_polynomial().poldisc().abs().factor(limit=0)
                # Since we only need a *squarefree* factorization for
                # primes with exponent 1, we need trial division up to D^(1/3)
                # instead of D^(1/2).
                trialdivlimit2 = pari(pari._primelimit()**2)
                trialdivlimit3 = pari(pari._primelimit()**3)
                if all([ p < trialdivlimit2 or (e == 1 and p < trialdivlimit3) or p.isprime() for p,e in zip(m[0],m[1]) ]):
                    B = f.nfbasis(fa = m)
                else:
                    raise RuntimeError("Unable to factor discriminant with trial division")
            else:
                B = f.nfbasis()

            self._integral_basis_dict[v] = B
            return B

    def reduced_basis(self, prec=None):
        r"""
        This function returns an LLL-reduced basis for the
        Minkowski-embedding of the maximal order of a number field.

        INPUT:

        -  ``self`` - number field, the base field

        -  ``prec (default: None)`` - the precision with which to
           compute the Minkowski embedding.


        OUTPUT:

        An LLL-reduced basis for the Minkowski-embedding of the
        maximal order of a number field, given by a sequence of (integral)
        elements from the field.

        .. note::

           In the non-totally-real case, the LLL routine we call is
           currently PARI's qflll(), which works with floating point
           approximations, and so the result is only as good as the
           precision promised by PARI. The matrix returned will always
           be integral; however, it may only be only "almost" LLL-reduced
           when the precision is not sufficiently high.

        EXAMPLES::

            sage: F.<t> = NumberField(x^6-7*x^4-x^3+11*x^2+x-1)
            sage: F.maximal_order().basis()
            [1/2*t^5 + 1/2*t^4 + 1/2*t^2 + 1/2, t, t^2, t^3, t^4, t^5]
            sage: F.reduced_basis()
            [-1, -1/2*t^5 + 1/2*t^4 + 3*t^3 - 3/2*t^2 - 4*t - 1/2, t, 1/2*t^5 + 1/2*t^4 - 4*t^3 - 5/2*t^2 + 7*t + 1/2, 1/2*t^5 - 1/2*t^4 - 2*t^3 + 3/2*t^2 - 1/2, 1/2*t^5 - 1/2*t^4 - 3*t^3 + 5/2*t^2 + 4*t - 5/2]
            sage: CyclotomicField(12).reduced_basis()
            [1, zeta12^2, zeta12, zeta12^3]
        """
        if self.is_totally_real():
            try:
                return self.__reduced_basis
            except AttributeError:
                pass
        else:
            try:
                if self.__reduced_basis_precision >= prec:
                    return self.__reduced_basis
            except AttributeError:
                pass

        from sage.matrix.constructor import matrix

        d = self.absolute_degree()
        Z_basis = self.integral_basis()

        ## If self is totally real, then we can use (x*y).trace() as
        ## the inner product on the Minkowski embedding, which is
        ## faster than computing all the conjugates, etc ...
        if self.is_totally_real():
            T = pari(matrix(ZZ, d, d, [[(x*y).trace() for x in Z_basis]
                                       for y in Z_basis])).qflllgram()
            self.__reduced_basis = [ sum([ ZZ(T[i][j]) * Z_basis[j]
                                           for j in range(d)])
                                     for i in range(d)]
        else:
            M = self.Minkowski_embedding(self.integral_basis(), prec=prec)
            T = pari(M).qflll().python()
            self.__reduced_basis = [ self(v.list()) for v in T.columns() ]
            if prec is None:
                ## this is the default choice for Minkowski_embedding
                self.__reduced_basis_prec = 53
            else:
                self.__reduced_basis_prec = prec

        return self.__reduced_basis


    def reduced_gram_matrix(self, prec=None):
        r"""
        This function returns the Gram matrix of an LLL-reduced basis for
        the Minkowski embedding of the maximal order of a number field.

        INPUT:


        -  ``self`` - number field, the base field

        -  ``prec (default: None)`` - the precision with which
           to calculate the Minkowski embedding. (See NOTE below.)


        OUTPUT: The Gram matrix `[\langle x_i,x_j \rangle]` of an LLL reduced
        basis for the maximal order of self, where the integral basis for
        self is given by `\{x_0, \dots, x_{n-1}\}`. Here `\langle , \rangle` is
        the usual inner product on `\RR^n`, and self is embedded in `\RR^n` by
        the Minkowski embedding. See the docstring for
        :meth:`NumberField_absolute.Minkowski_embedding` for more information.

        .. note::

           In the non-totally-real case, the LLL routine we call is
           currently PARI's qflll(), which works with floating point
           approximations, and so the result is only as good as the
           precision promised by PARI. In particular, in this case,
           the returned matrix will *not* be integral, and may not
           have enough precision to recover the correct gram matrix
           (which is known to be integral for theoretical
           reasons). Thus the need for the prec flag above.

        If the following run-time error occurs: "PariError: not a definite
        matrix in lllgram (42)" try increasing the prec parameter,

        EXAMPLES::

            sage: F.<t> = NumberField(x^6-7*x^4-x^3+11*x^2+x-1)
            sage: F.reduced_gram_matrix()
            [ 6  3  0  2  0  1]
            [ 3  9  0  1  0 -2]
            [ 0  0 14  6 -2  3]
            [ 2  1  6 16 -3  3]
            [ 0  0 -2 -3 16  6]
            [ 1 -2  3  3  6 19]
            sage: Matrix(6, [(x*y).trace() for x in F.integral_basis() for y in F.integral_basis()])
            [2550  133  259  664 1368 3421]
            [ 133   14    3   54   30  233]
            [ 259    3   54   30  233  217]
            [ 664   54   30  233  217 1078]
            [1368   30  233  217 1078 1371]
            [3421  233  217 1078 1371 5224]

        ::

            sage: var('x')
            x
            sage: F.<alpha> = NumberField(x^4+x^2+712312*x+131001238)
            sage: F.reduced_gram_matrix(prec=128)
            [   4.0000000000000000000000000000000000000   0.00000000000000000000000000000000000000 -2.1369320000000000000000000000000000000e6 -3.3122478000000000000000000000000000000e7]
            [  0.00000000000000000000000000000000000000    46721.539331563218381658483353092335550 -2.2467769057394530109094755223395819322e7 -3.4807276041138450473611629088647496430e8]
            [-2.1369320000000000000000000000000000000e6 -2.2467769057394530109094755223395819322e7 7.0704243186034907491782135494859351061e12 1.1256636615786237006027526953641297995e14]
            [-3.3122478000000000000000000000000000000e7 -3.4807276041138450473611629088647496430e8 1.1256636615786237006027526953641297995e14 1.7923838231014970520503146603069479547e15]
        """
        if self.is_totally_real():
            try:
                return self.__reduced_gram_matrix
            except AttributeError:
                pass
        else:
            try:
                if self.__reduced_gram_matrix_prec >= prec:
                    return self.__reduced_gram_matrix
            except AttributeError:
                pass

        from sage.matrix.constructor import matrix
        from sage.misc.flatten import flatten
        d = self.absolute_degree()

        if self.is_totally_real():
            B = self.reduced_basis()
            self.__reduced_gram_matrix = matrix(ZZ, d, d,
                                                [[(x*y).trace() for x in B]
                                                 for y in B])
        else:
            M = self.Minkowski_embedding(prec=prec)
            T = matrix(d, flatten([ a.vector().list()
                                    for a in self.reduced_basis(prec=prec) ]))
            A = M*(T.transpose())
            self.__reduced_gram_matrix = A.transpose()*A
            if prec is None:
                ## this is the default choice for Minkowski_embedding
                self.__reduced_gram_matrix_prec = 53
            else:
                self.__reduced_gram_matrix_prec = prec

        return self.__reduced_gram_matrix


    #******************************************************
    # Supplementary algorithm to enumerate lattice points
    #******************************************************

    def _positive_integral_elements_with_trace(self, C):
        r"""
        Find all totally positive integral elements in self whose
        trace is between C[0] and C[1], inclusive.

        .. note::

           This is currently only implemented in the case that self is
           totally real, since it requires exact computation of
           :meth:`.reduced_gram_matrix`.

        EXAMPLES::

            sage: K.<alpha> = NumberField(ZZ['x'].0^2-2)
            sage: K._positive_integral_elements_with_trace([0,5])
            [alpha + 2, -alpha + 2, 2, 1]
            sage: L.<beta> = NumberField(ZZ['x'].0^2+1)
            sage: L._positive_integral_elements_with_trace([5,11])
            Traceback (most recent call last):
            ...
            NotImplementedError: exact computation of LLL reduction only implemented in the totally real case
            sage: L._positive_integral_elements_with_trace([-5,1])
            Traceback (most recent call last):
            ...
            ValueError: bounds must be positive
        """
        if C[0] < 0:
            raise ValueError("bounds must be positive")

        if not self.is_totally_real():
            raise NotImplementedError("exact computation of LLL reduction only implemented in the totally real case")

        Z_F = self.maximal_order()
        B = self.reduced_basis()
        T = self.reduced_gram_matrix()
        P = pari(T).qfminim((C[1]**2)*(1./2), 10**6)[2]

        S = []
        for p in P:
            theta = sum([ p.list()[i]*B[i] for i in range(self.degree())])
            if theta.trace() < 0:
                theta *= -1
            if theta.trace() >= C[0] and theta.trace() <= C[1]:
                if self(theta).is_totally_positive():
                    S.append(self(theta))
        return S


    def zeta_function(self, prec=53,
                      max_imaginary_part=0,
                      max_asymp_coeffs=40):
        r"""
        Return the Zeta function of this number field.

        This actually returns an interface to Tim Dokchitser's program for
        computing with the Dedekind zeta function zeta_F(s) of the number
        field F.

        INPUT:


        -  ``prec`` - integer (bits precision)

        -  ``max_imaginary_part`` - real number

        -  ``max_asymp_coeffs`` - integer


        OUTPUT: The zeta function of this number field.

        EXAMPLES::

            sage: K.<a> = NumberField(ZZ['x'].0^2+ZZ['x'].0-1)
            sage: Z = K.zeta_function()
            sage: Z
            Zeta function associated to Number Field in a with defining polynomial x^2 + x - 1
            sage: Z(-1)
            0.0333333333333333
            sage: L.<a, b, c> = NumberField([x^2 - 5, x^2 + 3, x^2 + 1])
            sage: Z = L.zeta_function()
            sage: Z(5)
            1.00199015670185
        """
        from sage.lfunctions.all import Dokchitser
        key = (prec, max_imaginary_part, max_asymp_coeffs)
        r1 = self.signature()[0]
        r2 = self.signature()[1]
        zero = [0]
        one = [1]
        Z = Dokchitser(conductor = abs(self.absolute_discriminant()),
                       gammaV = (r1+r2)*zero + r2*one,
                       weight = 1,
                       eps = 1,
                       poles = [1],
                       prec = prec)
        s = 'nf = nfinit(%s);'%self.absolute_polynomial()
        s += 'dzk = dirzetak(nf,cflength());'
        Z.init_coeffs('dzk[k]', pari_precode=s,
                      max_imaginary_part=max_imaginary_part,
                      max_asymp_coeffs=max_asymp_coeffs)
        Z.check_functional_equation()
        Z.rename('Zeta function associated to %s'%self)
        return Z

    def narrow_class_group(self, proof=None):
        r"""
        Return the narrow class group of this field.

        INPUT:


        -  ``proof`` - default: None (use the global proof
           setting, which defaults to True).


        EXAMPLES::

            sage: NumberField(x^3+x+9, 'a').narrow_class_group()
            Multiplicative Abelian group isomorphic to C2
        """
        proof = proof_flag(proof)
        try:
            return self.__narrow_class_group
        except AttributeError:
            k = self.pari_bnf(proof)
            s = str(k.bnfnarrow())
            s = s.replace(";",",")
            s = eval(s)
            self.__narrow_class_group = sage.groups.abelian_gps.abelian_group.AbelianGroup(s[1])
        return self.__narrow_class_group

    def ngens(self):
        """
        Return the number of generators of this number field (always 1).

        OUTPUT: the python integer 1.

        EXAMPLES::

            sage: NumberField(x^2 + 17,'a').ngens()
            1
            sage: NumberField(x + 3,'a').ngens()
            1
            sage: k.<a> = NumberField(x + 3)
            sage: k.ngens()
            1
            sage: k.0
            -3
        """
        return 1

    def order(self):
        """
        Return the order of this number field (always +infinity).

        OUTPUT: always positive infinity

        EXAMPLES::

            sage: NumberField(x^2 + 19,'a').order()
            +Infinity
        """
        return infinity.infinity

    def absolute_polynomial_ntl(self):
        r"""
        Alias for :meth:`~polynomial_ntl`. Mostly for internal use.

        EXAMPLES::

            sage: NumberField(x^2 + (2/3)*x - 9/17,'a').absolute_polynomial_ntl()
            ([-27 34 51], 51)
        """
        return self.polynomial_ntl()

    def polynomial_ntl(self):
        """
        Return defining polynomial of this number field as a pair, an ntl
        polynomial and a denominator.

        This is used mainly to implement some internal arithmetic.

        EXAMPLES::

            sage: NumberField(x^2 + (2/3)*x - 9/17,'a').polynomial_ntl()
            ([-27 34 51], 51)
        """
        try:
            return (self.__polynomial_ntl, self.__denominator_ntl)
        except AttributeError:
            self.__denominator_ntl = ntl.ZZ()
            den = self.polynomial().denominator()
            self.__denominator_ntl.set_from_sage_int(ZZ(den))
            self.__polynomial_ntl = ntl.ZZX((self.polynomial()*den).list())
        return (self.__polynomial_ntl, self.__denominator_ntl)

    def polynomial(self):
        """
        Return the defining polynomial of this number field.

        This is exactly the same as
        ``self.defining_polynomal()``.

        EXAMPLES::

            sage: NumberField(x^2 + (2/3)*x - 9/17,'a').polynomial()
            x^2 + 2/3*x - 9/17
        """
        return self.__polynomial

    def defining_polynomial(self):   # do not overload this -- overload polynomial instead
        """
        Return the defining polynomial of this number field.

        This is exactly the same as ``self.polynomal()``.

        EXAMPLES::

            sage: k5.<z> = CyclotomicField(5)
            sage: k5.defining_polynomial()
            x^4 + x^3 + x^2 + x + 1
            sage: y = polygen(QQ,'y')
            sage: k.<a> = NumberField(y^9 - 3*y + 5); k
            Number Field in a with defining polynomial y^9 - 3*y + 5
            sage: k.defining_polynomial()
            y^9 - 3*y + 5
        """
        return self.polynomial()

    def polynomial_ring(self):
        """
        Return the polynomial ring that we view this number field as being
        a quotient of (by a principal ideal).

        EXAMPLES: An example with an absolute field::

            sage: k.<a> = NumberField(x^2 + 3)
            sage: y = polygen(QQ, 'y')
            sage: k.<a> = NumberField(y^2 + 3)
            sage: k.polynomial_ring()
            Univariate Polynomial Ring in y over Rational Field

        An example with a relative field::

            sage: y = polygen(QQ, 'y')
            sage: M.<a> = NumberField([y^3 + 97, y^2 + 1]); M
            Number Field in a0 with defining polynomial y^3 + 97 over its base field
            sage: M.polynomial_ring()
            Univariate Polynomial Ring in y over Number Field in a1 with defining polynomial y^2 + 1
        """
        return self.relative_polynomial().parent()

    def polynomial_quotient_ring(self):
        """
        Return the polynomial quotient ring isomorphic to this number
        field.

        EXAMPLES::

            sage: K = NumberField(x^3 + 2*x - 5, 'alpha')
            sage: K.polynomial_quotient_ring()
            Univariate Quotient Polynomial Ring in alpha over Rational Field with modulus x^3 + 2*x - 5
        """
        return self.polynomial_ring().quotient(self.relative_polynomial(), self.variable_name())

    def regulator(self, proof=None):
        """
        Return the regulator of this number field.

        Note that PARI computes the regulator to higher precision than the
        Sage default.

        INPUT:


        -  ``proof`` - default: True, unless you set it
           otherwise.


        EXAMPLES::

            sage: NumberField(x^2-2, 'a').regulator()
            0.881373587019543
            sage: NumberField(x^4+x^3+x^2+x+1, 'a').regulator()
            0.962423650119207
        """
        proof = proof_flag(proof)
        try:
            return self.__regulator
        except AttributeError:
            from sage.rings.all import RealField
            k = self.pari_bnf(proof)
            self.__regulator = RealField(53)(k.bnf_get_reg())
            return self.__regulator

    def residue_field(self, prime, names=None, check=True):
        """
        Return the residue field of this number field at a given prime, ie
        `O_K / p O_K`.

        INPUT:


        -  ``prime`` - a prime ideal of the maximal order in
           this number field, or an element of the field which generates a
           principal prime ideal.

        -  ``names`` - the name of the variable in the residue
           field

        -  ``check`` - whether or not to check the primality of
           prime.


        OUTPUT: The residue field at this prime.

        EXAMPLES::

            sage: R.<x> = QQ[]
            sage: K.<a> = NumberField(x^4+3*x^2-17)
            sage: P = K.ideal(61).factor()[0][0]
            sage: K.residue_field(P)
            Residue field in abar of Fractional ideal (61, a^2 + 30)

        ::

            sage: K.<i> = NumberField(x^2 + 1)
            sage: K.residue_field(1+i)
            Residue field of Fractional ideal (i + 1)

        TESTS::

            sage: L.<b> = NumberField(x^2 + 5)
            sage: L.residue_field(P)
            Traceback (most recent call last):
            ...
            ValueError: Fractional ideal (61, a^2 + 30) is not an ideal of Number Field in b with defining polynomial x^2 + 5
            sage: L.residue_field(2)
            Traceback (most recent call last):
            ...
            ValueError: Fractional ideal (2) is not a prime ideal

        ::

            sage: L.residue_field(L.prime_above(5)^2)
            Traceback (most recent call last):
            ...
            ValueError: Fractional ideal (5) is not a prime ideal
        """
        from sage.rings.number_field.number_field_ideal import is_NumberFieldIdeal
        if is_NumberFieldIdeal(prime) and prime.number_field() is not self:
            raise ValueError("%s is not an ideal of %s"%(prime,self))
        # This allows principal ideals to be specified using a generator:
        try:
            prime = self.ideal(prime)
        except TypeError:
            pass

        if not is_NumberFieldIdeal(prime) or prime.number_field() is not self:
            raise ValueError("%s is not an ideal of %s"%(prime,self))
        if check and not prime.is_prime():
            raise ValueError("%s is not a prime ideal"%prime)
        from sage.rings.finite_rings.residue_field import ResidueField
        return ResidueField(prime, names=names, check=False)

    def signature(self):
        """
        Return (r1, r2), where r1 and r2 are the number of real embeddings
        and pairs of complex embeddings of this field, respectively.

        EXAMPLES::

            sage: NumberField(x^2+1, 'a').signature()
            (0, 1)
            sage: NumberField(x^3-2, 'a').signature()
            (1, 1)
        """
        r1, r2 = self.pari_nf().nf_get_sign()
        return (ZZ(r1), ZZ(r2))

    def trace_pairing(self, v):
        """
        Return the matrix of the trace pairing on the elements of the list
        `v`.

        EXAMPLES::

            sage: K.<zeta3> = NumberField(x^2 + 3)
            sage: K.trace_pairing([1,zeta3])
            [ 2  0]
            [ 0 -6]
        """
        import sage.matrix.matrix_space
        A = sage.matrix.matrix_space.MatrixSpace(self.base_ring(), len(v))(0)
        for i in range(len(v)):
            for j in range(i,len(v)):
                t = (self(v[i]*v[j])).trace()
                A[i,j] = t
                A[j,i] = t
        return A

    def uniformizer(self, P, others="positive"):
        """
        Returns an element of self with valuation 1 at the prime ideal P.

        INPUT:


        -  ``self`` - a number field

        -  ``P`` - a prime ideal of self

        -  ``others`` - either "positive" (default), in which
           case the element will have non-negative valuation at all other
           primes of self, or "negative", in which case the element will have
           non-positive valuation at all other primes of self.


        .. note::

           When P is principal (e.g. always when self has class number
           one) the result may or may not be a generator of P!

        EXAMPLES::

            sage: K.<a> = NumberField(x^2 + 5); K
            Number Field in a with defining polynomial x^2 + 5
            sage: P,Q = K.ideal(3).prime_factors()
            sage: P
            Fractional ideal (3, a + 1)
            sage: pi = K.uniformizer(P); pi
            a + 1
            sage: K.ideal(pi).factor()
            (Fractional ideal (2, a + 1)) * (Fractional ideal (3, a + 1))
            sage: pi = K.uniformizer(P,'negative'); pi
            1/2*a + 1/2
            sage: K.ideal(pi).factor()
            (Fractional ideal (2, a + 1))^-1 * (Fractional ideal (3, a + 1))

        ::

            sage: K = CyclotomicField(9)
            sage: Plist=K.ideal(17).prime_factors()
            sage: pilist = [K.uniformizer(P) for P in Plist]
            sage: [pi.is_integral() for pi in pilist]
            [True, True, True]
            sage: [pi.valuation(P) for pi,P in zip(pilist,Plist)]
            [1, 1, 1]
            sage: [ pilist[i] in Plist[i] for i in range(len(Plist)) ]
            [True, True, True]

        ::

            sage: K.<t> = NumberField(x^4 - x^3 - 3*x^2 - x + 1)
            sage: [K.uniformizer(P) for P,e in factor(K.ideal(2))]
            [2]
            sage: [K.uniformizer(P) for P,e in factor(K.ideal(3))]
            [t - 1]
            sage: [K.uniformizer(P) for P,e in factor(K.ideal(5))]
            [t^2 - t + 1, t + 2, t - 2]
            sage: [K.uniformizer(P) for P,e in factor(K.ideal(7))]
            [t^2 + 3*t + 1]
            sage: [K.uniformizer(P) for P,e in factor(K.ideal(67))]
            [t + 23, t + 26, t - 32, t - 18]

        ALGORITHM:

            Use PARI. More precisely, use the second component of
            ``idealprimedec`` in the "positive" case. Use `idealappr`
            with exponent of -1 and invert the result in the "negative"
            case.
        """
        if not is_NumberFieldIdeal(P):
            P = self.ideal(P)
        P = P.pari_prime()
        if others == "positive":
            return self(P[1])
        elif others == "negative":
            nf = self.pari_nf()
            F = pari.matrix(1, 2, [P, -1])
            return ~self(nf.idealappr(F, 1))
        else:
            raise ValueError("others must be 'positive' or 'negative'")

    def units(self, proof=None):
        """
        Return generators for the unit group modulo torsion.

        INPUT:

        - ``proof`` (bool, default True) flag passed to ``pari``.

        .. note::

            For more functionality see the unit_group() function.

        ALGORITHM: Uses PARI's bnfunit command.

        EXAMPLES::

            sage: x = polygen(QQ)
            sage: A = x^4 - 10*x^3 + 20*5*x^2 - 15*5^2*x + 11*5^3
            sage: K = NumberField(A, 'a')
            sage: K.units()
            (6/275*a^3 - 9/55*a^2 + 14/11*a - 2,)

        For big number fields, provably computing the unit group can
        take a very long time.  In this case, one can ask for the
        conjectural unit group (correct if the Generalized Riemann
        Hypothesis is true)::

            sage: K = NumberField(x^17 + 3, 'a')
            sage: K.units(proof=True)  # takes forever, not tested
            ...
            sage: K.units(proof=False)  # result not independently verified
            (a^9 + a - 1,
             a^15 - a^12 + a^10 - a^9 - 2*a^8 + 3*a^7 + a^6 - 3*a^5 + a^4 + 4*a^3 - 3*a^2 - 2*a + 2,
             a^16 - a^15 + a^14 - a^12 + a^11 - a^10 - a^8 + a^7 - 2*a^6 + a^4 - 3*a^3 + 2*a^2 - 2*a + 1,
             2*a^16 - a^14 - a^13 + 3*a^12 - 2*a^10 + a^9 + 3*a^8 - 3*a^6 + 3*a^5 + 3*a^4 - 2*a^3 - 2*a^2 + 3*a + 4,
             2*a^16 - 3*a^15 + 3*a^14 - 3*a^13 + 3*a^12 - a^11 + a^9 - 3*a^8 + 4*a^7 - 5*a^6 + 6*a^5 - 4*a^4 + 3*a^3 - 2*a^2 - 2*a + 4,
             a^16 - a^15 - 3*a^14 - 4*a^13 - 4*a^12 - 3*a^11 - a^10 + 2*a^9 + 4*a^8 + 5*a^7 + 4*a^6 + 2*a^5 - 2*a^4 - 6*a^3 - 9*a^2 - 9*a - 7,
             a^15 + a^14 + 2*a^11 + a^10 - a^9 + a^8 + 2*a^7 - a^5 + 2*a^3 - a^2 - 3*a + 1,
             5*a^16 - 6*a^14 + a^13 + 7*a^12 - 2*a^11 - 7*a^10 + 4*a^9 + 7*a^8 - 6*a^7 - 7*a^6 + 8*a^5 + 6*a^4 - 11*a^3 - 5*a^2 + 13*a + 4)
        """
        proof = proof_flag(proof)

        # if we have cached provable results, return them immediately
        try:
            return self.__units
        except AttributeError:
            pass

        # if proof==False and we have cached results, return them immediately
        if not proof:
            try:
                return self.__units_no_proof
            except AttributeError:
                pass

        # get PARI to compute the units
        B = self.pari_bnf(proof).bnfunit()
        if proof:
            # cache the provable results and return them
            self.__units = tuple(map(self, B))
            return self.__units
        else:
            # cache the conjectural results and return them
            self.__units_no_proof = tuple(map(self, B))
            return self.__units_no_proof

    def unit_group(self, proof=None):
        """
        Return the unit group (including torsion) of this number field.

        ALGORITHM: Uses PARI's bnfunit command.

        INPUT:

        - ``proof`` (bool, default True) flag passed to ``pari``.

        .. note::

           The group is cached.

        EXAMPLES::

            sage: x = QQ['x'].0
            sage: A = x^4 - 10*x^3 + 20*5*x^2 - 15*5^2*x + 11*5^3
            sage: K = NumberField(A, 'a')
            sage: U = K.unit_group(); U
            Unit group with structure C10 x Z of Number Field in a with defining polynomial x^4 - 10*x^3 + 100*x^2 - 375*x + 1375
            sage: U.gens()
            (u0, u1)
            sage: U.gens_values()
            [-7/275*a^3 + 1/11*a^2 - 9/11*a - 1, 6/275*a^3 - 9/55*a^2 + 14/11*a - 2]
            sage: U.invariants()
            (10, 0)
            sage: [u.multiplicative_order() for u in U.gens()]
            [10, +Infinity]

        For big number fields, provably computing the unit group can
        take a very long time.  In this case, one can ask for the
        conjectural unit group (correct if the Generalized Riemann
        Hypothesis is true)::

            sage: K = NumberField(x^17 + 3, 'a')
            sage: K.unit_group(proof=True)  # takes forever, not tested
            ...
            sage: U = K.unit_group(proof=False)
            sage: U
            Unit group with structure C2 x Z x Z x Z x Z x Z x Z x Z x Z of Number Field in a with defining polynomial x^17 + 3
            sage: U.gens()
            (u0, u1, u2, u3, u4, u5, u6, u7, u8)
            sage: U.gens_values()  # result not independently verified
            [-1, a^9 + a - 1, a^15 - a^12 + a^10 - a^9 - 2*a^8 + 3*a^7 + a^6 - 3*a^5 + a^4 + 4*a^3 - 3*a^2 - 2*a + 2, a^16 - a^15 + a^14 - a^12 + a^11 - a^10 - a^8 + a^7 - 2*a^6 + a^4 - 3*a^3 + 2*a^2 - 2*a + 1, 2*a^16 - a^14 - a^13 + 3*a^12 - 2*a^10 + a^9 + 3*a^8 - 3*a^6 + 3*a^5 + 3*a^4 - 2*a^3 - 2*a^2 + 3*a + 4, 2*a^16 - 3*a^15 + 3*a^14 - 3*a^13 + 3*a^12 - a^11 + a^9 - 3*a^8 + 4*a^7 - 5*a^6 + 6*a^5 - 4*a^4 + 3*a^3 - 2*a^2 - 2*a + 4, a^16 - a^15 - 3*a^14 - 4*a^13 - 4*a^12 - 3*a^11 - a^10 + 2*a^9 + 4*a^8 + 5*a^7 + 4*a^6 + 2*a^5 - 2*a^4 - 6*a^3 - 9*a^2 - 9*a - 7, a^15 + a^14 + 2*a^11 + a^10 - a^9 + a^8 + 2*a^7 - a^5 + 2*a^3 - a^2 - 3*a + 1, 5*a^16 - 6*a^14 + a^13 + 7*a^12 - 2*a^11 - 7*a^10 + 4*a^9 + 7*a^8 - 6*a^7 - 7*a^6 + 8*a^5 + 6*a^4 - 11*a^3 - 5*a^2 + 13*a + 4]
        """
        proof = proof_flag(proof)

        try:
            return self._unit_group
        except AttributeError:
            pass

        if proof == False:
            try:
                return self._unit_group_no_proof
            except AttributeError:
                pass

        U = UnitGroup(self,proof)
        if proof:
            self._unit_group = U
        else:
            self._unit_group_no_proof = U
        return U

    def S_unit_group(self, proof=None, S=None):
        """
        Return the S-unit group (including torsion) of this number field.

        ALGORITHM: Uses PARI's bnfsunit command.

        INPUT:

        - ``proof`` (bool, default True) flag passed to ``pari``.
        - ``S`` - list or tuple of prime ideals, or an ideal, or a single
          ideal or element from which an ideal can be constructed, in
          which case the support is used.  If None, the global unit
          group is constructed; otherwise, the S-unit group is
          constructed.

        .. note::

           The group is cached.

        EXAMPLES::

            sage: x = polygen(QQ)
            sage: K.<a> = NumberField(x^4 - 10*x^3 + 20*5*x^2 - 15*5^2*x + 11*5^3)
            sage: U = K.S_unit_group(S=a); U
            S-unit group with structure C10 x Z x Z x Z of Number Field in a with defining polynomial x^4 - 10*x^3 + 100*x^2 - 375*x + 1375 with S = (Fractional ideal (5, 1/275*a^3 + 4/55*a^2 - 5/11*a + 5), Fractional ideal (11, 1/275*a^3 + 4/55*a^2 - 5/11*a + 9))
            sage: U.gens()
            (u0, u1, u2, u3)
            sage: U.gens_values()
            [-7/275*a^3 + 1/11*a^2 - 9/11*a - 1, 6/275*a^3 - 9/55*a^2 + 14/11*a - 2, 1/275*a^3 + 4/55*a^2 - 5/11*a + 5, -14/275*a^3 + 21/55*a^2 - 29/11*a + 6]
            sage: U.invariants()
            (10, 0, 0, 0)
            sage: [u.multiplicative_order() for u in U.gens()]
            [10, +Infinity, +Infinity, +Infinity]
            sage: U.primes()
            (Fractional ideal (5, 1/275*a^3 + 4/55*a^2 - 5/11*a + 5), Fractional ideal (11, 1/275*a^3 + 4/55*a^2 - 5/11*a + 9))

        With the default value of `S`, the S-unit group is the same as
        the global unit group::

            sage: x = polygen(QQ)
            sage: K.<a> = NumberField(x^3 + 3)
            sage: U = K.unit_group(proof=False)
            sage: U == K.S_unit_group(proof=False)
            True

        The value of `S` may be specified as a list of prime ideals,
        or an ideal, or an element of the field::

            sage: K.<a> = NumberField(x^3 + 3)
            sage: U = K.S_unit_group(proof=False, S=K.ideal(6).prime_factors()); U
            S-unit group with structure C2 x Z x Z x Z x Z of Number Field in a with defining polynomial x^3 + 3 with S = (Fractional ideal (-a^2 + a - 1), Fractional ideal (a + 1), Fractional ideal (a))
            sage: K.<a> = NumberField(x^3 + 3)
            sage: U = K.S_unit_group(proof=False, S=K.ideal(6)); U
            S-unit group with structure C2 x Z x Z x Z x Z of Number Field in a with defining polynomial x^3 + 3 with S = (Fractional ideal (-a^2 + a - 1), Fractional ideal (a + 1), Fractional ideal (a))
            sage: K.<a> = NumberField(x^3 + 3)
            sage: U = K.S_unit_group(proof=False, S=6); U
            S-unit group with structure C2 x Z x Z x Z x Z of Number Field in a with defining polynomial x^3 + 3 with S = (Fractional ideal (-a^2 + a - 1), Fractional ideal (a + 1), Fractional ideal (a))

            sage: U
            S-unit group with structure C2 x Z x Z x Z x Z of Number Field in a with defining polynomial x^3 + 3 with S = (Fractional ideal (-a^2 + a - 1), Fractional ideal (a + 1), Fractional ideal (a))
            sage: U.primes()
            (Fractional ideal (-a^2 + a - 1),
            Fractional ideal (a + 1),
            Fractional ideal (a))
            sage: U.gens()
            (u0, u1, u2, u3, u4)
            sage: U.gens_values()
            [-1, a^2 - 2, -a^2 + a - 1, a + 1, a]

        The exp and log methods can be used to create `S`-units from
        sequences of exponents, and recover the exponents::

            sage: U.gens_orders()
            (2, 0, 0, 0, 0)
            sage: u = U.exp((3,1,4,1,5)); u
            -6*a^2 + 18*a - 54
            sage: u.norm().factor()
            -1 * 2^9 * 3^5
            sage: U.log(u)
            (1, 1, 4, 1, 5)

        """
        proof = proof_flag(proof)

        # process the parameter S:
        if not S:
            S = ()
        else:
            if isinstance(S, list):
                S = tuple(S)
            if not isinstance(S, tuple):
                try:
                    S = tuple(self.ideal(S).prime_factors())
                except (NameError, TypeError, ValueError):
                    raise ValueError("Cannot make a set of primes from %s"%(S,))
            else:
                try:
                    S = tuple(self.ideal(P) for P in S)
                except (NameError, TypeError, ValueError):
                    raise ValueError("Cannot make a set of primes from %s"%(S,))
                if not all([P.is_prime() for P in S]):
                    raise ValueError("Not all elements of %s are prime ideals"%(S,))

        try:
            return self._S_unit_group_cache[S]
        except AttributeError:
            self._S_unit_group_cache = {}
        except KeyError:
            pass

        if proof == False:
            try:
                return self._S_unit_group_no_proof_cache[S]
            except AttributeError:
                self._S_unit_group_no_proof_cache = {}
            except KeyError:
                pass

        U = UnitGroup(self,proof,S=S)
        if proof:
            self._S_unit_group_cache[S] = U
        else:
            self._S_unit_group_no_proof_cache[S] = U
        return U

    def zeta(self, n=2, all=False):
        """
        Return one, or a list of all, primitive n-th root of unity in this field.

        INPUT:

        -  ``n`` - positive integer

        - ``all`` - bool.  If False (default), return a primitive
          `n`-th root of unity in this field, or raise a ValueError
          exception if there are none.  If True, return a list of
          all primitive `n`-th roots of unity in this field
          (possibly empty).

        .. note::

           To obtain the maximal order of a root of unity in this field,
           use self.number_of_roots_of_unity().

        .. note::

           We do not create the full unit group since that can be
           expensive, but we do use it if it is already known.

        EXAMPLES::

            sage: K.<z> = NumberField(x^2 + 3)
            sage: K.zeta(1)
            1
            sage: K.zeta(2)
            -1
            sage: K.zeta(2, all=True)
            [-1]
            sage: K.zeta(3)
            -1/2*z - 1/2
            sage: K.zeta(3, all=True)
            [-1/2*z - 1/2, 1/2*z - 1/2]
            sage: K.zeta(4)
            Traceback (most recent call last):
            ...
            ValueError: There are no 4th roots of unity in self.

        ::

            sage: r.<x> = QQ[]
            sage: K.<b> = NumberField(x^2+1)
            sage: K.zeta(4)
            b
            sage: K.zeta(4,all=True)
            [b, -b]
            sage: K.zeta(3)
            Traceback (most recent call last):
            ...
            ValueError: There are no 3rd roots of unity in self.
            sage: K.zeta(3,all=True)
            []
        """
        try:
            return self._unit_group.zeta(n,all)
        except AttributeError:
            pass
        try:
            return self._unit_group_no_proof.zeta(n,all)
        except AttributeError:
            pass

        K = self
        n = ZZ(n)
        if n <= 0:
            raise ValueError("n (=%s) must be positive"%n)
        if n == 1:
            if all:
                return [K(1)]
            else:
                return K(1)
        elif n == 2:
            if all:
                return [K(-1)]
            else:
                return K(-1)
        N = K.zeta_order()
        if n.divides(N):
            z = K.primitive_root_of_unity() ** (N//n)
            if all:
                return [z**i for i in n.coprime_integers(n)]
            else:
                return z
        else:
            if all:
                return []
            else:
                raise ValueError("There are no %s roots of unity in self."%n.ordinal_str())

    def zeta_order(self):
        r"""
        Return the number of roots of unity in this field.

        .. note::

           We do not create the full unit group since that can be
           expensive, but we do use it if it is already known.

        EXAMPLES::

            sage: F.<alpha> = NumberField(x**22+3)
            sage: F.zeta_order()
            6
            sage: F.<alpha> = NumberField(x**2-7)
            sage: F.zeta_order()
            2
        """
        try:
            return self._unit_group.zeta_order()
        except AttributeError:
            pass
        try:
            return self._unit_group_no_proof.zeta_order()
        except AttributeError:
            pass

        return ZZ(self.pari_nf().nfrootsof1()[0])

    number_of_roots_of_unity = zeta_order

    def primitive_root_of_unity(self):
        """
        Return a generator of the roots of unity in this field.

        OUTPUT: a primitive root of unity. No guarantee is made about
        which primitive root of unity this returns, not even for
        cyclotomic fields.

        .. note::

           We do not create the full unit group since that can be
           expensive, but we do use it if it is already known.

        ALGORITHM:

        We use the PARI function ``nfrootsof1`` in all cases. This is
        required (even for cyclotomic fields) in order to be consistent
        with the full unit group, which is also computed by PARI.

        EXAMPLES::

            sage: K.<i> = NumberField(x^2+1)
            sage: z = K.primitive_root_of_unity(); z
            i
            sage: z.multiplicative_order()
            4

            sage: K.<a> = NumberField(x^2+x+1)
            sage: z = K.primitive_root_of_unity(); z
            a + 1
            sage: z.multiplicative_order()
            6

            sage: x = polygen(QQ)
            sage: F.<a,b> = NumberField([x^2 - 2, x^2 - 3])
            sage: y = polygen(F)
            sage: K.<c> = F.extension(y^2 - (1 + a)*(a + b)*a*b)
            sage: K.primitive_root_of_unity()
            -1

        We do not special-case cyclotomic fields, so we do not always
        get the most obvious primitive root of unity::

            sage: K.<a> = CyclotomicField(3)
            sage: z = K.primitive_root_of_unity(); z
            a + 1
            sage: z.multiplicative_order()
            6

            sage: K = CyclotomicField(3)
            sage: z = K.primitive_root_of_unity(); z
            zeta3 + 1
            sage: z.multiplicative_order()
            6

        TESTS:

        Check for :trac:`15027`. We use a new variable name::

            sage: K.<f> = QuadraticField(-3)
            sage: K.primitive_root_of_unity()
            -1/2*f + 1/2
            sage: UK = K.unit_group()
            sage: K.primitive_root_of_unity()
            -1/2*f + 1/2
        """
        try:
            return self._unit_group.torsion_generator().value()
        except AttributeError:
            pass
        try:
            return self._unit_group_no_proof.torsion_generator().value()
        except AttributeError:
            pass

        pK = self.pari_nf()
        n, z = pK.nfrootsof1()
        return self(z)

    def roots_of_unity(self):
        """
        Return all the roots of unity in this field, primitive or not.

        EXAMPLES::

            sage: K.<b> = NumberField(x^2+1)
            sage: zs = K.roots_of_unity(); zs
            [b, -1, -b, 1]
            sage: [ z**K.number_of_roots_of_unity() for z in zs ]
            [1, 1, 1, 1]
        """
        z = self.primitive_root_of_unity()
        n = self.zeta_order()
        return [ z**k for k in range(1, n+1) ]

    def zeta_coefficients(self, n):
        """
        Compute the first n coefficients of the Dedekind zeta function of
        this field as a Dirichlet series.

        EXAMPLE::

            sage: x = QQ['x'].0
            sage: NumberField(x^2+1, 'a').zeta_coefficients(10)
            [1, 1, 0, 1, 2, 0, 0, 1, 1, 2]
        """
        return self.pari_nf().dirzetak(n)


class NumberField_absolute(NumberField_generic):
    def __init__(self, polynomial, name, latex_name=None, check=True, embedding=None,
                 assume_disc_small=False, maximize_at_primes=None, structure=None):
        """
        Function to initialize an absolute number field.

        EXAMPLE::

            sage: K = NumberField(x^17 + 3, 'a'); K
            Number Field in a with defining polynomial x^17 + 3
            sage: type(K)
            <class 'sage.rings.number_field.number_field.NumberField_absolute_with_category'>
            sage: TestSuite(K).run()
        """
        NumberField_generic.__init__(self, polynomial, name, latex_name, check, embedding,
                                     assume_disc_small=assume_disc_small, maximize_at_primes=maximize_at_primes, structure=structure)
        self._element_class = number_field_element.NumberFieldElement_absolute
        self._zero_element = self(0)
        self._one_element =  self(1)

    def _coerce_from_other_number_field(self, x):
        """
        Coerce a number field element x into this number field.

        Unless `x` is in ``QQ``, this requires ``x.parent()`` and
        ``self`` to have compatible embeddings: either they both embed
        in a common field, or there is an embedding of ``x.parent()``
        into ``self`` or the other way around.  If no compatible
        embeddings are found and `x` is not in ``QQ``, then raise
        ``TypeError``.  This guarantees that these conversions respect
        the field operations and conversions between several fields
        commute.

        REMARK:

        The name of this method was chosen for historical reasons.
        In fact, what it does is not a coercion but a conversion.

        INPUT:

        ``x`` -- an element of some number field

        OUTPUT:

        An element of ``self`` corresponding to ``x``.

        EXAMPLES::

            sage: K.<a> = NumberField(x^3 + 2)
            sage: L.<b> = NumberField(x^2 + 1)
            sage: K._coerce_from_other_number_field(L(2/3))
            2/3
            sage: L._coerce_from_other_number_field(K(0))
            0
            sage: K._coerce_from_other_number_field(b)
            Traceback (most recent call last):
            ...
            TypeError: No compatible natural embeddings found for Number Field in a with defining polynomial x^3 + 2 and Number Field in b with defining polynomial x^2 + 1

        Two number fields both containing `i`::

            sage: K.<a> = NumberField(x^4 + 6*x^2 + 1, embedding = CC(-2.4*I))
            sage: L.<b> = NumberField(x^4 + 8*x^2 + 4, embedding = CC(2.7*I))
            sage: Ki = 1/2*a^3 + 5/2*a; Ki.minpoly()
            x^2 + 1
            sage: L(Ki)
            -1/4*b^3 - 3/2*b
            sage: K(L(Ki)) == Ki
            True
            sage: Q.<i> = QuadraticField(-1)
            sage: Q(Ki)
            i
            sage: Q(L(Ki))
            i
            sage: L( (Ki+2)^1000 )
            737533628...075020804*b^3 + 442520177...450124824*b + 793311113...453515313

        This fails if we don't specify the embeddings::

            sage: K.<a> = NumberField(x^4 + 6*x^2 + 1)
            sage: L.<b> = NumberField(x^4 + 8*x^2 + 4)
            sage: L(1/2*a^3 + 5/2*a)
            Traceback (most recent call last):
            ...
            TypeError: No compatible natural embeddings found for Number Field in b with defining polynomial x^4 + 8*x^2 + 4 and Number Field in a with defining polynomial x^4 + 6*x^2 + 1

        Embeddings can also be `p`-adic::

            sage: F = Qp(73)
            sage: K.<a> = NumberField(x^4 + 6*x^2 + 1, embedding = F(1290990671961076190983179596556712119))
            sage: L.<b> = NumberField(x^4 + 8*x^2 + 4, embedding = F(1773398470280167815153042237103591466))
            sage: L(2*a^3 + 10*a + 3)
            b^3 + 6*b + 3

        If we take the same non-Galois number field with two different
        embeddings, conversion fails::

            sage: K.<a> = NumberField(x^3 - 4*x + 1, embedding = 0.254)
            sage: L.<b> = NumberField(x^3 - 4*x + 1, embedding = 1.86)
            sage: L(a)
            Traceback (most recent call last):
            ...
            ValueError: Cannot convert a to Number Field in b with defining polynomial x^3 - 4*x + 1 (using the specified embeddings)

        Subfields automatically come with an embedding::

            sage: K.<a> = NumberField(x^2 - 5)
            sage: L.<b>, phi = K.subfield(-a)
            sage: phi(b)
            -a
            sage: K(b)
            -a
            sage: L(a)
            -b

        Below we create two subfields of `K` which both contain `i`.
        Since `L2` and `L3` both embed in `K`, conversion works::

            sage: K.<z> = NumberField(x^8 - x^4 + 1)
            sage: i = (x^2+1).roots(ring=K)[0][0]
            sage: r2 = (x^2-2).roots(ring=K)[0][0]
            sage: r3 = (x^2-3).roots(ring=K)[0][0]
            sage: L2.<a2>, phi2 = K.subfield(r2+i)
            sage: L3.<a3>, phi3 = K.subfield(r3+i)
            sage: i_in_L2 = L2(i); i_in_L2
            1/6*a2^3 + 1/6*a2
            sage: i_in_L3 = L3(i); i_in_L3
            1/8*a3^3
            sage: L2(i_in_L3) == i_in_L2
            True
            sage: L3(i_in_L2) == i_in_L3
            True

        TESTS:

        The following was fixed in :trac:`8800`::

            sage: P.<x> = QQ[]
            sage: K.<a> = NumberField(x^3-5,embedding=0)
            sage: L.<b> = K.extension(x^2+a)
            sage: F,R = L.construction()
            sage: F(R) == L   #indirect doctest
            True

        AUTHORS:

        - Jeroen Demeyer (2011-09-30): :trac:`11869`

        """
        # Special case for x in QQ.  This is common, so should be fast.
        xpol = x.polynomial()
        if xpol.degree() <= 0:
            return self._element_class(self, xpol[0])
        # Convert from L to K
        K = self
        L = x.parent()
        # Find embeddings for K and L.  If no embedding is given, simply
        # take the identity map as "embedding".  This handles the case
        # where one field is created as subfield of the other.
        Kgen = K.gen_embedding()
        if Kgen is None:
            Kgen = K.gen()
        KF = Kgen.parent()
        Lgen = L.gen_embedding()
        if Lgen is None:
            Lgen = L.gen()
        LF = Lgen.parent()

        # Do not use CDF or RDF because of constraints on the
        # exponent of floating-point numbers
        from sage.rings.all import RealField, ComplexField
        CC = ComplexField(53)
        RR = RealField(53)

        # Find a common field F into which KF and LF both embed.
        if CC.has_coerce_map_from(KF) and CC.has_coerce_map_from(LF):
            # We postpone converting Kgen and Lgen to F until we know the
            # floating-point precision required.
            F = CC
        elif KF is LF:
            F = KF
        elif KF.has_coerce_map_from(LF):
            F = KF
            Lgen = F(Lgen)
        elif LF.has_coerce_map_from(KF):
            F = LF
            Kgen = F(Kgen)
        else:
            raise TypeError("No compatible natural embeddings found for %s and %s"%(KF,LF))

        # List of candidates for K(x)
        f = x.minpoly()
        ys = f.roots(ring=K, multiplicities=False)
        if not ys:
            raise ValueError("Cannot convert %s to %s (regardless of embeddings)"%(x,K))

        # Define a function are_roots_equal to determine whether two
        # roots of f are equal.  A simple a == b does not suffice for
        # inexact fields because of floating-point errors.
        if F.is_exact():
            are_roots_equal = lambda a,b: a == b
        else:
            ### Compute a lower bound on the distance between the roots of f.
            ### This essentially gives the precision to work with.

            # A function
            # log2abs: F --> RR
            #          x |-> log2(abs(x))
            # This should work for all fields F with an absolute value.
            # The p-adic absolute value goes into QQ, so we need the RR().
            log2abs = lambda x: RR(F(x).abs()).log2()

            # Compute half Fujiwara's bound on the roots of f
            n = f.degree()
            log_half_root_bound = log2abs(f[0]/2)/n
            for i in range(1,n):
                bd = log2abs(f[i])/(n-i)
                if bd > log_half_root_bound:
                    log_half_root_bound = bd
            # Twice the bound on the roots of f, in other words an upper
            # bound for the distance between two roots.
            log_double_root_bound = log_half_root_bound + 2.0  # 2.0 = log2(4)
            # Now we compute the minimum distance between two roots of f
            # using the fact that the discriminant of f is the product of
            # all root distances.
            # We use pari to compute the discriminant to work around #11872.
            log_root_diff = log2abs(pari(f).poldisc())*0.5 - (n*(n-1)*0.5 - 1.0)*log_double_root_bound
            # Let eps be 1/128 times the minimal root distance.
            # This implies: If two roots of f are at distance <= eps, then
            # they are equal.  The factor 128 is arbitrary, it is an extra
            # safety margin.
            eps = (log_root_diff - 7.0).exp2()
            are_roots_equal = lambda a,b: (a-b).abs() <= eps
            if F is CC:
                # Adjust the precision of F, sufficient to represent all
                # the temporaries in the computation with a precision
                # of eps, plus some extra bits.
                H = [log_double_root_bound - 1.0]
                for e in [x] + ys:
                    H += [log2abs(c) for c in e.polynomial().coefficients()]
                prec = (max(H) + RR(n+1).log2() - log_root_diff).ceil() + 12 + n
                F = ComplexField(prec=prec)
                Kgen = F(Kgen)
                Lgen = F(Lgen)

        # Embed x and the y's in F
        emb_x = x.polynomial()(Lgen)
        for y in ys:
            emb_y = y.polynomial()(Kgen)
            if are_roots_equal(emb_x, emb_y):
                return y
        raise ValueError("Cannot convert %s to %s (using the specified embeddings)"%(x,K))

    def _coerce_non_number_field_element_in(self, x):
        """
        Coerce a non-number field element x into this number field.

        INPUT:
            x -- a non number field element x, e.g., a list, integer,
            rational, or polynomial.

        EXAMPLES::

            sage: K.<a> = NumberField(x^3 + 2/3)
            sage: K._coerce_non_number_field_element_in(-7/8)
            -7/8
            sage: K._coerce_non_number_field_element_in([1,2,3])
            3*a^2 + 2*a + 1

        The list is just turned into a polynomial in the generator::

            sage: K._coerce_non_number_field_element_in([0,0,0,1,1])
            -2/3*a - 2/3

        Any polynomial whose coefficients can be coerced to rationals will
        coerce, e.g., this one in characteristic 7::

            sage: f = GF(7)['y']([1,2,3]); f
            3*y^2 + 2*y + 1
            sage: K._coerce_non_number_field_element_in(f)
            3*a^2 + 2*a + 1

        But not this one over a field of order 27::

            sage: F27.<g> = GF(27)
            sage: f = F27['z']([g^2, 2*g, 1]); f
            z^2 + 2*g*z + g^2
            sage: K._coerce_non_number_field_element_in(f)
            Traceback (most recent call last):
            ...
            TypeError: <type 'sage.rings.polynomial.polynomial_zz_pex.Polynomial_ZZ_pEX'>

        One can also coerce an element of the polynomial quotient ring
        that's isomorphic to the number field::

            sage: K.<a> = NumberField(x^3 + 17)
            sage: b = K.polynomial_quotient_ring().random_element()
            sage: K(b)
            -1/2*a^2 - 4
        """
        if isinstance(x, (int, long, rational.Rational,
                              integer.Integer, pari_gen,
                              list)):
            return self._element_class(self, x)

        if isinstance(x, sage.rings.polynomial.polynomial_quotient_ring_element.PolynomialQuotientRingElement)\
               and (x in self.polynomial_quotient_ring()):
            y = self.polynomial_ring().gen()
            return x.lift().subs({y:self.gen()})

        try:
            if isinstance(x, polynomial_element.Polynomial):
                return self._element_class(self, x)

            return self._element_class(self, x._rational_())
        except (TypeError, AttributeError) as msg:
            pass
        raise TypeError(type(x))

    def _coerce_from_str(self, x):
        r"""
        Coerce a string representation of an element of this
        number field into this number field.

        INPUT:
            x -- string

        EXAMPLES:
            sage: k.<theta25> = NumberField(x^3+(2/3)*x+1)
            sage: k._coerce_from_str('theta25^3 + (1/3)*theta25')
            -1/3*theta25 - 1

        This function is called by the coerce method when it gets a string
        as input:
            sage: k('theta25^3 + (1/3)*theta25')
            -1/3*theta25 - 1
        """
        w = sage.misc.all.sage_eval(x,locals=self.gens_dict())
        if not (is_Element(w) and w.parent() is self):
            return self(w)
        else:
            return w

    def _coerce_map_from_(self, R):
        """
        Canonical coercion of a ring R into self.

        Currently any ring coercing into the base ring canonically coerces
        into this field, as well as orders in any number field coercing into
        this field, and of course the field itself as well.

        Two embedded number fields may mutually coerce into each other, if
        the pushout of the two ambient fields exists and if it is possible
        to construct an :class:`~sage.rings.number_field.number_field_morphisms.EmbeddedNumberFieldMorphism`.

        EXAMPLES::

            sage: S.<y> = NumberField(x^3 + x + 1)
            sage: S.coerce(int(4)) # indirect doctest
            4
            sage: S.coerce(long(7))
            7
            sage: S.coerce(-Integer(2))
            -2
            sage: z = S.coerce(-7/8); z, type(z)
            (-7/8, <type 'sage.rings.number_field.number_field_element.NumberFieldElement_absolute'>)
            sage: S.coerce(y) is y
            True

        Fields with embeddings into an ambient field coerce naturally by the given embedding::

            sage: CyclotomicField(15).coerce(CyclotomicField(5).0 - 17/3)
            zeta15^3 - 17/3
            sage: K.<a> = CyclotomicField(16)
            sage: K(CyclotomicField(4).0)
            a^4
            sage: QuadraticField(-3, 'a').coerce_map_from(CyclotomicField(3))
            Generic morphism:
              From: Cyclotomic Field of order 3 and degree 2
              To:   Number Field in a with defining polynomial x^2 + 3
              Defn: zeta3 -> 1/2*a - 1/2

        Two embedded number fields with mutual coercions (testing against a
        bug that was fixed in :trac:`8800`)::

            sage: K.<r4> = NumberField(x^4-2)
            sage: L1.<r2_1> = NumberField(x^2-2, embedding = r4**2)
            sage: L2.<r2_2> = NumberField(x^2-2, embedding = -r4**2)
            sage: r2_1+r2_2    # indirect doctest
            0
            sage: (r2_1+r2_2).parent() is L1
            True
            sage: (r2_2+r2_1).parent() is L2
            True

        Coercion of an order (testing against a bug that was fixed in
        :trac:`8800`)::

            sage: K.has_coerce_map_from(L1)
            True
            sage: L1.has_coerce_map_from(K)
            False
            sage: K.has_coerce_map_from(L1.maximal_order())
            True
            sage: L1.has_coerce_map_from(K.maximal_order())
            False

        There are situations for which one might imagine conversion
        could make sense (at least after fixing choices), but of course
        there will be no coercion from the Symbolic Ring to a Number Field::

            sage: K.<a> = QuadraticField(2)
            sage: K.coerce(sqrt(2))
            Traceback (most recent call last):
            ...
            TypeError: no canonical coercion from Symbolic Ring to Number Field in a with defining polynomial x^2 - 2

        TESTS::

            sage: K.<a> = NumberField(polygen(QQ)^3-2)
            sage: type(K.coerce_map_from(QQ))
            <type 'sage.structure.coerce_maps.DefaultConvertMap_unique'>

        Make sure we still get our optimized morphisms for special fields::

            sage: K.<a> = NumberField(polygen(QQ)^2-2)
            sage: type(K.coerce_map_from(QQ))
            <type 'sage.rings.number_field.number_field_element_quadratic.Q_to_quadratic_field_element'>

        """
        if R in [int, long, ZZ, QQ, self.base()]:
            return self._generic_convert_map(R)
        from sage.rings.number_field.order import is_NumberFieldOrder
        if is_NumberFieldOrder(R) and self.has_coerce_map_from(R.number_field()):
            return self._generic_convert_map(R)
        # R is not QQ by the above tests
        if is_NumberField(R) and R.coerce_embedding() is not None:
            if self.coerce_embedding() is not None:
                try:
                    return number_field_morphisms.EmbeddedNumberFieldMorphism(R, self)
                except ValueError: # no common embedding found
                    return None
            else:
                # R is embedded, self isn't. So, we could only have
                # the forgetful coercion. But this yields to non-commuting
                # coercions, as was pointed out at ticket #8800
                return None

    def base_field(self):
        """
        Returns the base field of self, which is always QQ

        EXAMPLES::

            sage: K = CyclotomicField(5)
            sage: K.base_field()
            Rational Field
        """
        return QQ

    def is_absolute(self):
        """
        Returns True since self is an absolute field.

        EXAMPLES::

            sage: K = CyclotomicField(5)
            sage: K.is_absolute()
            True
        """
        return True

    def absolute_polynomial(self):
        r"""
        Return absolute polynomial that defines this absolute field. This
        is the same as ``self.polynomial()``.

        EXAMPLES::

            sage: K.<a> = NumberField(x^2 + 1)
            sage: K.absolute_polynomial ()
            x^2 + 1
        """
        return self.polynomial()

    def absolute_generator(self):
        r"""
        An alias for
        :meth:`sage.rings.number_field.number_field.NumberField_generic.gen`.
        This is provided for consistency with relative fields, where the
        element returned by
        :meth:`sage.rings.number_field.number_field_rel.NumberField_relative.gen`
        only generates the field over its base field (not necessarily over
        `\QQ`).

        EXAMPLE::

            sage: K.<a> = NumberField(x^2 - 17)
            sage: K.absolute_generator()
            a
        """
        return self.gen()

    def optimized_representation(self, names=None, both_maps=True):
        """
        Return a field isomorphic to self with a better defining polynomial
        if possible, along with field isomorphisms from the new field to
        self and from self to the new field.

        EXAMPLES: We construct a compositum of 3 quadratic fields, then
        find an optimized representation and transform elements back and
        forth.

        ::

            sage: K = NumberField([x^2 + p for p in [5, 3, 2]],'a').absolute_field('b'); K
            Number Field in b with defining polynomial x^8 + 40*x^6 + 352*x^4 + 960*x^2 + 576
            sage: L, from_L, to_L = K.optimized_representation()
            sage: L    # your answer may different, since algorithm is random
            Number Field in a14 with defining polynomial x^8 + 4*x^6 + 7*x^4 + 36*x^2 + 81
            sage: to_L(K.0)   # random
            4/189*a14^7 - 1/63*a14^6 + 1/27*a14^5 + 2/9*a14^4 - 5/27*a14^3 + 8/9*a14^2 + 3/7*a14 + 3/7
            sage: from_L(L.0)   # random
            1/1152*a1^7 + 1/192*a1^6 + 23/576*a1^5 + 17/96*a1^4 + 37/72*a1^3 + 5/6*a1^2 + 55/24*a1 + 3/4

        The transformation maps are mutually inverse isomorphisms.

        ::

            sage: from_L(to_L(K.0))
            b
            sage: to_L(from_L(L.0))     # random
            a14
        """
        return self.optimized_subfields(degree=self.degree(), name=names, both_maps=both_maps)[0]

    def optimized_subfields(self, degree=0, name=None, both_maps=True):
        """
        Return optimized representations of many (but *not* necessarily
        all!) subfields of self of the given degree, or of all possible degrees if
        degree is 0.

        EXAMPLES::

            sage: K = NumberField([x^2 + p for p in [5, 3, 2]],'a').absolute_field('b'); K
            Number Field in b with defining polynomial x^8 + 40*x^6 + 352*x^4 + 960*x^2 + 576
            sage: L = K.optimized_subfields(name='b')
            sage: L[0][0]
            Number Field in b0 with defining polynomial x - 1
            sage: L[1][0]
            Number Field in b1 with defining polynomial x^2 - 3*x + 3
            sage: [z[0] for z in L]          # random -- since algorithm is random
            [Number Field in b0 with defining polynomial x - 1,
             Number Field in b1 with defining polynomial x^2 - x + 1,
             Number Field in b2 with defining polynomial x^4 - 5*x^2 + 25,
             Number Field in b3 with defining polynomial x^4 - 2*x^2 + 4,
             Number Field in b4 with defining polynomial x^8 + 4*x^6 + 7*x^4 + 36*x^2 + 81]

        We examine one of the optimized subfields in more detail::

            sage: M, from_M, to_M = L[2]
            sage: M                             # random
            Number Field in b2 with defining polynomial x^4 - 5*x^2 + 25
            sage: from_M     # may be slightly random
            Ring morphism:
              From: Number Field in b2 with defining polynomial x^4 - 5*x^2 + 25
              To:   Number Field in a1 with defining polynomial x^8 + 40*x^6 + 352*x^4 + 960*x^2 + 576
              Defn: b2 |--> -5/1152*a1^7 + 1/96*a1^6 - 97/576*a1^5 + 17/48*a1^4 - 95/72*a1^3 + 17/12*a1^2 - 53/24*a1 - 1

        The to_M map is None, since there is no map from K to M::

            sage: to_M

        We apply the from_M map to the generator of M, which gives a
        rather large element of `K`::

            sage: from_M(M.0)          # random
            -5/1152*a1^7 + 1/96*a1^6 - 97/576*a1^5 + 17/48*a1^4 - 95/72*a1^3 + 17/12*a1^2 - 53/24*a1 - 1

        Nevertheless, that large-ish element lies in a degree 4 subfield::

            sage: from_M(M.0).minpoly()   # random
            x^4 - 5*x^2 + 25
        """
        return self._subfields_helper(degree=degree,name=name,
                                      both_maps=both_maps,optimize=True)

    def change_names(self, names):
        r"""
        Return number field isomorphic to self but with the given generator
        name.

        INPUT:


        -  ``names`` - should be exactly one variable name.


        Also, ``K.structure()`` returns from_K and to_K,
        where from_K is an isomorphism from K to self and to_K is an
        isomorphism from self to K.

        EXAMPLES::

            sage: K.<z> = NumberField(x^2 + 3); K
            Number Field in z with defining polynomial x^2 + 3
            sage: L.<ww> = K.change_names()
            sage: L
            Number Field in ww with defining polynomial x^2 + 3
            sage: L.structure()[0]
            Isomorphism given by variable name change map:
              From: Number Field in ww with defining polynomial x^2 + 3
              To:   Number Field in z with defining polynomial x^2 + 3
            sage: L.structure()[0](ww + 5/3)
            z + 5/3
        """
        return self.absolute_field(names)

    def subfields(self, degree=0, name=None):
        """
        Return all subfields of self of the given degree,
        or of all possible degrees if degree is 0.  The subfields are returned as
        absolute fields together with an embedding into self.  For the case of the
        field itself, the reverse isomorphism is also provided.

        EXAMPLES::

            sage: K.<a> = NumberField( [x^3 - 2, x^2 + x + 1] )
            sage: K = K.absolute_field('b')
            sage: S = K.subfields()
            sage: len(S)
            6
            sage: [k[0].polynomial() for k in S]
            [x - 3,
             x^2 - 3*x + 9,
             x^3 - 3*x^2 + 3*x + 1,
             x^3 - 3*x^2 + 3*x + 1,
             x^3 - 3*x^2 + 3*x - 17,
             x^6 - 3*x^5 + 6*x^4 - 11*x^3 + 12*x^2 + 3*x + 1]
            sage: R.<t> = QQ[]
            sage: L = NumberField(t^3 - 3*t + 1, 'c')
            sage: [k[1] for k in L.subfields()]
            [Ring morphism:
              From: Number Field in c0 with defining polynomial t
              To:   Number Field in c with defining polynomial t^3 - 3*t + 1
              Defn: 0 |--> 0,
             Ring morphism:
              From: Number Field in c1 with defining polynomial t^3 - 3*t + 1
              To:   Number Field in c with defining polynomial t^3 - 3*t + 1
              Defn: c1 |--> c]
            sage: len(L.subfields(2))
            0
            sage: len(L.subfields(1))
            1
        """
        return self._subfields_helper(degree=degree, name=name,
                                      both_maps=True, optimize=False)

    def _subfields_helper(self, degree=0, name=None, both_maps=True, optimize=False):
        """
        Internal function: common code for optimized_subfields() and subfields().

        TESTS:

        Let's make sure embeddings are being respected::

            sage: K.<a> = NumberField(x^4 - 23, embedding=50)
            sage: K, CDF(a)
            (Number Field in a with defining polynomial x^4 - 23, 2.1899387030948425)
            sage: Ss = K.subfields(); len(Ss) # indirect doctest
            3
            sage: diffs = [ S.coerce_embedding()(S.gen()) - CDF(S_into_K(S.gen())) for S, S_into_K, _ in Ss ]
            sage: all(abs(diff) < 1e-5 for diff in diffs)
            True

            sage: L1, _, _ = K.subfields(2)[0]; L1, CDF(L1.gen()) # indirect doctest
            (Number Field in a0 with defining polynomial x^2 - 23, -4.795831523312721)

            If we take a different embedding of the large field, we get a
            different embedding of the degree 2 subfield::

            sage: K.<a> = NumberField(x^4 - 23, embedding=-50)
            sage: L2, _, _ = K.subfields(2)[0]; L2, CDF(L2.gen()) # indirect doctest
            (Number Field in a0 with defining polynomial x^2 - 23, -4.795831523312721)

        Test for :trac: `7695`::

            sage: F = CyclotomicField(7)
            sage: K = F.subfields(3)[0][0]
            sage: K
            Number Field in zeta7_0 with defining polynomial x^3 + x^2 - 2*x - 1

        """
        if name is None:
            name = self.variable_names()
        name = sage.structure.parent_gens.normalize_names(1, name)[0]
        try:
            return self.__subfields[name, degree, both_maps, optimize]
        except AttributeError:
            self.__subfields = {}
        except KeyError:
            pass
        f = pari(self.polynomial())
        if optimize:
            v = f.polred(2)
            elts = v[0]
            polys = v[1]
        else:
            v = f.nfsubfields(degree)
            elts = [x[1] for x in v]
            polys = [x[0] for x in v]

        R = self.polynomial_ring()

        embedding = None
        ans = []
        for i in range(len(elts)):
            f = R(polys[i])
            if not (degree == 0 or f.degree() == degree):
                continue
            a = self(elts[i])
            if self.coerce_embedding() is not None:
                embedding = self.coerce_embedding()(a)
            # trac 7695 add a _ to prevent zeta70 etc.
            if name[-1].isdigit():
                new_name= name+ '_' + str(i)
            else:
                new_name = name + str(i)
            K = NumberField(f, names=new_name, embedding=embedding)

            from_K = K.hom([a])    # check=False here ??   would be safe unless there are bugs.

            if both_maps and K.degree() == self.degree():
                g = K['x'](self.polynomial())
                v = g.roots()
                a = from_K(K.gen())
                for i in range(len(v)):
                    r = g.roots()[i][0]
                    to_K = self.hom([r])    # check=False here ??
                    if to_K(a) == K.gen():
                        break
            else:
                to_K = None
            ans.append((K, from_K, to_K))
        ans = Sequence(ans, immutable=True, cr=ans!=[])
        self.__subfields[name, degree, both_maps, optimize] = ans
        return ans

    def maximal_order(self, v=None):
        """
        Return the maximal order, i.e., the ring of integers, associated to
        this number field.

        INPUT:

        -  ``v`` - (default: ``None``) ``None``, a prime, or a list of primes.

           - if ``v`` is ``None``, return the maximal order.

           - if ``v`` is a prime, return an order that is `p`-maximal.

           - if ``v`` is a list, return an order that is maximal at each prime
             in the list ``v``.


        EXAMPLES:

        In this example, the maximal order cannot be generated by a single
        element::

            sage: k.<a> = NumberField(x^3 + x^2 - 2*x+8)
            sage: o = k.maximal_order()
            sage: o
            Maximal Order in Number Field in a with defining polynomial x^3 + x^2 - 2*x + 8

        We compute `p`-maximal orders for several `p`. Note
        that computing a `p`-maximal order is much faster in
        general than computing the maximal order::

            sage: p = next_prime(10^22); q = next_prime(10^23)
            sage: K.<a> = NumberField(x^3 - p*q)
            sage: K.maximal_order([3]).basis()
            [1/3*a^2 + 1/3*a + 1/3, a, a^2]
            sage: K.maximal_order([2]).basis()
            [1, a, a^2]
            sage: K.maximal_order([p]).basis()
            [1, a, a^2]
            sage: K.maximal_order([q]).basis()
            [1, a, a^2]
            sage: K.maximal_order([p,3]).basis()
            [1/3*a^2 + 1/3*a + 1/3, a, a^2]

        An example with bigger discriminant::

            sage: p = next_prime(10^97); q = next_prime(10^99)
            sage: K.<a> = NumberField(x^3 - p*q)
            sage: K.maximal_order(prime_range(10000)).basis()
            [1, a, a^2]
        """
        return self._maximal_order(self._normalize_prime_list(v))

    @cached_method
    def _maximal_order(self, v):
        r"""
        Helper method which adds caching to  :meth:`maximal_order`.

        EXAMPLES::

            sage: k.<a> = NumberField(x^3 + x^2 - 2*x+8)
            sage: k.maximal_order() is k.maximal_order() # indirect doctest
            True

        """
        B = map(self, self._pari_integral_basis(v=v))

        import sage.rings.number_field.order as order
        return order.absolute_order_from_module_generators(B,
                 check_integral=False, check_rank=False,
                 check_is_ring=False, is_maximal=not v)

    def order(self, *args, **kwds):
        r"""
        Return the order with given ring generators in the maximal order of
        this number field.

        INPUT:

        -  ``gens`` - list of elements in this number field; if no generators
           are given, just returns the cardinality of this number field
           (`\infty`) for consistency.

        -  ``check_is_integral`` - bool (default: ``True``), whether to check
           that each generator is integral.

        -  ``check_rank`` - bool (default: ``True``), whether to check that the
           ring generated by ``gens`` is of full rank.

        -  ``allow_subfield`` - bool (default: ``False``), if ``True`` and the
           generators do not generate an order, i.e., they generate a subring
           of smaller rank, instead of raising an error, return an order in a
           smaller number field.

        EXAMPLES::

            sage: k.<i> = NumberField(x^2 + 1)
            sage: k.order(2*i)
            Order in Number Field in i with defining polynomial x^2 + 1
            sage: k.order(10*i)
            Order in Number Field in i with defining polynomial x^2 + 1
            sage: k.order(3)
            Traceback (most recent call last):
            ...
            ValueError: the rank of the span of gens is wrong
            sage: k.order(i/2)
            Traceback (most recent call last):
            ...
            ValueError: each generator must be integral

        Alternatively, an order can be constructed by adjoining elements to
        `\ZZ`::

            sage: K.<a> = NumberField(x^3 - 2)
            sage: ZZ[a]
            Order in Number Field in a0 with defining polynomial x^3 - 2

        TESTS:

        We verify that :trac:`2480` is fixed::

            sage: K.<a> = NumberField(x^4 + 4*x^2 + 2)
            sage: B = K.integral_basis()
            sage: K.order(*B)
            Order in Number Field in a with defining polynomial x^4 + 4*x^2 + 2
            sage: K.order(B)
            Order in Number Field in a with defining polynomial x^4 + 4*x^2 + 2
            sage: K.order(gens=B)
            Order in Number Field in a with defining polynomial x^4 + 4*x^2 + 2
        """
        # set gens appropriately from the arguments
        gens = kwds.pop('gens', args)

        if len(gens) == 0:
            return NumberField_generic.order(self)
        if len(gens) == 1 and isinstance(gens[0], (list, tuple)):
            gens = gens[0]
        gens = map(self, gens)
        return self._order(tuple(gens), **kwds)

    @cached_method
    def _order(self, gens, **kwds):
        r"""
        Helper method for :meth:`order` which adds caching. See :meth:`order`
        for a description of the parameters and keyword parameters.

        TESTS:

        Test that caching works::

            sage: K.<a> = NumberField(x^3 - 2)
            sage: K.order(a) is K.order(a)
            True

        Keywords have no influence on the caching::

            sage: K.order(a) is K.order(a,check_is_integral=True) is K.order(a,check_is_integral=False)
            True

        Even if the order lives in a different field, caching works (currently,
        however, ``allow_subfield`` is incorrect :trac:`16046`)::

            sage: K.<a> = NumberField(x**4+3)
            sage: o = K.order([a**2], allow_subfield=True)
            sage: o is K.order([a**2], allow_subfield=True)
            True

        Different generators for the same order::

            sage: K.order(a) is K.order(a,a^2) is K.order(a^2,a)
            True

        """
        import sage.rings.number_field.order as order
        ret = order.absolute_order_from_ring_generators(gens, **kwds)
        # we make sure that the result is a unique parent even if it the order
        # lives in a different field
        if ret.ambient() is not self:
            return ret.ambient().order(gens, **kwds)

        gens = ret.gens()
        if self._order.is_in_cache(gens):
            # different ways of specifying the same set of generators lead to
            # the same order - this is to make sure that orders are unique
            # parents
            return self._order(gens)

        self._order.set_cache(ret, gens)
        return ret

    def vector_space(self):
        """
        Return a vector space V and isomorphisms self --> V and V --> self.

        OUTPUT:


        -  ``V`` - a vector space over the rational numbers

        -  ``from_V`` - an isomorphism from V to self

        -  ``to_V`` - an isomorphism from self to V


        EXAMPLES::

            sage: k.<a> = NumberField(x^3 + 2)
            sage: V, from_V, to_V  = k.vector_space()
            sage: from_V(V([1,2,3]))
            3*a^2 + 2*a + 1
            sage: to_V(1 + 2*a + 3*a^2)
            (1, 2, 3)
            sage: V
            Vector space of dimension 3 over Rational Field
            sage: to_V
            Isomorphism map:
              From: Number Field in a with defining polynomial x^3 + 2
              To:   Vector space of dimension 3 over Rational Field
            sage: from_V(to_V(2/3*a - 5/8))
            2/3*a - 5/8
            sage: to_V(from_V(V([0,-1/7,0])))
            (0, -1/7, 0)
        """
        try:
            return self.__vector_space
        except AttributeError:
            V = QQ**self.degree()
            from_V = maps.MapVectorSpaceToNumberField(V, self)
            to_V   = maps.MapNumberFieldToVectorSpace(self, V)
            self.__vector_space = (V, from_V, to_V)
            return self.__vector_space

    def absolute_vector_space(self):
        r"""
        Return vector space over `\QQ` corresponding to this
        number field, along with maps from that space to this number field
        and in the other direction.

        For an absolute extension this is identical to
        ``self.vector_space()``.

        EXAMPLES::

            sage: K.<a> = NumberField(x^3 - 5)
            sage: K.absolute_vector_space()
            (Vector space of dimension 3 over Rational Field,
             Isomorphism map:
              From: Vector space of dimension 3 over Rational Field
              To:   Number Field in a with defining polynomial x^3 - 5,
             Isomorphism map:
              From: Number Field in a with defining polynomial x^3 - 5
              To:   Vector space of dimension 3 over Rational Field)
        """
        return self.vector_space()


    def _galois_closure_and_embedding(self, names=None):
        r"""
        Return number field `K` that is the Galois closure of self and an
        embedding of self into `K`.

        INPUT:

        - ``names`` - variable name for Galois closure

        .. warning::

           This is an internal function; see :meth:`galois_closure`.

        EXAMPLES:

        For medium-sized Galois groups of fields with small discriminants,
        this computation is feasible::

            sage: K.<a> = NumberField(x^6 + 4*x^2 + 2)
            sage: K.galois_group(type='pari').order()
            48
            sage: L, phi = K._galois_closure_and_embedding('c')
            sage: phi.domain() is K, phi.codomain() is L
            (True, True)
            sage: L
            Number Field in c with defining polynomial x^48 + 8*x^46 - 20*x^44 - 520*x^42 + 12106*x^40 - 68344*x^38 + 463156*x^36 - 1823272*x^34 + 8984591*x^32 - 25016080*x^30 + 84949344*x^28 - 163504384*x^26 + 417511068*x^24 - 394687376*x^22 + 836352224*x^20 + 72845696*x^18 + 1884703919*x^16 + 732720520*x^14 + 3960878676*x^12 + 2507357768*x^10 + 5438373834*x^8 + 3888508744*x^6 + 4581432268*x^4 + 1765511400*x^2 + 1723993441
            sage: K.defining_polynomial()( phi(K.gen()) )
            0
        """
        if names is None:
            raise TypeError("You must specify the name of the generator.")

        try:
            # compose with variable renaming
            L = self.__galois_closure.change_names(names)
            L_to_orig, orig_to_L = L.structure()
            # "flatten" the composition by hand
            self_into_L = self.hom([ (orig_to_L * self.__galois_closure_embedding)(self.gen()) ])
            return (L, self_into_L)
        except AttributeError:
            pass

        # Compute degree of Galois closure if possible
        try:
            deg = self.galois_group(type='pari').order()
        except NotImplementedError:
            deg = None

        L, self_into_L = self.defining_polynomial().change_ring(self).splitting_field(names, map=True, degree_multiple=deg)
        self.__galois_closure = L
        self.__galois_closure_embedding = self_into_L
        return (self.__galois_closure, self.__galois_closure_embedding)

    def galois_closure(self, names=None, map=False):
        """
        Return number field `K` that is the Galois closure of self,
        i.e., is generated by all roots of the defining polynomial of
        self, and possibly an embedding of self into `K`.

        INPUT:

        - ``names`` - variable name for Galois closure

        - ``map`` - (default: False) also return an embedding of self into `K`

        EXAMPLES::

            sage: K.<a> = NumberField(x^4 - 2)
            sage: M = K.galois_closure('b'); M
            Number Field in b with defining polynomial x^8 + 28*x^4 + 2500
            sage: L.<a2> = K.galois_closure(); L
            Number Field in a2 with defining polynomial x^8 + 28*x^4 + 2500
            sage: K.galois_group(names=("a3")).order()
            8

        ::

            sage: phi = K.embeddings(L)[0]
            sage: phi(K.0)
            1/120*a2^5 + 19/60*a2
            sage: phi(K.0).minpoly()
            x^4 - 2

            sage: L, phi = K.galois_closure('b', map=True)
            sage: L
            Number Field in b with defining polynomial x^8 + 28*x^4 + 2500
            sage: phi
            Ring morphism:
              From: Number Field in a with defining polynomial x^4 - 2
              To:   Number Field in b with defining polynomial x^8 + 28*x^4 + 2500
              Defn: a |--> 1/240*b^5 - 41/120*b

        A cyclotomic field is already Galois::

            sage: K.<a> = NumberField(cyclotomic_polynomial(23))
            sage: L.<z> = K.galois_closure()
            sage: L
            Number Field in z with defining polynomial x^22 + x^21 + x^20 + x^19 + x^18 + x^17 + x^16 + x^15 + x^14 + x^13 + x^12 + x^11 + x^10 + x^9 + x^8 + x^7 + x^6 + x^5 + x^4 + x^3 + x^2 + x + 1

        TESTS:

        Let's make sure we're renaming correctly::

            sage: K.<a> = NumberField(x^4 - 2)
            sage: L, phi = K.galois_closure('cc', map=True)
            sage: L
            Number Field in cc with defining polynomial x^8 + 28*x^4 + 2500
            sage: phi
            Ring morphism:
              From: Number Field in a with defining polynomial x^4 - 2
              To:   Number Field in cc with defining polynomial x^8 + 28*x^4 + 2500
              Defn: a |--> 1/240*cc^5 - 41/120*cc
        """
        L, self_into_L = self._galois_closure_and_embedding(names)
        if map:
            return (L, self_into_L)
        else:
            return L

    def automorphisms(self):
        r"""
        Compute all Galois automorphisms of self.

        This uses PARI's ``nfgaloisconj`` and is much faster than root finding
        for many fields.

        EXAMPLES::

            sage: K.<a> = NumberField(x^2 + 10000)
            sage: K.automorphisms()
            [
            Ring endomorphism of Number Field in a with defining polynomial x^2 + 10000
              Defn: a |--> a,
            Ring endomorphism of Number Field in a with defining polynomial x^2 + 10000
              Defn: a |--> -a
            ]

        Here's a larger example, that would take some time if we found
        roots instead of using PARI's specialized machinery::

            sage: K = NumberField(x^6 - x^4 - 2*x^2 + 1, 'a')
            sage: len(K.automorphisms())
            2

        `L` is the Galois closure of `K`::

            sage: L = NumberField(x^24 - 84*x^22 + 2814*x^20 - 15880*x^18 - 409563*x^16 - 8543892*x^14 + 25518202*x^12 + 32831026956*x^10 - 672691027218*x^8 - 4985379093428*x^6 + 320854419319140*x^4 + 817662865724712*x^2 + 513191437605441, 'a')
            sage: len(L.automorphisms())
            24
        """
        try:
            # this should be concordant with embeddings
            return self.__embeddings[self]
        except AttributeError:
            self.__embeddings = {}
        except KeyError:
            pass
        embs = sorted(map(self, self.pari_nf().nfgaloisconj()))
        v = [ self.hom([ e ], check=False) for e in embs ]
        put_natural_embedding_first(v)
        self.__embeddings[self] = Sequence(v, cr=(v != []), immutable=True,
                                        check=False, universe=self.Hom(self))
        return self.__embeddings[self]

    def embeddings(self, K):
        """
        Compute all field embeddings of self into the field K (which need
        not even be a number field, e.g., it could be the complex numbers).
        This will return an identical result when given K as input again.

        If possible, the most natural embedding of self into K is put first
        in the list.

        INPUT:

        -  ``K`` - a number field

        EXAMPLES::

            sage: K.<a> = NumberField(x^3 - 2)
            sage: L.<a1> = K.galois_closure(); L
            Number Field in a1 with defining polynomial x^6 + 108
            sage: K.embeddings(L)[0]
            Ring morphism:
              From: Number Field in a with defining polynomial x^3 - 2
              To:   Number Field in a1 with defining polynomial x^6 + 108
              Defn: a |--> 1/18*a1^4
            sage: K.embeddings(L) is K.embeddings(L)
            True

        We embed a quadratic field into a cyclotomic field::

            sage: L.<a> = QuadraticField(-7)
            sage: K = CyclotomicField(7)
            sage: L.embeddings(K)
            [
            Ring morphism:
              From: Number Field in a with defining polynomial x^2 + 7
              To:   Cyclotomic Field of order 7 and degree 6
              Defn: a |--> 2*zeta7^4 + 2*zeta7^2 + 2*zeta7 + 1,
            Ring morphism:
              From: Number Field in a with defining polynomial x^2 + 7
              To:   Cyclotomic Field of order 7 and degree 6
              Defn: a |--> -2*zeta7^4 - 2*zeta7^2 - 2*zeta7 - 1
            ]

        We embed a cubic field in the complex numbers::

            sage: K.<a> = NumberField(x^3 - 2)
            sage: K.embeddings(CC)
            [
            Ring morphism:
              From: Number Field in a with defining polynomial x^3 - 2
              To:   Complex Field with 53 bits of precision
              Defn: a |--> -0.62996052494743... - 1.09112363597172*I,
            Ring morphism:
              From: Number Field in a with defining polynomial x^3 - 2
              To:   Complex Field with 53 bits of precision
              Defn: a |--> -0.62996052494743... + 1.09112363597172*I,
            Ring morphism:
              From: Number Field in a with defining polynomial x^3 - 2
              To:   Complex Field with 53 bits of precision
              Defn: a |--> 1.25992104989487
            ]

        Test that :trac:`15053` is fixed::

            sage: K = NumberField(x^3 - 2, 'a')
            sage: K.embeddings(GF(3))
            []
        """
        try:
            # this should be concordant with automorphisms
            return self.__embeddings[K]
        except AttributeError:
            self.__embeddings = {}
        except KeyError:
            pass
        if K is self:
            return self.automorphisms()
        if K.characteristic() != 0:
            return Sequence([], immutable=True, check=False, universe=self.Hom(K))

        f = self.defining_polynomial()
        r = f.roots(K, multiplicities=False)
        r.sort()
        v = [self.hom([e], check=False) for e in r]
        # If there is an embedding that preserves variable names
        # then it is most natural, so we put it first.
        put_natural_embedding_first(v)

        self.__embeddings[K] = Sequence(v, cr=v!=[], immutable=True,
                                        check=False, universe=self.Hom(K))
        return self.__embeddings[K]

    def Minkowski_embedding(self, B=None, prec=None):
        r"""
        Return an nxn matrix over RDF whose columns are the images of the
        basis `\{1, \alpha, \dots, \alpha^{n-1}\}` of self over
        `\QQ` (as vector spaces), where here
        `\alpha` is the generator of self over
        `\QQ`, i.e. self.gen(0). If B is not None, return
        the images of the vectors in B as the columns instead. If prec is
        not None, use RealField(prec) instead of RDF.

        This embedding is the so-called "Minkowski embedding" of a number
        field in `\RR^n`: given the `n` embeddings
        `\sigma_1, \dots, \sigma_n` of self in
        `\CC`, write `\sigma_1, \dots, \sigma_r`
        for the real embeddings, and
        `\sigma_{r+1}, \dots, \sigma_{r+s}` for choices of one of
        each pair of complex conjugate embeddings (in our case, we simply
        choose the one where the image of `\alpha` has positive
        real part). Here `(r,s)` is the signature of self. Then the
        Minkowski embedding is given by

        .. math::

            x \mapsto ( \sigma_1(x), \dots,
                     \sigma_r(x), \sqrt{2}\Re(\sigma_{r+1}(x)),
                     \sqrt{2}\Im(\sigma_{r+1}(x)), \dots,
                     \sqrt{2}\Re(\sigma_{r+s}(x)),
                     \sqrt{2}\Im(\sigma_{r+s}(x)))

        Equivalently, this is an embedding of self in `\RR^n` so
        that the usual norm on `\RR^n` coincides with
        `|x| = \sum_i |\sigma_i(x)|^2` on self.

        TODO: This could be much improved by implementing homomorphisms
        over VectorSpaces.

        EXAMPLES::

            sage: F.<alpha> = NumberField(x^3+2)
            sage: F.Minkowski_embedding()
            [ 1.00000000000000 -1.25992104989487  1.58740105196820]
            [ 1.41421356237... 0.8908987181... -1.12246204830...]
            [0.000000000000000  1.54308184421...  1.94416129723...]
            sage: F.Minkowski_embedding([1, alpha+2, alpha^2-alpha])
            [ 1.00000000000000 0.740078950105127  2.84732210186307]
            [ 1.41421356237...  3.7193258428... -2.01336076644...]
            [0.000000000000000  1.54308184421... 0.40107945302...]
            sage: F.Minkowski_embedding() * (alpha + 2).vector().column()
            [0.740078950105127]
            [ 3.7193258428...]
            [ 1.54308184421...]
        """
        n = self.degree()
        if prec is None:
            R = sage.rings.real_double.RDF
        else:
            R = sage.rings.real_mpfr.RealField(prec)
        r,s = self.signature()
        places = self.places(prec=prec)

        if B is None:
            B = [ (self.gen(0))**i for i in range(n) ]

        A = ZZ['x']
        f = A.gen(0)**2-2
        sqrt2 = f.roots(R)[1][0]

        d = {}

        for col in range(n):

            for row in range(r):
                d[(row,col)] = places[row](B[col])

            for i in range(s):
                z = places[r+i](B[col])
                d[(r+2*i,col)] = z.real()*sqrt2
                d[(r+2*i+1,col)] = z.imag()*sqrt2


        M = sage.matrix.all.matrix(d)

        return M


    def places(self, all_complex=False, prec=None):
        """
        Return the collection of all infinite places of self.

        By default, this returns the set of real places as
        homomorphisms into RIF first, followed by a choice of one of
        each pair of complex conjugate homomorphisms into CIF.

        On the other hand, if prec is not None, we simply return places
        into RealField(prec) and ComplexField(prec) (or RDF, CDF if
        prec=53). One can also use ``prec=infinity``, which returns embeddings
        into the field `\overline{\QQ}` of algebraic numbers (or its subfield
        `\mathbb{A}` of algebraic reals); this permits exact computatation, but
        can be extremely slow.

        There is an optional flag all_complex, which defaults to False. If
        all_complex is True, then the real embeddings are returned as
        embeddings into CIF instead of RIF.

        EXAMPLES::

            sage: F.<alpha> = NumberField(x^3-100*x+1) ; F.places()
            [Ring morphism:
            From: Number Field in alpha with defining polynomial x^3 - 100*x + 1
            To:   Real Field with 106 bits of precision
            Defn: alpha |--> -10.00499625499181184573367219280,
            Ring morphism:
            From: Number Field in alpha with defining polynomial x^3 - 100*x + 1
            To:   Real Field with 106 bits of precision
            Defn: alpha |--> 0.01000001000003000012000055000273,
            Ring morphism:
            From: Number Field in alpha with defining polynomial x^3 - 100*x + 1
            To:   Real Field with 106 bits of precision
            Defn: alpha |--> 9.994996244991781845613530439509]

        ::

            sage: F.<alpha> = NumberField(x^3+7) ; F.places()
            [Ring morphism:
            From: Number Field in alpha with defining polynomial x^3 + 7
            To:   Real Field with 106 bits of precision
            Defn: alpha |--> -1.912931182772389101199116839549,
            Ring morphism:
            From: Number Field in alpha with defining polynomial x^3 + 7
            To:   Complex Field with 53 bits of precision
            Defn: alpha |--> 0.956465591386195 + 1.65664699997230*I]

        ::

            sage: F.<alpha> = NumberField(x^3+7) ; F.places(all_complex=True)
            [Ring morphism:
            From: Number Field in alpha with defining polynomial x^3 + 7
            To:   Complex Field with 53 bits of precision
            Defn: alpha |--> -1.91293118277239,
            Ring morphism:
            From: Number Field in alpha with defining polynomial x^3 + 7
            To:   Complex Field with 53 bits of precision
            Defn: alpha |--> 0.956465591386195 + 1.65664699997230*I]
            sage: F.places(prec=10)
            [Ring morphism:
            From: Number Field in alpha with defining polynomial x^3 + 7
            To:   Real Field with 10 bits of precision
            Defn: alpha |--> -1.9,
            Ring morphism:
            From: Number Field in alpha with defining polynomial x^3 + 7
            To:   Complex Field with 10 bits of precision
            Defn: alpha |--> 0.96 + 1.7*I]
        """
        if prec is None:
            R = RIF
            C = CIF

        elif prec == 53:
            R = sage.rings.real_double.RDF
            C = sage.rings.complex_double.CDF

        elif prec == Infinity:
            R = sage.rings.all.AA
            C = sage.rings.all.QQbar

        else:
            R = sage.rings.real_mpfr.RealField(prec)
            C = sage.rings.complex_field.ComplexField(prec)

        ## first, find the intervals with roots, and see how much
        ## precision we need to approximate the roots
        ##
        all_intervals = [ x[0] for x in self.defining_polynomial().roots(C) ]

        ## first, set up the real places
        if all_complex:
            real_intervals = [ x for x in all_intervals if x.imag().is_zero() ]
        else:
            real_intervals = [ x[0] for x in self.defining_polynomial().roots(R) ]

        if prec is None:
            real_places = [ self.hom([i.center()], check=False) for i in real_intervals ]

            complex_places = [ self.hom([i.center()], check=False) for i in
                               all_intervals if i.imag() > 0 ]
        else:
            real_places = [ self.hom([i], check=False) for i in real_intervals ]

            complex_places = [ self.hom([i], check=False) for i in
                               all_intervals if i.imag() > 0 ]

        return real_places + complex_places

    def real_places(self, prec=None):
        """
        Return all real places of self as homomorphisms into RIF.

        EXAMPLES::

            sage: F.<alpha> = NumberField(x^4-7) ; F.real_places()
            [Ring morphism:
            From: Number Field in alpha with defining polynomial x^4 - 7
            To:   Real Field with 106 bits of precision
            Defn: alpha |--> -1.626576561697785743211232345494,
            Ring morphism:
            From: Number Field in alpha with defining polynomial x^4 - 7
            To:   Real Field with 106 bits of precision
            Defn: alpha |--> 1.626576561697785743211232345494]
        """
        return self.places(prec=prec)[0:self.signature()[0]]

    def relativize(self, alpha, names, structure=None):
        r"""
        Given an element in self or an embedding of a subfield into self,
        return a relative number field `K` isomorphic to self that is relative
        over the absolute field `\QQ(\alpha)` or the domain of `alpha`, along
        with isomorphisms from `K` to self and from self to `K`.

        INPUT:

        - ``alpha`` - an element of self  or an embedding of a subfield into
          self
        - ``names`` - 2-tuple of names of generator for output field K and the
          subfield QQ(alpha) names[0] generators K and names[1] QQ(alpha).
        - ``structure`` -- an instance of
          :class:`structure.NumberFieldStructure` or ``None`` (default:
          ``None``), if ``None``, then the resulting field's :meth:`structure`
          will return isomorphisms from and to this field. Otherwise, the field
          will be equipped with ``structure``.

        OUTPUT:

        K -- relative number field

        Also, ``K.structure()`` returns from_K and to_K, where
        from_K is an isomorphism from K to self and to_K is an isomorphism
        from self to K.

        EXAMPLES::

            sage: K.<a> = NumberField(x^10 - 2)
            sage: L.<c,d> = K.relativize(a^4 + a^2 + 2); L
            Number Field in c with defining polynomial x^2 - 1/5*d^4 + 8/5*d^3 - 23/5*d^2 + 7*d - 18/5 over its base field
            sage: c.absolute_minpoly()
            x^10 - 2
            sage: d.absolute_minpoly()
            x^5 - 10*x^4 + 40*x^3 - 90*x^2 + 110*x - 58
            sage: (a^4 + a^2 + 2).minpoly()
            x^5 - 10*x^4 + 40*x^3 - 90*x^2 + 110*x - 58
            sage: from_L, to_L = L.structure()
            sage: to_L(a)
            c
            sage: to_L(a^4 + a^2 + 2)
            d
            sage: from_L(to_L(a^4 + a^2 + 2))
            a^4 + a^2 + 2

        The following demonstrates distinct embeddings of a subfield into a
        larger field::

            sage: K.<a> = NumberField(x^4 + 2*x^2 + 2)
            sage: K0 = K.subfields(2)[0][0]; K0
            Number Field in a0 with defining polynomial x^2 - 2*x + 2
            sage: rho, tau = K0.embeddings(K)
            sage: L0 = K.relativize(rho(K0.gen()), 'b'); L0
            Number Field in b0 with defining polynomial x^2 - b1 + 2 over its base field
            sage: L1 = K.relativize(rho, 'b'); L1
            Number Field in b0 with defining polynomial x^2 - a0 + 2 over its base field
            sage: L2 = K.relativize(tau, 'b'); L2
            Number Field in b0 with defining polynomial x^2 + a0 over its base field
            sage: L0.base_field() is K0
            False
            sage: L1.base_field() is K0
            True
            sage: L2.base_field() is K0
            True

        Here we see that with the different embeddings, the relative norms are
        different::

            sage: a0 = K0.gen()
            sage: L1_into_K, K_into_L1 = L1.structure()
            sage: L2_into_K, K_into_L2 = L2.structure()
            sage: len(K.factor(41))
            4
            sage: w1 = -a^2 + a + 1; P = K.ideal([w1])
            sage: Pp = L1.ideal(K_into_L1(w1)).ideal_below(); Pp == K0.ideal([4*a0 + 1])
            True
            sage: Pp == w1.norm(rho)
            True

            sage: w2 = a^2 + a - 1; Q = K.ideal([w2])
            sage: Qq = L2.ideal(K_into_L2(w2)).ideal_below(); Qq == K0.ideal([-4*a0 + 9])
            True
            sage: Qq == w2.norm(tau)
            True

            sage: Pp == Qq
            False

        TESTS:

        We can relativize over the whole field::

            sage: K.<a> = NumberField(x^4 + 2*x^2 + 2)
            sage: K.relativize(K.gen(), 'a')
            Number Field in a0 with defining polynomial x - a1 over its base field
            sage: K.relativize(2*K.gen(), 'a')
            Number Field in a0 with defining polynomial x - 1/2*a1 over its base field

        We can relativize over the prime field::

            sage: L = K.relativize(K(1), 'a'); L
            Number Field in a0 with defining polynomial x^4 + 2*x^2 + 2 over its base field
            sage: L.base_field()
            Number Field in a1 with defining polynomial x - 1
            sage: L.base_field().base_field()
            Rational Field

            sage: L = K.relativize(K(2), 'a'); L
            Number Field in a0 with defining polynomial x^4 + 2*x^2 + 2 over its base field
            sage: L.base_field()
            Number Field in a1 with defining polynomial x - 2
            sage: L.base_field().base_field()
            Rational Field

            sage: L = K.relativize(K(0), 'a'); L
            Number Field in a0 with defining polynomial x^4 + 2*x^2 + 2 over its base field
            sage: L.base_field()
            Number Field in a1 with defining polynomial x
            sage: L.base_field().base_field()
            Rational Field

        We can relativize over morphisms returned by self.subfields()::

            sage: L = NumberField(x^4 + 1, 'a')
            sage: [L.relativize(h, 'c') for (f,h,i) in L.subfields()]
            [Number Field in c0 with defining polynomial x^4 + 1 over its base field, Number Field in c0 with defining polynomial x^2 - 1/2*a1 over its base field, Number Field in c0 with defining polynomial x^2 - a2*x - 1 over its base field, Number Field in c0 with defining polynomial x^2 - a3*x + 1 over its base field, Number Field in c0 with defining polynomial x - a4 over its base field]

        We can relativize over a relative field::

            sage: K.<z> = CyclotomicField(16)
            sage: L, L_into_K, _ = K.subfields(4)[0]; L
            Number Field in z0 with defining polynomial x^4 + 16
            sage: F, F_into_L, _ = L.subfields(2)[0]; F
            Number Field in z0_0 with defining polynomial x^2 + 64

            sage: L_over_F = L.relativize(F_into_L, 'c'); L_over_F
            Number Field in c0 with defining polynomial x^2 - 1/2*z0_0 over its base field
            sage: L_over_F_into_L, _ = L_over_F.structure()

            sage: K_over_rel = K.relativize(L_into_K * L_over_F_into_L, 'a'); K_over_rel
            Number Field in a0 with defining polynomial x^2 - 1/2*c0 over its base field
            sage: K_over_rel.base_field() is L_over_F
            True
            sage: K_over_rel.structure()
            (Relative number field morphism:
              From: Number Field in a0 with defining polynomial x^2 - 1/2*c0 over its base field
              To:   Cyclotomic Field of order 16 and degree 8
              Defn: a0 |--> z
                    c0 |--> 2*z^2
                    z0_0 |--> 8*z^4, Ring morphism:
              From: Cyclotomic Field of order 16 and degree 8
              To:   Number Field in a0 with defining polynomial x^2 - 1/2*c0 over its base field
              Defn: z |--> a0)

        We can relativize over a really large field::

            sage: K.<a> = CyclotomicField(3^3*2^3)
            sage: R = K.relativize(a^(3^2), 't'); R
            Number Field in t0 with defining polynomial x^9 - t1 over its base field
            sage: R.structure()
            (Relative number field morphism:
              From: Number Field in t0 with defining polynomial x^9 - t1 over its base field
              To:   Cyclotomic Field of order 216 and degree 72
              Defn: t0 |--> a
                    t1 |--> a^9,
             Ring morphism:
              From: Cyclotomic Field of order 216 and degree 72
              To:   Number Field in t0 with defining polynomial x^9 - t1 over its base field
              Defn: a |--> t0)
        """
        # step 1: construct the abstract field generated by alpha.w
        # step 2: make a relative extension of it.
        # step 3: construct isomorphisms
        from sage.all import vector, matrix

        names = sage.structure.parent_gens.normalize_names(2, names)

        from sage.categories.map import is_Map
        if is_Map(alpha):
            # alpha better be a morphism with codomain self
            if alpha.codomain() != self:
                raise ValueError("Co-domain of morphism must be self")
            L = alpha.domain()
            alpha = alpha(L.gen()) # relativize over phi's domain
            if L is QQ:
                from sage.rings.all import polygen
                f = polygen(QQ)
            else:
                f = L.defining_polynomial() # = alpha.minpoly()
        else:
            # alpha must be an element coercible to self
            alpha = self(alpha)
            f = alpha.minpoly()
            L = NumberField(f, names[1])

        # now we do some linear algebra to find the minpoly of self.gen() over L
        L_into_self = L.hom([alpha])

        extdeg = self.absolute_degree() // L.absolute_degree() # [ L : self ]
        a = self.gen()

        # we will find a linear relation between small powers of a over L
        basis = [ a**i * b for i in range(extdeg) for b in map(L_into_self, L.power_basis()) ]
        basis.append(a**extdeg) # this one makes the basis no longer a basis
        mat = matrix([ b.vector() for b in basis ])
        soln_space = mat.left_kernel(mat.row_space()(0))
        # the solution space is one dimensional and the last entry is non-zero
        # because a satisfies no smaller linear relation
        assert soln_space.dimension() == 1
        (reln, ) = soln_space.basis()
        assert reln[-1] != 0
        reln = reln * ~reln[-1]

        # now we need to get those coeffs in L
        coeff_mat = matrix(extdeg, f.degree(), list(reln)[:-1]) # easy way to divide into the correct lengths
        coeffs_in_L = [ r*vector(L.power_basis()) for r in coeff_mat.rows() ]
        # f is the minimal polynomial of a over L
        f = L['x'](coeffs_in_L + [1])
        # sanity check...
<<<<<<< HEAD
        mp_in_self = self['x'](list(map(L_into_self, f.coeffs())))
=======
        mp_in_self = self['x'](map(L_into_self, f.coefficients(sparse=False)))
>>>>>>> b22c33b8
        assert mp_in_self(a) == 0

        if structure is None:
            from sage.rings.number_field.structure import RelativeFromAbsolute
            structure = RelativeFromAbsolute(self, alpha)
        if L is QQ:
            return L.extension(f, names[0])
        else:
            return L.extension(f, names[0], structure=structure)

    # Synonyms so that terminology appropriate to relative number fields
    # can be applied to an absolute number field:

    def absolute_degree(self):
        """
        A synonym for degree.

        EXAMPLES::

            sage: K.<i> = NumberField(x^2 + 1)
            sage: K.absolute_degree()
            2
        """
        return self.degree()

    def relative_degree(self):
        """
        A synonym for degree.

        EXAMPLES::

            sage: K.<i> = NumberField(x^2 + 1)
            sage: K.relative_degree()
            2
        """
        return self.degree()

    def absolute_polynomial(self):
        """
        A synonym for polynomial.

        EXAMPLES::

            sage: K.<i> = NumberField(x^2 + 1)
            sage: K.absolute_polynomial()
            x^2 + 1
        """
        return self.polynomial()

    def relative_polynomial(self):
        """
        A synonym for polynomial.

        EXAMPLES::

            sage: K.<i> = NumberField(x^2 + 1)
            sage: K.relative_polynomial()
            x^2 + 1
        """
        return self.polynomial()

    def absolute_vector_space(self):
        """
        A synonym for vector_space.

        EXAMPLES::

            sage: K.<i> = NumberField(x^2 + 1)
            sage: K.absolute_vector_space()
            (Vector space of dimension 2 over Rational Field,
             Isomorphism map:
              From: Vector space of dimension 2 over Rational Field
              To:   Number Field in i with defining polynomial x^2 + 1,
             Isomorphism map:
              From: Number Field in i with defining polynomial x^2 + 1
              To:   Vector space of dimension 2 over Rational Field)
        """
        return self.vector_space()

    def relative_vector_space(self):
        """
        A synonym for vector_space.

        EXAMPLES::

            sage: K.<i> = NumberField(x^2 + 1)
            sage: K.relative_vector_space()
            (Vector space of dimension 2 over Rational Field,
             Isomorphism map:
              From: Vector space of dimension 2 over Rational Field
              To:   Number Field in i with defining polynomial x^2 + 1,
             Isomorphism map:
              From: Number Field in i with defining polynomial x^2 + 1
              To:   Vector space of dimension 2 over Rational Field)
        """
        return self.vector_space()

    def absolute_discriminant(self):
        """
        A synonym for discriminant.

        EXAMPLES::

            sage: K.<i> = NumberField(x^2 + 1)
            sage: K.absolute_discriminant()
            -4
        """
        return self.discriminant()

    def relative_discriminant(self):
        """
        A synonym for discriminant.

        EXAMPLES::

            sage: K.<i> = NumberField(x^2 + 1)
            sage: K.relative_discriminant()
            -4
        """
        return self.discriminant()

    def absolute_different(self):
        """
        A synonym for different.

        EXAMPLES::

            sage: K.<i> = NumberField(x^2 + 1)
            sage: K.absolute_different()
            Fractional ideal (2)
        """
        return self.different()

    def relative_different(self):
        """
        A synonym for different.

        EXAMPLES::

            sage: K.<i> = NumberField(x^2 + 1)
            sage: K.relative_different()
            Fractional ideal (2)
        """
        return self.different()

    def hilbert_symbol(self, a, b, P = None):
        r"""
        Returns the Hilbert symbol `(a,b)_P` for a prime P of self
        and non-zero elements a and b of self.
        If P is omitted, return the global Hilbert symbol `(a,b)` instead.

        INPUT:

        - ``a``, ``b`` -- elements of self

        - ``P`` -- (default: None) If `P` is ``None``, compute the global
          symbol.  Otherwise, `P` should be either a prime ideal of self
          (which may also be given as a generator or set of generators)
          or a real or complex embedding.

        OUTPUT:

        If a or b is zero, returns 0.

        If a and b are non-zero and P is specified, returns
        the Hilbert symbol `(a,b)_P`, which is 1 if the equation
        `a x^2 + b y^2 = 1` has a solution in the completion of
        self at P, and is -1 otherwise.

        If a and b are non-zero and P is unspecified, returns 1
        if the equation has a solution in self and -1 otherwise.

        EXAMPLES:

        Some global examples::

            sage: K.<a> = NumberField(x^2 - 23)
            sage: K.hilbert_symbol(0, a+5)
            0
            sage: K.hilbert_symbol(a, 0)
            0
            sage: K.hilbert_symbol(-a, a+1)
            1
            sage: K.hilbert_symbol(-a, a+2)
            -1
            sage: K.hilbert_symbol(a, a+5)
            -1

        That the latter two are unsolvable should be visible in local
        obstructions.  For the first, this is a prime ideal above 19.
        For the second, the ramified prime above 23::

            sage: K.hilbert_symbol(-a, a+2, a+2)
            -1
            sage: K.hilbert_symbol(a, a+5, K.ideal(23).factor()[0][0])
            -1

        More local examples::

            sage: K.hilbert_symbol(a, 0, K.ideal(5))
            0
            sage: K.hilbert_symbol(a, a+5, K.ideal(5))
            1
            sage: K.hilbert_symbol(a+1, 13, (a+6)*K.maximal_order())
            -1
            sage: [emb1, emb2] = K.embeddings(AA)
            sage: K.hilbert_symbol(a, -1, emb1)
            -1
            sage: K.hilbert_symbol(a, -1, emb2)
            1

        Ideals P can be given by generators::

            sage: K.<a> = NumberField(x^5 - 23)
            sage: pi = 2*a^4 + 3*a^3 + 4*a^2 + 15*a + 11
            sage: K.hilbert_symbol(a, a+5, pi)
            1
            sage: rho = 2*a^4 + 3*a^3 + 4*a^2 + 15*a + 11
            sage: K.hilbert_symbol(a, a+5, rho)
            1

        This also works for non-principal ideals::

            sage: K.<a> = QuadraticField(-5)
            sage: P = K.ideal(3).factor()[0][0]
            sage: P.gens_reduced()  # random, could be the other factor
            (3, a + 1)
            sage: K.hilbert_symbol(a, a+3, P)
            1
            sage: K.hilbert_symbol(a, a+3, [3, a+1])
            1

        Primes above 2::

            sage: K.<a> = NumberField(x^5 - 23)
            sage: O = K.maximal_order()
            sage: p = [p[0] for p in (2*O).factor() if p[0].norm() == 16][0]
            sage: K.hilbert_symbol(a, a+5, p)
            1
            sage: K.hilbert_symbol(a, 2, p)
            1
            sage: K.hilbert_symbol(-1, a-2, p)
            -1

        Various real fields are allowed::

            sage: K.<a> = NumberField(x^3+x+1)
            sage: K.hilbert_symbol(a/3, 1/2, K.embeddings(RDF)[0])
            1
            sage: K.hilbert_symbol(a/5, -1, K.embeddings(RR)[0])
            -1
            sage: [K.hilbert_symbol(a, -1, e) for e in K.embeddings(AA)]
            [-1]

        Real embeddings are not allowed to be disguised as complex embeddings::

            sage: K.<a> = QuadraticField(5)
            sage: K.hilbert_symbol(-1, -1, K.embeddings(CC)[0])
            Traceback (most recent call last):
            ...
            ValueError: Possibly real place (=Ring morphism:
              From: Number Field in a with defining polynomial x^2 - 5
              To:   Complex Field with 53 bits of precision
              Defn: a |--> -2.23606797749979) given as complex embedding in hilbert_symbol. Is it real or complex?
            sage: K.hilbert_symbol(-1, -1, K.embeddings(QQbar)[0])
            Traceback (most recent call last):
            ...
            ValueError: Possibly real place (=Ring morphism:
              From: Number Field in a with defining polynomial x^2 - 5
              To:   Algebraic Field
              Defn: a |--> -2.236067977499790?) given as complex embedding in hilbert_symbol. Is it real or complex?
            sage: K.<b> = QuadraticField(-5)
            sage: K.hilbert_symbol(-1, -1, K.embeddings(CDF)[0])
            1
            sage: K.hilbert_symbol(-1, -1, K.embeddings(QQbar)[0])
            1

        a and b do not have to be integral or coprime::

            sage: K.<i> = QuadraticField(-1)
            sage: O = K.maximal_order()
            sage: K.hilbert_symbol(1/2, 1/6, 3*O)
            1
            sage: p = 1+i
            sage: K.hilbert_symbol(p, p, p)
            1
            sage: K.hilbert_symbol(p, 3*p, p)
            -1
            sage: K.hilbert_symbol(3, p, p)
            -1
            sage: K.hilbert_symbol(1/3, 1/5, 1+i)
            1
            sage: L = QuadraticField(5, 'a')
            sage: L.hilbert_symbol(-3, -1/2, 2)
            1

        Various other examples::

            sage: K.<a> = NumberField(x^3+x+1)
            sage: K.hilbert_symbol(-6912, 24, -a^2-a-2)
            1
            sage: K.<a> = NumberField(x^5-23)
            sage: P = K.ideal(-1105*a^4 + 1541*a^3 - 795*a^2 - 2993*a + 11853)
            sage: Q = K.ideal(-7*a^4 + 13*a^3 - 13*a^2 - 2*a + 50)
            sage: b = -a+5
            sage: K.hilbert_symbol(a,b,P)
            1
            sage: K.hilbert_symbol(a,b,Q)
            1
            sage: K.<a> = NumberField(x^5-23)
            sage: P = K.ideal(-1105*a^4 + 1541*a^3 - 795*a^2 - 2993*a + 11853)
            sage: K.hilbert_symbol(a, a+5, P)
            1
            sage: K.hilbert_symbol(a, 2, P)
            1
            sage: K.hilbert_symbol(a+5, 2, P)
            -1
            sage: K.<a> = NumberField(x^3 - 4*x + 2)
            sage: K.hilbert_symbol(2, -2, K.primes_above(2)[0])
            1

        Check that the bug reported at :trac:`16043` has been fixed::

            sage: K.<a> = NumberField(x^2 + 5)
            sage: p = K.primes_above(2)[0]; p
            Fractional ideal (2, a + 1)
            sage: K.hilbert_symbol(2*a, -1, p)
            1
            sage: K.hilbert_symbol(2*a, 2, p)
            -1
            sage: K.hilbert_symbol(2*a, -2, p)
            -1

        AUTHOR:

        - Aly Deines (2010-08-19): part of the doctests

        - Marco Streng (2010-12-06)
        """
        if a.is_zero() or b.is_zero():
            return 0
        a = self(a)
        b = self(b)
        if P is None:
            return pari(self).nfhilbert(a, b)

        from sage.rings.morphism import is_RingHomomorphism
        if is_RingHomomorphism(P):
            if not P.domain() == self:
                raise ValueError("Domain of P (=%s) should be self (=%s) in self.hilbert_symbol" % (P, self))
            codom = P.codomain()
            from sage.rings.complex_field import is_ComplexField
            from sage.rings.complex_interval_field import is_ComplexIntervalField
            from sage.rings.real_mpfr import is_RealField
            from sage.rings.real_mpfi import is_RealIntervalField
            from sage.rings.all import (AA, CDF, QQbar, RDF)
            if is_ComplexField(codom) or is_ComplexIntervalField(codom) or \
                                         codom is CDF or codom is QQbar:
                if P(self.gen()).imag() == 0:
                    raise ValueError("Possibly real place (=%s) given as complex embedding in hilbert_symbol. Is it real or complex?" % P)
                return 1
            if is_RealField(codom) or codom is RDF or codom is AA:
                if P(a) > 0 or P(b) > 0:
                    return 1
                return -1
        if not is_NumberFieldIdeal(P):
            P = self.ideal(P)
        if not P.number_field() == self:
            raise ValueError("P (=%s) should be an ideal of self (=%s) in hilbert_symbol, not of %s" % (P, self, P.number_field()))
        if not P.is_prime():
            raise ValueError("Non-prime ideal P (=%s) in hilbert_symbol" % P)
        return pari(self).nfhilbert(a, b, P.pari_prime())

    def hilbert_conductor(self,a,b):
        """
        This is the product of all (finite) primes where the Hilbert symbol is -1.
        What is the same, this is the (reduced) discriminant of the quaternion
        algebra `(a,b)` over a number field.

        INPUT:

        -``a``,``b`` -- elements of the number field `self`

        OUTPUT:

        - squarefree ideal of the ring of integers of `self`

        EXAMPLES::

            sage: F.<a> = NumberField(x^2-x-1)
            sage: F.hilbert_conductor(2*a,F(-1))
            Fractional ideal (2)
            sage: K.<b> = NumberField(x^3-4*x+2)
            sage: K.hilbert_conductor(K(2),K(-2))
            Fractional ideal (1)
            sage: K.hilbert_conductor(K(2*b),K(-2))
            Fractional ideal (b^2 + b - 2)

        AUTHOR:

        - Aly Deines

        """
        a, b = self(a), self(b)
        d = self.ideal(1)
        for p in union(union( self.ideal(2).prime_factors(), self.ideal(a).prime_factors()), self.ideal(b).prime_factors()):
            if self.hilbert_symbol(a,b,p) == -1:
                d *= p
        return d

    def elements_of_bounded_height(self,bound,precision=53,LLL=False):
        r"""
        Return an iterator over the elements of ``self`` with relative
        multiplicative height at most ``bound``.

        The algorithm requires floating point arithmetic, so the user is
        allowed to specify the precision for such calculations.

        It might be helpful to work with an LLL-reduced system of fundamental
        units, so the user has the option to perform an LLL reduction for the
        fundamental units by setting ``LLL`` to True.

        Certain computations may be faster assuming GRH, which may be done
        globally by using the number_field(True/False) switch.

        For details: See [Doyle-Krumm].

        INPUT:

        - ``bound`` - a real number
        - ``precision`` - (default: 53) a positive integer
        - ``LLL`` - (default: False) a boolean value

        OUTPUT:

        - an iterator of number field elements

        .. WARNING::

           In the current implementation, the output of the algorithm cannot be
           guaranteed to be correct due to the necessity of floating point
           computations. In some cases, the default 53-bit precision is
           considerably lower than would be required for the algorithm to
           generate correct output.

        .. TODO::

           Should implement a version of the algorithm that guarantees correct
           output. See Algorithm 4 in [Doyle-Krumm] for details of an
           implementation that takes precision issues into account.

        EXAMPLES:

        There are no elements in a number field with multiplicative height less
        than 1::

            sage: K.<g> = NumberField(x^5 - x + 19)
            sage: list(K.elements_of_bounded_height(0.9))
            []

        The only elements in a number field of height 1 are 0 and the roots of
        unity::

            sage: K.<a> = NumberField(x^2 + x + 1)
            sage: list(K.elements_of_bounded_height(1))
            [0, a + 1, a, -1, -a - 1, -a, 1]

        ::

            sage: K.<a> = CyclotomicField(20)
            sage: len(list(K.elements_of_bounded_height(1)))
            21

        The elements in the output iterator all have relative multiplicative
        height at most the input bound::

            sage: K.<a> = NumberField(x^6 + 2)
            sage: L = K.elements_of_bounded_height(5)
            sage: for t in L:
            ....:     exp(6*t.global_height())
            ....:
            1.00000000000000
            1.00000000000000
            1.00000000000000
            2.00000000000000
            2.00000000000000
            2.00000000000000
            2.00000000000000
            4.00000000000000
            4.00000000000000
            4.00000000000000
            4.00000000000000

        ::

            sage: K.<a> = NumberField(x^2 - 71)
            sage: L = K.elements_of_bounded_height(20)
            sage: all(exp(2*t.global_height()) <= 20 for t in L) # long time (5 s)
            True

        ::

            sage: K.<a> = NumberField(x^2 + 17)
            sage: L = K.elements_of_bounded_height(120)
            sage: len(list(L))
            9047

        ::

            sage: K.<a> = NumberField(x^4 - 5)
            sage: L = K.elements_of_bounded_height(50)
            sage: len(list(L)) # long time (2 s)
            2163

        ::

            sage: K.<a> = CyclotomicField(13)
            sage: L = K.elements_of_bounded_height(2)
            sage: len(list(L)) # long time (3 s)
            27

        ::

            sage: K.<a> = NumberField(x^6 + 2)
            sage: L = K.elements_of_bounded_height(60, precision=100)
            sage: len(list(L)) # long time (5 s)
            1899

        ::

            sage: K.<a> = NumberField(x^4 - x^3 - 3*x^2 + x + 1)
            sage: L = K.elements_of_bounded_height(10, LLL=true)
            sage: len(list(L))
            99

        AUTHORS:

        - John Doyle (2013)

        - David Krumm (2013)

        REFERENCES:

        ..  [Doyle-Krumm] John R. Doyle and David Krumm, Computing algebraic
            numbers of bounded height, :arxiv:`1111.4963` (2013).

        """
        from sage.rings.number_field.bdd_height import bdd_height, bdd_height_iq
        r1, r2 = self.signature()
        r = r1 + r2 - 1
        if self.degree() == 2 and r == 0:
            return bdd_height_iq(self, bound)
        else:
            return bdd_height(self, bound, precision, LLL)

class NumberField_cyclotomic(NumberField_absolute):
    """
    Create a cyclotomic extension of the rational field.

    The command CyclotomicField(n) creates the n-th cyclotomic field,
    obtained by adjoining an n-th root of unity to the rational field.

    EXAMPLES::

        sage: CyclotomicField(3)
        Cyclotomic Field of order 3 and degree 2
        sage: CyclotomicField(18)
        Cyclotomic Field of order 18 and degree 6
        sage: z = CyclotomicField(6).gen(); z
        zeta6
        sage: z^3
        -1
        sage: (1+z)^3
        6*zeta6 - 3

    ::

        sage: K = CyclotomicField(197)
        sage: loads(K.dumps()) == K
        True
        sage: loads((z^2).dumps()) == z^2
        True

    ::

        sage: cf12 = CyclotomicField( 12 )
        sage: z12 = cf12.0
        sage: cf6 = CyclotomicField( 6 )
        sage: z6 = cf6.0
        sage: FF = Frac( cf12['x'] )
        sage: x = FF.0
        sage: z6*x^3/(z6 + x)
        zeta12^2*x^3/(x + zeta12^2)

    ::

        sage: cf6 = CyclotomicField(6) ; z6 = cf6.gen(0)
        sage: cf3 = CyclotomicField(3) ; z3 = cf3.gen(0)
        sage: cf3(z6)
        zeta3 + 1
        sage: cf6(z3)
        zeta6 - 1
        sage: type(cf6(z3))
        <type 'sage.rings.number_field.number_field_element_quadratic.NumberFieldElement_quadratic'>
        sage: cf1 = CyclotomicField(1) ; z1 = cf1.0
        sage: cf3(z1)
        1
        sage: type(cf3(z1))
        <type 'sage.rings.number_field.number_field_element_quadratic.NumberFieldElement_quadratic'>
    """
    def __init__(self, n, names, embedding=None, assume_disc_small=False, maximize_at_primes=None):
        """
        A cyclotomic field, i.e., a field obtained by adjoining an n-th
        root of unity to the rational numbers.

        EXAMPLES::

            sage: k = CyclotomicField(3)
            sage: type(k)
            <class 'sage.rings.number_field.number_field.NumberField_cyclotomic_with_category'>

        TESTS::

            sage: TestSuite(k).run()
            sage: type(CyclotomicField(4).zero())
            <type 'sage.rings.number_field.number_field_element_quadratic.NumberFieldElement_quadratic'>
            sage: type(CyclotomicField(6).one())
            <type 'sage.rings.number_field.number_field_element_quadratic.NumberFieldElement_quadratic'>
            sage: type(CyclotomicField(15).zero())
            <type 'sage.rings.number_field.number_field_element.NumberFieldElement_absolute'>
        """
        f = QQ['x'].cyclotomic_polynomial(n)
        if names[0].startswith('zeta'):
            latex_name = "\\zeta_{%s}"%n
        else:
            latex_name = None
        self.__n = n = integer.Integer(n)
        NumberField_absolute.__init__(self, f,
                                      name= names,
                                      latex_name=latex_name,
                                      check=False,
                                      embedding = embedding,
                                      assume_disc_small=assume_disc_small,
                                      maximize_at_primes=maximize_at_primes)
        if n%2:
            self.__zeta_order = 2*n
        else:
            self.__zeta_order = n
        ## quadratic number fields require this:
        if f.degree() == 2:
            # define a boolean flag as for NumberField_quadratic to know, which
            # square root we choose (True means no embedding or positive
            # imaginary value).
            # Note that the test is done with NumberFieldElement and not with
            # NumberFieldElement_quadratic which requires somehow this flag.
            self._standard_embedding = not CDF.has_coerce_map_from(self) or CDF(self.gen()).imag() > 0

            self._element_class = number_field_element_quadratic.NumberFieldElement_quadratic
            if n == 4:
                self._D = ZZ(-1)
                self._NumberField_generic__gen = self._element_class(self, (QQ(0), QQ(1)))
            else:
                ## n is 3 or 6
                self._D = ZZ(-3)
                one_half = ZZ(1)/ZZ(2)
                if n == 3:
                    self._NumberField_generic__gen = self._element_class(self, (one_half-1, one_half))
                else:
                    self._NumberField_generic__gen = self._element_class(self, (one_half, one_half))

            # NumberField_absolute.__init__(...) set _zero_element and
            # _one_element to NumberFieldElement_absolute values, which is
            # wrong (and dangerous; such elements can actually be used to
            # crash Sage: see #5316).  Overwrite them with correct values.
            self._zero_element = self._element_class(self, (QQ(0),QQ(0)))
            self._one_element =  self._element_class(self, (QQ(1),QQ(0)))

        zeta = self.gen()
        zeta._set_multiplicative_order(n)

    def construction(self):
        F,R = NumberField_generic.construction(self)
        F.cyclotomic = self.__n
        return F,R

    def _magma_init_(self, magma):
        """
        Function returning a string to create this cyclotomic field in
        Magma.

        .. note::

           The Magma generator name is also initialized to be the same
           as for the Sage field.

        EXAMPLES::

            sage: K=CyclotomicField(7,'z')
            sage: K._magma_init_(magma)                                # optional - magma
            'SageCreateWithNames(CyclotomicField(7),["z"])'
            sage: K=CyclotomicField(7,'zeta')
            sage: K._magma_init_(magma)                                # optional - magma
            'SageCreateWithNames(CyclotomicField(7),["zeta"])'
        """
        s = 'CyclotomicField(%s)'%self.__n
        return magma._with_names(s, self.variable_names())

    def _gap_init_(self):
        """
        Return a string that provides a representation of ``self`` in GAP.

        TESTS:

            sage: K = CyclotomicField(8)
            sage: gap(K)   # indirect doctest
            CF(8)
            sage: gap(K.0)
            E(8)
            sage: K(gap(K.0^5)); K(gap(K.0^5))==K.0^5
            -zeta8
            True

        The following was the motivating example to introduce
        a genuine representation of cyclotomic fields in the
        GAP interface -- see ticket #5618.
        ::

            sage: H = AlternatingGroup(4)
            sage: g = H.list()[1]
            sage: K = H.subgroup([g])
            sage: z = CyclotomicField(3).an_element(); z
            zeta3
            sage: c = K.character([1,z,z**2]); c
            Character of Subgroup of (Alternating group of order 4!/2 as a permutation group) generated by [(2,3,4)]
            sage: c(g^2); z^2
            -zeta3 - 1
            -zeta3 - 1

        """
        return 'CyclotomicField(%s)'%self.__n

    def _libgap_(self):
        """
        Return a LibGAP representation of ``self``.

        TESTS::

            sage: K = CyclotomicField(8)
            sage: K._libgap_()
            CF(8)
            sage: libgap(K)   # indirect doctest
            CF(8)
        """
        from sage.libs.gap.libgap import libgap
        return libgap.CyclotomicField(self.__n)

    def _repr_(self):
        r"""
        Return string representation of this cyclotomic field.

        The "order" of the cyclotomic field `\QQ(\zeta_n)`
        in the string output refers to the order of the `\zeta_n`,
        i.e., it is the integer `n`. The degree is the degree of
        the field as an extension of `\QQ`.

        EXAMPLES::

            sage: CyclotomicField(4)._repr_()
            'Cyclotomic Field of order 4 and degree 2'
            sage: CyclotomicField(400)._repr_()
            'Cyclotomic Field of order 400 and degree 160'
        """
        return "Cyclotomic Field of order %s and degree %s"%(
                self.__n, self.degree())

    def _n(self):
        """
        Return the n used to create this cyclotomic field.

        EXAMPLES::

            sage: CyclotomicField(3).zeta_order()
            6
            sage: CyclotomicField(3)._n()
            3
        """
        return self.__n

    def _latex_(self):
        """
        Return the latex representation of this cyclotomic field.

        EXAMPLES::

            sage: Z = CyclotomicField(4)
            sage: Z.gen()
            zeta4
            sage: latex(Z) # indirect doctest
            \Bold{Q}(\zeta_{4})

        Latex printing respects the generator name::

            sage: k.<a> = CyclotomicField(4)
            sage: latex(k)
            \Bold{Q}[a]/(a^{2} + 1)
            sage: k
            Cyclotomic Field of order 4 and degree 2
            sage: k.gen()
            a

        TESTS:

        We check that the bug reported on :trac:`8938` is fixed::

            sage: C5.<z> = CyclotomicField(5)
            sage: P.<s, t> = C5[]
            sage: f = (z^2 + z)*s
            sage: f
            (z^2 + z)*s
            sage: latex(f)
            \left(z^{2} + z\right) s
        """
        v = self.latex_variable_name()
        if v.startswith('\\zeta_'):
            return "%s(%s)"%(latex(QQ), v)
        else:
            return NumberField_generic._latex_(self)

    def _coerce_map_from_(self, K):
        r"""
        Return a coercion map from `K` to ``self``, or None.

        The cyclotomic field `\QQ(\zeta_n)` coerces into the
        cyclotomic field `\QQ(\zeta_m)` if and only if `n' \mid m`,
        where `n'` is the odd part of `n` if `4 \nmid n` and `n' = n`
        otherwise.

        The morphism is consistent with the chosen embedding into `\CC`.

        If `K` is not a cyclotomic field, the normal coercion rules
        for number fields are used.

        EXAMPLES::

            sage: K.<a> = CyclotomicField(12)
            sage: L.<b> = CyclotomicField(132)
            sage: L.coerce_map_from(K) # indirect doctest
            Generic morphism:
              From: Cyclotomic Field of order 12 and degree 4
              To:   Cyclotomic Field of order 132 and degree 40
              Defn: a -> b^11
            sage: a + b
            b^11 + b
            sage: L.coerce_map_from(CyclotomicField(4, 'z'))
            Generic morphism:
              From: Cyclotomic Field of order 4 and degree 2
              To:   Cyclotomic Field of order 132 and degree 40
              Defn: z -> b^33
            sage: L.coerce_map_from(CyclotomicField(5, 'z')) is None
            True

            sage: K.<a> = CyclotomicField(3)
            sage: L.<b> = CyclotomicField(6)
            sage: L.coerce_map_from(K)
            Generic morphism:
              From: Cyclotomic Field of order 3 and degree 2
              To:   Cyclotomic Field of order 6 and degree 2
              Defn: a -> b - 1
            sage: K.coerce_map_from(L)
            Generic morphism:
              From: Cyclotomic Field of order 6 and degree 2
              To:   Cyclotomic Field of order 3 and degree 2
              Defn: b -> a + 1

            sage: CyclotomicField(33).coerce_map_from(CyclotomicField(66))
            Generic morphism:
              From: Cyclotomic Field of order 66 and degree 20
              To:   Cyclotomic Field of order 33 and degree 20
              Defn: zeta66 -> -zeta33^17
            sage: CyclotomicField(15).coerce_map_from(CyclotomicField(6))
            Generic morphism:
              From: Cyclotomic Field of order 6 and degree 2
              To:   Cyclotomic Field of order 15 and degree 8
              Defn: zeta6 -> zeta15^5 + 1

        Check that #12632 is fixed::

            sage: K1 = CyclotomicField(1); K2 = CyclotomicField(2)
            sage: K1.coerce_map_from(K2)
            Generic morphism:
              From: Cyclotomic Field of order 2 and degree 1
              To:   Cyclotomic Field of order 1 and degree 1
              Defn: zeta2 -> -1

        Check that custom embeddings are respected (:trac:`13765`)::

            sage: z105 = CDF(exp(2*pi*I/105))
            sage: Ka.<a> = CyclotomicField(105, embedding=z105^11)
            sage: Kb.<b> = CyclotomicField(35, embedding=z105^6)
            sage: Ka.coerce_map_from(Kb)
            Generic morphism:
              From: Cyclotomic Field of order 35 and degree 24
              To:   Cyclotomic Field of order 105 and degree 48
              Defn: b -> -a^44 - a^42 + a^39 + a^37 + a^35 - a^29 - a^27 - a^25 + a^24 - a^23 + a^22 - a^21 + a^20 + a^18 + a^16 - a^12 - a^10 - a^8 - a^6 + a^5 + a^3 + a
            sage: CC(b)
            0.936234870639737 + 0.351374824081343*I
            sage: CC(-a^44 - a^42 + a^39 + a^37 + a^35 - a^29 - a^27 - a^25 + a^24 - a^23 + a^22 - a^21 + a^20 + a^18 + a^16 - a^12 - a^10 - a^8 - a^6 + a^5 + a^3 + a)
            0.936234870639731 + 0.351374824081341*I

            sage: z15 = CDF(exp(2*pi*I/15))
            sage: CyclotomicField(15).coerce_map_from(CyclotomicField(6, embedding=-z15^5))
            Generic morphism:
              From: Cyclotomic Field of order 6 and degree 2
              To:   Cyclotomic Field of order 15 and degree 8
              Defn: zeta6 -> -zeta15^5

            sage: CyclotomicField(15, embedding=z15^4).coerce_map_from(CyclotomicField(6, embedding=-z15^5))
            Generic morphism:
              From: Cyclotomic Field of order 6 and degree 2
              To:   Cyclotomic Field of order 15 and degree 8
              Defn: zeta6 -> -zeta15^5
        """
        if isinstance(K, NumberField_cyclotomic):
            if (self.coerce_embedding() is None or K.coerce_embedding() is None):
                return None
            ambient_field = self.coerce_embedding().codomain()
            if not ambient_field.has_coerce_map_from(K.coerce_embedding().codomain()):
                return None
            Kn = K.__n
            n = self.__n
            if Kn.divides(n):
                return number_field_morphisms.CyclotomicFieldEmbedding(K, self)
            if Kn == 2 and n == 1:
                # see #12632
                return number_field_morphisms.NumberFieldEmbedding(K, self, -self.gen())
            if Kn % 4 == 2 and (Kn//2).divides(n):
                e = self._log_gen(ambient_field(-K.gen()))
                return number_field_morphisms.NumberFieldEmbedding(K, self, -self.gen() ** e)
            else:
                return None

        elif self.degree() == 2:
            if K is ZZ:
                return number_field_element_quadratic.Z_to_quadratic_field_element(self)
            if K is QQ:
                return number_field_element_quadratic.Q_to_quadratic_field_element(self)

        return NumberField_absolute._coerce_map_from_(self, K)

    def _log_gen(self, x):
        """
        Returns an integer `e` such that `self.gen()^e == x`, or `None`
        if no such integer exists. This is primarily used to construct
        embedding-respecting coercions.

        If `x` is complex, the result is either an integer `e` such
        that the absolute value of `self.gen()^e-x` is small or
        `None` if no such `e` is found.

        EXAMPLES::

            sage: K.<a> = CyclotomicField(5)
            sage: K._log_gen(CDF(a))
            1
            sage: K._log_gen(CDF(a^4))
            4

            sage: zeta105 = CC(exp(2*pi*i/105))
            sage: K.<a> = CyclotomicField(105, embedding=zeta105^13)
            sage: zeta105^13, CC(a)
            (0.712376096951345 + 0.701797902883992*I, 0.712376096951345 + 0.701797902883991*I)
            sage: K._log_gen(zeta105^26)
            2
            sage: K._log_gen(zeta105)
            97
            sage: zeta105, CC(a^97)
            (0.998210129767735 + 0.0598041539450342*I, 0.998210129767736 + 0.0598041539450313*I)
            sage: K._log_gen(zeta105^3)
            81
            sage: zeta105^3, CC(a)^81
            (0.983929588598630 + 0.178556894798637*I, 0.983929588598631 + 0.178556894798635*I)

            sage: K.<a> = CyclotomicField(5, embedding=None)
            sage: K._log_gen(CDF(.5, -.8)) is None
            True

            sage: zeta5 = cyclotomic_polynomial(5).change_ring(Qp(11)).roots()[0][0]
            sage: zeta5 ^ 5
            1 + O(11^20)
            sage: K.<a> = CyclotomicField(5, embedding=zeta5^2)
            sage: K._log_gen(zeta5)
            3
        """
        if not x.parent().has_coerce_map_from(self):
            return None
        if CDF.has_coerce_map_from(x.parent()):
            x = CDF(x)
        gen = x.parent().coerce(self.gen())
        n = self._n()
        two_pi = 2*RDF.pi()
        if x.parent() is CDF:
            # Let zeta = e^(2*pi*i/n)
            a = (n * x.arg() / two_pi).round()         # x = zeta^a
            b = (n * gen.arg() / two_pi).round()      # gen = zeta^b
            e = mod(a/b, n).lift()          # e is the expected result
            if abs(gen**e-x) < 1/n:        # a sanity check
                return e
        else:
            gen_pow_e = 1
            for e in range(n):
                if gen_pow_e == x:
                    return e
                gen_pow_e *= gen

    def _element_constructor_(self, x):
        """
        Create an element of this cyclotomic field from `x`.

        EXAMPLES:

        The following example illustrates coercion from the
        cyclotomic field Q(zeta_42) to the cyclotomic field Q(zeta_6), in
        a case where such coercion is defined::

            sage: k42 = CyclotomicField(42)
            sage: k6 = CyclotomicField(6)
            sage: a = k42.gen(0)
            sage: b = a^7
            sage: b
            zeta42^7
            sage: k6(b) # indirect doctest
            zeta6
            sage: b^2
            zeta42^7 - 1
            sage: k6(b^2)
            zeta6 - 1

        Conversion of elements of the :class:`~sage.rings.universal_cyclotomic_field.universal_cyclotomic_field.UniversalCyclotomicField`::

            sage: CF = CyclotomicField(5)
            sage: UCF.<E> = UniversalCyclotomicField()
            sage: CF(E(5))
            zeta5

            sage: CF = CyclotomicField(10)
            sage: CF(E(5))
            zeta10^2

       Coercion of GAP cyclotomic elements is also supported::

            sage: CyclotomicField(18)(gap('E(3)')) # indirect doctest
            zeta18^3 - 1

        Converting from rings of integers::

            sage: K.<z> = CyclotomicField(7)
            sage: O = K.maximal_order()
            sage: K(O.1)
            z
            sage: K(O.1^2 + O.1 - 2)
            z^2 + z - 2
        """
        from sage.rings.universal_cyclotomic_field.universal_cyclotomic_field import UniversalCyclotomicField

        if isinstance(x, number_field_element.NumberFieldElement):
            if isinstance(x.parent(), NumberField_cyclotomic):
                return self._coerce_from_other_cyclotomic_field(x)
            else:
                return NumberField_absolute._element_constructor_(self, x)
        elif sage.interfaces.gap.is_GapElement(x):
            return self._coerce_from_gap(x)
        elif isinstance(x,UniversalCyclotomicField.Element):
            return self._coerce_from_universal_cyclotomic_field(x)
        elif isinstance(x,str):
            return self._coerce_from_str(x)
        else:
            return self._coerce_non_number_field_element_in(x)

    # TODO:
    # The following is very nice and much more flexible / powerful.
    # However, it is simply not *consistent*, since it totally
    # breaks the doctests in eisenstein_submodule.py.
    # FIX THIS.

##     def _will_be_better_coerce_from_other_cyclotomic_field(self, x, only_canonical=False):
##         """
##         Coerce an element x of a cyclotomic field into self, if at all possible.

##         INPUT:
##             x -- number field element

##             only_canonical -- bool (default: False); Attempt to work,
##                    even in some cases when x is not in a subfield of
##                    the cyclotomics (as long as x is a root of unity).

##         EXAMPLES:
##             sage: k5 = CyclotomicField(5)
##             sage: k3 = CyclotomicField(3)
##             sage: k15 = CyclotomicField(15)
##             sage: k15._coerce_from_other_cyclotomic_field(k3.gen())
##             zeta15^5
##             sage: k15._coerce_from_other_cyclotomic_field(k3.gen()^2 + 17/3)
##             -zeta15^5 + 14/3
##             sage: k3._coerce_from_other_cyclotomic_field(k15.gen()^5)
##             zeta3
##             sage: k3._coerce_from_other_cyclotomic_field(-2/3 * k15.gen()^5 + 2/3)
##             -2/3*zeta3 + 2/3
##         """

##         K = x.parent()

##         if K is self:
##             return x
##         elif K == self:
##             return self._element_class(self, x.polynomial())
##         n = K.zeta_order()
##         m = self.zeta_order()
##         print n, m, x


##         self_gen = self.gen()

##         if m % n == 0:   # easy case
##             # pass this off to a method in the element class
##             # it can be done very quickly and easily by the cython<->NTL
##             # interface there
##             return x._lift_cyclotomic_element(self)

##         # Whatever happens below, it has to be consistent with
##         #  zeta_r |---> (zeta_s)^m

##         if m % 2 and not n%2:
##             m *= 2
##             self_gen = -self_gen

##         if only_canonical and m % n:
##             raise TypeError, "no canonical coercion"

##         if not is_CyclotomicField(K):
##             raise TypeError, "x must be in a cyclotomic field"

##         v = x.list()

##         # Find the smallest power r >= 1 of the generator g of K that is in self,
##         # i.e., find the smallest r such that g^r has order dividing m.

##         d = sage.rings.arith.gcd(m,n)
##         r = n // d

##         # Since we use the power basis for cyclomotic fields, if every
##         # v[i] with i not divisible by r is 0, then we're good.

##         # If h generates self and has order m, then the element g^r
##         # maps to the power of self of order gcd(m,n)., i.e., h^(m/gcd(m,n))
##         #
##         z = self_gen**(m // d)
##         w = self(1)

##         a = self(0)
##         for i in range(len(v)):
##             if i%r:
##                 if v[i]:
##                     raise TypeError, "element does not belong to cyclotomic field"
##             else:
##                 a += w*v[i]
##                 w *= z
##         return a

    def _coerce_from_other_cyclotomic_field(self, x, only_canonical=False):
        """
        Coerce an element x of a cyclotomic field into self, if at all
        possible.

        INPUT:


        -  ``x`` - number field element

        -  ``only_canonical`` - bool (default: False); Attempt
           to work, even in some cases when x is not in a subfield of the
           cyclotomics (as long as x is a root of unity).


        EXAMPLES::

            sage: K = CyclotomicField(24) ; L = CyclotomicField(48)
            sage: L._coerce_from_other_cyclotomic_field(K.0+1)
            zeta48^2 + 1
            sage: K(L.0**2)
            zeta24
        """
        K = x.parent()
        if K is self:
            return x
        elif K == self:
            return self._element_class(self, x.polynomial())
        n = K._n()
        m = self._n()
        if m % n == 0:   # easy case
            # pass this off to a method in the element class
            # it can be done very quickly and easily by the
            # Cython<->NTL interface there
            return x._lift_cyclotomic_element(self)
        else:
            if only_canonical:
                raise TypeError
            n = x.multiplicative_order()
            m = self.zeta_order()
            if m % n == 0:
                # Harder case.  E.g., x = (zeta_42)^7 and
                # self.__zeta = zeta_6, so it is possible to
                # coerce x in, but not zeta_42 in.
                # Algorithm:
                #    1. Compute self.__zeta as an element
                #       of K = parent of x.  Call this y.
                #    2. Write x as a power r of y.
                #       TODO: we do step two STUPIDLY.
                #    3. Return self.__zeta to the power r.
                y = K(self.zeta(m))
                z = y
                for r in xrange(y.multiplicative_order()):
                    if z == x:
                        return self.zeta(m)**(r+1)
                    z *= y
            raise TypeError("Cannot coerce %s into %s"%(x,self))
        return self._element_class(self, g)


    def _coerce_from_gap(self, x):
        """
        Attempt to coerce a GAP number field element into this cyclotomic
        field.

        EXAMPLES::

            sage: k5.<z> = CyclotomicField(5)
            sage: gap('E(5)^7 + 3')
            -3*E(5)-2*E(5)^2-3*E(5)^3-3*E(5)^4
            sage: w = gap('E(5)^7 + 3')
            sage: z^7 + 3
            z^2 + 3
            sage: k5(w) # indirect doctest
            z^2 + 3

        It may be that GAP uses a name for the generator of the cyclotomic field.
        We can deal with this case, if this name coincides with the name in Sage::

            sage: F=CyclotomicField(8)
            sage: z=F.gen()
            sage: a=gap(z+1/z); a
            E(8)-E(8)^3
            sage: F(a)
            -zeta8^3 + zeta8

        Matrices over cyclotomic fields are correctly dealt with it as well::

            sage: b=gap(Matrix(F,[[z^2,1],[0,a+1]])); b
            [ [ E(4), 1 ], [ 0, 1+E(8)-E(8)^3 ] ]
            sage: b[1,2]
            1
            sage: F(b[1,2])
            1
            sage: Matrix(b,F)
            [             zeta8^2                    1]
            [                   0 -zeta8^3 + zeta8 + 1]
        """
        s = str(x)
        i = s.find('E(')
        if i == -1:
            try:
                # it may be that a number field element's string representation
                # in GAP has an exclamation mark in it.
                return self(rational.Rational(s.replace('!','')))
            except TypeError:
                # There is no 'E(...)' in the string representation. But it may
                # be that 'E(...)' was overwritten in GAP. We can only hope that
                # by coincidence the name in GAP is the same as the name in self
                return self._coerce_from_str(s.replace('!',''))
        j = i + s[i:].find(')')
        n = int(s[i+2:j])
        if n == self.zeta_order():
            K = self
        else:
            K = CyclotomicField(n)
        zeta = K.gen()
        zeta_name = K.variable_name()
        while zeta_name in s: # could be that gap uses the generator name for a different purpose
            zeta_name = zeta_name+'_'
        s = s.replace('E(%s)'%n,zeta_name)
        s = sage.misc.all.sage_eval(s, locals={zeta_name:zeta})
        if K is self:
            return s
        else:
            return self(s)

    def _Hom_(self, codomain, cat=None):
        """
        Return homset of homomorphisms from the cyclotomic field self to
        the number field codomain.

        The cat option is currently ignored.

        EXAMPLES:

        This function is implicitly called by the Hom method or
        function.

        ::

            sage: K.<a> = NumberField(x^2 + 3); K
            Number Field in a with defining polynomial x^2 + 3
            sage: CyclotomicField(3).Hom(K) # indirect doctest
            Set of field embeddings from Cyclotomic Field of order 3 and degree 2 to Number Field in a with defining polynomial x^2 + 3
            sage: End(CyclotomicField(21))
            Automorphism group of Cyclotomic Field of order 21 and degree 12
        """
        if is_NumberFieldHomsetCodomain(codomain):
            import morphism
            return morphism.CyclotomicFieldHomset(self, codomain)
        else:
            raise TypeError

    def is_galois(self):
        """
        Return True since all cyclotomic fields are automatically Galois.

        EXAMPLES::

            sage: CyclotomicField(29).is_galois()
            True
        """
        return True

    def is_isomorphic(self, other):
        """
        Return True if the cyclotomic field self is isomorphic as a number
        field to other.

        EXAMPLES::

            sage: CyclotomicField(11).is_isomorphic(CyclotomicField(22))
            True
            sage: CyclotomicField(11).is_isomorphic(CyclotomicField(23))
            False
            sage: CyclotomicField(3).is_isomorphic(NumberField(x^2 + x +1, 'a'))
            True
            sage: CyclotomicField(18).is_isomorphic(CyclotomicField(9))
            True
            sage: CyclotomicField(10).is_isomorphic(NumberField(x^4 - x^3 + x^2 - x + 1, 'b'))
            True

        Check :trac:`14300`::

            sage: K = CyclotomicField(4)
            sage: N = K.extension(x^2-5, 'z')
            sage: K.is_isomorphic(N)
            False
            sage: K.is_isomorphic(CyclotomicField(8))
            False
        """
        if is_CyclotomicField(other):
            return self.zeta_order() == other.zeta_order()
        return NumberField_generic.is_isomorphic(self, other)

    def complex_embedding(self, prec=53):
        r"""
        Return the embedding of this cyclotomic field into the approximate
        complex field with precision prec obtained by sending the generator
        `\zeta` of self to exp(2\*pi\*i/n), where `n` is
        the multiplicative order of `\zeta`.

        EXAMPLES::

            sage: C = CyclotomicField(4)
            sage: C.complex_embedding()
            Ring morphism:
              From: Cyclotomic Field of order 4 and degree 2
              To:   Complex Field with 53 bits of precision
              Defn: zeta4 |--> 6.12323399573677e-17 + 1.00000000000000*I

        Note in the example above that the way zeta is computed (using sin
        and cosine in MPFR) means that only the prec bits of the number
        after the decimal point are valid.

        ::

            sage: K = CyclotomicField(3)
            sage: phi = K.complex_embedding(10)
            sage: phi(K.0)
            -0.50 + 0.87*I
            sage: phi(K.0^3)
            1.0
            sage: phi(K.0^3 - 1)
            0.00
            sage: phi(K.0^3 + 7)
            8.0
        """
        CC = sage.rings.complex_field.ComplexField(prec)
        return self.hom([CC.zeta(self._n())], check=False)

    def complex_embeddings(self, prec=53):
        r"""
        Return all embeddings of this cyclotomic field into the approximate
        complex field with precision prec.

        If you want 53-bit double precision, which is faster but less
        reliable, then do ``self.embeddings(CDF)``.

        EXAMPLES::

            sage: CyclotomicField(5).complex_embeddings()
            [
            Ring morphism:
              From: Cyclotomic Field of order 5 and degree 4
              To:   Complex Field with 53 bits of precision
              Defn: zeta5 |--> 0.309016994374947 + 0.951056516295154*I,
            Ring morphism:
              From: Cyclotomic Field of order 5 and degree 4
              To:   Complex Field with 53 bits of precision
              Defn: zeta5 |--> -0.809016994374947 + 0.587785252292473*I,
            Ring morphism:
              From: Cyclotomic Field of order 5 and degree 4
              To:   Complex Field with 53 bits of precision
              Defn: zeta5 |--> -0.809016994374947 - 0.587785252292473*I,
            Ring morphism:
              From: Cyclotomic Field of order 5 and degree 4
              To:   Complex Field with 53 bits of precision
              Defn: zeta5 |--> 0.309016994374947 - 0.951056516295154*I
            ]
        """
        CC = sage.rings.complex_field.ComplexField(prec)
        try:
            return self.__embeddings[CC]
        except AttributeError:
            self.__embeddings = {}
        except KeyError:
            pass
        n = self._n()
        z = CC.zeta(n)
        X = [m for m in range(n) if sage.rings.arith.gcd(m,n) == 1]
        v = [self.hom([z**n], check=False) for n in X]
        self.__embeddings[CC] = Sequence(v, cr=True, immutable=True,
                                         check=False, universe=self.Hom(CC))
        return self.__embeddings[CC]

    def real_embeddings(self, prec=53):
        r"""
        Return all embeddings of this cyclotomic field into the approximate
        real field with precision prec.

        Mostly, of course, there are no such embeddings.

        EXAMPLES::

            sage: CyclotomicField(4).real_embeddings()
            []
            sage: CyclotomicField(2).real_embeddings()
            [
            Ring morphism:
              From: Cyclotomic Field of order 2 and degree 1
              To:   Real Field with 53 bits of precision
              Defn: -1 |--> -1.00000000000000
            ]
        """
        K = sage.rings.real_mpfr.RealField(prec)
        n = self._n()
        if n > 2:
            return Sequence([], cr=False, immutable=True,
                                         check=False, universe=self.Hom(K))
        else:
            return self.embeddings(K)

    def signature(self):
        """
        Return (r1, r2), where r1 and r2 are the number of real embeddings
        and pairs of complex embeddings of this cyclotomic field,
        respectively.

        Trivial since, apart from QQ, cyclotomic fields are totally
        complex.

        EXAMPLES::

            sage: CyclotomicField(5).signature()
            (0, 2)
            sage: CyclotomicField(2).signature()
            (1, 0)
        """
        m = ZZ(self.degree())
        if m == 1:
            return (ZZ(1), ZZ(0))
        else:
            return (ZZ(0), ZZ(m/2))

    def different(self):
        """
        Returns the different ideal of the cyclotomic field self.

        EXAMPLES::

            sage: C20 = CyclotomicField(20)
            sage: C20.different()
            Fractional ideal (10, 2*zeta20^6 - 4*zeta20^4 - 4*zeta20^2 + 2)
            sage: C18 = CyclotomicField(18)
            sage: D = C18.different().norm()
            sage: D == C18.discriminant().abs()
            True
        """
        try:
            return self.__different

        except AttributeError:

            z = self.gen()
            n = self._n()
            D = self.ideal(1)
            factors = n.factor()
            for f in factors:
                p = f[0]
                r = f[1]
                e = (r*p - r - 1)*p**(r-1)
                D *= self.ideal(z**(n/p**r) - 1)**e
            self.__different = D
            return self.__different

    def discriminant(self, v=None):
        """
        Returns the discriminant of the ring of integers of the cyclotomic
        field self, or if v is specified, the determinant of the trace
        pairing on the elements of the list v.

        Uses the formula for the discriminant of a prime power cyclotomic
        field and Hilbert Theorem 88 on the discriminant of composita.

        INPUT:


        -  ``v (optional)`` - list of element of this number
           field


        OUTPUT: Integer if v is omitted, and Rational otherwise.

        EXAMPLES::

            sage: CyclotomicField(20).discriminant()
            4000000
            sage: CyclotomicField(18).discriminant()
            -19683
        """
        if v is None:
            try:
                return self.__disc
            except AttributeError:
                n = self._n()
                deg = self.degree()
                d = ZZ(1) # so that CyclotomicField(1).disc() has the right type
                factors = n.factor()
                for f in factors:
                    p = f[0]
                    r = f[1]
                    e = (r*p - r - 1)*deg/(p-1)
                    d *= p**e
                sign = 1
                if len(factors) == 1 and (n == 4 or factors[0][0].mod(4) == 3):
                    sign = -1
                elif len(factors) == 2 and factors[0] == (2, 1) and factors[1][0].mod(4) == 3:
                    sign = -1
                self.__disc = sign*d
                return self.__disc
        else:
            return NumberField_generic.discriminant(self, v)


    def next_split_prime(self, p=2):
        """
        Return the next prime integer `p` that splits completely in
        this cyclotomic field (and does not ramify).

        EXAMPLES::

            sage: K.<z> = CyclotomicField(3)
            sage: K.next_split_prime(7)
            13
        """
        n = self._n()
        while True:
            p = sage.rings.arith.next_prime(p)
            if p % n == 1:
                return p

    def _pari_integral_basis(self, v=None, important=True):
        """
        Internal function returning an integral basis of this number field in
        PARI format.

        This field is cyclomotic, so this is a trivial computation, since
        the power basis on the generator is an integral basis. Thus the ``v``
        and ``important`` parameters are ignored.

        EXAMPLES::

            sage: CyclotomicField(5)._pari_integral_basis()
            [1, y, y^2, y^3]
            sage: len(CyclotomicField(137)._pari_integral_basis())
            136
        """
        try:
            return self._integral_basis_dict[tuple()]
        except KeyError:
            z = pari(self.gen())
            a = pari(1)
            B = []
            for n in xrange(self.degree()):
                B.append(a.lift())
                a *= z
            self._integral_basis_dict[tuple()] = pari(B)
            return B


    def zeta_order(self):
        """
        Return the order of the maximal root of unity contained in this
        cyclotomic field.

        EXAMPLES::

            sage: CyclotomicField(1).zeta_order()
            2
            sage: CyclotomicField(4).zeta_order()
            4
            sage: CyclotomicField(5).zeta_order()
            10
            sage: CyclotomicField(5)._n()
            5
            sage: CyclotomicField(389).zeta_order()
            778
        """
        return self.__zeta_order

    def _multiplicative_order_table(self):
        """
        Return a dictionary that maps powers of zeta to their order. This
        makes computing the orders of the elements of finite order in this
        field faster.

        EXAMPLES::

            sage: v = CyclotomicField(6)._multiplicative_order_table()
            sage: w = v.items(); w.sort(); w
            [(-1, 2), (1, 1), (-x, 3), (-x + 1, 6), (x - 1, 3), (x, 6)]
        """
        try:
            return self.__multiplicative_order_table
        except AttributeError:
            t = {}
            x = self(1)
            n = self.zeta_order()
            m = 0
            zeta = self.zeta(n)
            # todo: this desperately needs to be optimized!!!
            for i in range(n):
                t[x.polynomial()] = n//arith.GCD(m,n)   # multiplicative_order of (zeta_n)**m
                x *= zeta
                m += 1
            self.__multiplicative_order_table = t
            return t

    def zeta(self, n=None, all=False):
        """
        Returns an element of multiplicative order `n` in this this
        cyclotomic field, if there is one. Raises a ValueError if there is
        not.

        INPUT:


        -  ``n`` - integer (default: None, returns element of
           maximal order)

        -  ``all`` - bool (default: False) - whether to return
           a list of all n-th roots.


        OUTPUT: root of unity or list

        EXAMPLES::

            sage: k = CyclotomicField(7)
            sage: k.zeta()
            zeta7
            sage: k.zeta().multiplicative_order()
            7
            sage: k = CyclotomicField(49)
            sage: k.zeta().multiplicative_order()
            49
            sage: k.zeta(7).multiplicative_order()
            7
            sage: k.zeta()
            zeta49
            sage: k.zeta(7)
            zeta49^7

        ::

            sage: K.<a> = CyclotomicField(7)
            sage: K.zeta(14, all=True)
            [-a^4, -a^5, a^5 + a^4 + a^3 + a^2 + a + 1, -a, -a^2, -a^3]
            sage: K.<a> = CyclotomicField(10)
            sage: K.zeta(20, all=True)
            Traceback (most recent call last):
            ...
            ValueError: n (=20) does not divide order of generator

        ::

            sage: K.<a> = CyclotomicField(5)
            sage: K.zeta(4)
            Traceback (most recent call last):
            ...
            ValueError: n (=4) does not divide order of generator
            sage: v = K.zeta(5, all=True); v
            [a, a^2, a^3, -a^3 - a^2 - a - 1]
            sage: [b^5 for b in v]
            [1, 1, 1, 1]
        """
        if n is None:
            return self.gen()
        else:
            n = integer.Integer(n)
            z = self.gen()
            m = z.multiplicative_order()
            if n % 2 == 0 and m % 2 == 1:
                # In the n-th cyclotomic field, n odd, there are
                # actually 2*n-th roots of unity, so we include them.
                z = -z**((m+1)//2) # -z
                m = 2*m
            if m % n != 0:
                raise ValueError("n (=%s) does not divide order of generator"%n)
                # use generic method (factor cyclotomic polynomial)
                #  -- this is potentially really slow, so don't do it.
                #return field.Field.zeta(self, n, all=all)
            a = z**(m//n)
            if all:
                v = [a]
                b = a*a
                for i in range(2,n):
                    if sage.rings.arith.gcd(i, n) == 1:
                        v.append(b)
                    b = b * a
                return v
            else:
                return a

    def number_of_roots_of_unity(self):
        """
        Return number of roots of unity in this cyclotomic field.

        EXAMPLES::

            sage: K.<a> = CyclotomicField(21)
            sage: K.number_of_roots_of_unity()
            42
        """
        n = self._n()
        if n%2:
            n *= 2
        return n

    def roots_of_unity(self):
        """
        Return all the roots of unity in this cyclotomic field, primitive
        or not.

        EXAMPLES::

            sage: K.<a> = CyclotomicField(3)
            sage: zs = K.roots_of_unity(); zs
            [1, a, -a - 1, -1, -a, a + 1]
            sage: [ z**K.number_of_roots_of_unity() for z in zs ]
            [1, 1, 1, 1, 1, 1]
        """
        z = self.gen()
        n = self._n()
        v = [z**k for k in range(n)]
        if n%2:
            v += [-x for x in v]
        return v


class NumberField_quadratic(NumberField_absolute):
    r"""
    Create a quadratic extension of the rational field.

    The command ``QuadraticField(a)`` creates the field `\QQ(\sqrt{a})`.

    EXAMPLES::

        sage: QuadraticField(3, 'a')
        Number Field in a with defining polynomial x^2 - 3
        sage: QuadraticField(-4, 'b')
        Number Field in b with defining polynomial x^2 + 4
    """
    def __init__(self, polynomial, name=None, latex_name=None, check=True, embedding=None,
                 assume_disc_small=False, maximize_at_primes=None, structure=None):
        """
        Create a quadratic number field.

        EXAMPLES::

            sage: k.<a> = QuadraticField(5, check=False); k
            Number Field in a with defining polynomial x^2 - 5

        Don't do this::

            sage: k.<a> = QuadraticField(4, check=False); k
            Number Field in a with defining polynomial x^2 - 4

        TESTS::

            sage: k.<a> = QuadraticField(7)
            sage: type(k.zero())
            <type 'sage.rings.number_field.number_field_element_quadratic.NumberFieldElement_quadratic'>
            sage: type(k.one())
            <type 'sage.rings.number_field.number_field_element_quadratic.NumberFieldElement_quadratic'>

            sage: TestSuite(k).run()
        """
        NumberField_absolute.__init__(self, polynomial, name=name, check=check,
                                      embedding=embedding, latex_name=latex_name,
                                      assume_disc_small=assume_disc_small, maximize_at_primes=maximize_at_primes, structure=structure)
        self._standard_embedding = True
        self._element_class = number_field_element_quadratic.NumberFieldElement_quadratic
        c, b, a = [rational.Rational(t) for t in self.defining_polynomial().list()]
        # set the generator
        Dpoly = b*b - 4*a*c
        D = (Dpoly.numer() * Dpoly.denom()).squarefree_part(bound=10000)
        self._D = D
        parts = -b/(2*a), (Dpoly/D).sqrt()/(2*a)
        self._NumberField_generic__gen = self._element_class(self, parts)

        # we must set the flag _standard_embedding *before* any element creation
        # Note that in the following code, no element is built.
        emb = self.coerce_embedding()
        if emb is not None:
            rootD = number_field_element_quadratic.NumberFieldElement_quadratic(self, (QQ(0),QQ(1)))
            if D > 0:
                from sage.rings.real_double import RDF
                self._standard_embedding = RDF.has_coerce_map_from(self) and RDF(rootD) > 0
            else:
                from sage.rings.complex_double import CDF
                self._standard_embedding = CDF.has_coerce_map_from(self) and CDF(rootD).imag() > 0

        # we reset _NumberField_generic__gen has the flag standard_embedding
        # might be modified
        self._NumberField_generic__gen = self._element_class(self, parts)

        # NumberField_absolute.__init__(...) set _zero_element and
        # _one_element to NumberFieldElement_absolute values, which is
        # wrong (and dangerous; such elements can actually be used to
        # crash Sage: see #5316).  Overwrite them with correct values.
        self._zero_element = self._element_class(self, (QQ(0), QQ(0)))
        self._one_element  = self._element_class(self, (QQ(1), QQ(0)))

    def _coerce_map_from_(self, K):
        """
        EXAMPLES::

            sage: K.<a> = QuadraticField(-3)
            sage: f = K.coerce_map_from(QQ); f # indirect doctest
            Natural morphism:
              From: Rational Field
              To:   Number Field in a with defining polynomial x^2 + 3
            sage: f(3/5)
            3/5
            sage: parent(f(3/5)) is K
            True

            sage: g = K.coerce_map_from(ZZ); g # indirect doctest
            Natural morphism:
              From: Integer Ring
              To:   Number Field in a with defining polynomial x^2 + 3
            sage: g(1)
            1
            sage: parent(g(1)) is K
            True
        """
        if K is ZZ:
            return number_field_element_quadratic.Z_to_quadratic_field_element(self)
        if K is QQ:
            return number_field_element_quadratic.Q_to_quadratic_field_element(self)
        return NumberField_absolute._coerce_map_from_(self, K)

    def _latex_(self):
        """
        Return the latex representation of this quadratic field.

        EXAMPLES::

            sage: Z = QuadraticField(7)
            sage: latex(Z) # indirect doctest
            \Bold{Q}(\sqrt{7})

            sage: Z = QuadraticField(7, latex_name='x')
            sage: latex(Z) # indirect doctest
            \Bold{Q}[x]/(x^{2} - 7)
        """
        v = self.latex_variable_name()
        if v.startswith('\\sqrt'):
            return "%s(%s)"%(latex(QQ), v)
        else:
            return NumberField_generic._latex_(self)

    def discriminant(self, v=None):
        """
        Returns the discriminant of the ring of integers of the number
        field, or if v is specified, the determinant of the trace pairing
        on the elements of the list v.

        INPUT:


        -  ``v (optional)`` - list of element of this number
           field


        OUTPUT: Integer if v is omitted, and Rational otherwise.

        EXAMPLES::

            sage: K.<i> = NumberField(x^2+1)
            sage: K.discriminant()
            -4
            sage: K.<a> = NumberField(x^2+5)
            sage: K.discriminant()
            -20
            sage: K.<a> = NumberField(x^2-5)
            sage: K.discriminant()
            5
        """
        if v is None:
            try:
                return self.__disc
            except AttributeError:
                d = self._D.squarefree_part()
                if d % 4 != 1:
                    d *= 4
                self.__disc = d
                return self.__disc
        else:
            return NumberField_generic.discriminant(self, v)

    def is_galois(self):
        """
        Return True since all quadratic fields are automatically Galois.

        EXAMPLES::

            sage: QuadraticField(1234,'d').is_galois()
            True
        """
        return True

    def class_number(self, proof=None):
        r"""
        Return the size of the class group of self.

        If proof = False (*not* the default!) and the discriminant of the
        field is negative, then the following warning from the PARI manual
        applies:

        .. warning::

            For `D<0`, this function may give incorrect results when
            the class group has a low exponent (has many cyclic
            factors), because implementing Shank's method in full
            generality slows it down immensely.

        EXAMPLES::

            sage: QuadraticField(-23,'a').class_number()
            3

        These are all the primes so that the class number of
        `\QQ(\sqrt{-p})` is `1`::

            sage: [d for d in prime_range(2,300) if not is_square(d) and QuadraticField(-d,'a').class_number() == 1]
            [2, 3, 7, 11, 19, 43, 67, 163]

        It is an open problem to *prove* that there are infinity many
        positive square-free `d` such that
        `\QQ(\sqrt{d})` has class number `1`:

        ::

            sage: len([d for d in range(2,200) if not is_square(d) and QuadraticField(d,'a').class_number() == 1])
            121

        TESTS::

            sage: type(QuadraticField(-23,'a').class_number())
            <type 'sage.rings.integer.Integer'>
            sage: type(NumberField(x^3 + 23, 'a').class_number())
            <type 'sage.rings.integer.Integer'>
            sage: type(NumberField(x^3 + 23, 'a').extension(x^2 + 5, 'b').class_number())
            <type 'sage.rings.integer.Integer'>
            sage: type(CyclotomicField(10).class_number())
            <type 'sage.rings.integer.Integer'>
        """
        proof = proof_flag(proof)
        try:
            return self.__class_number
        except AttributeError:
            self.__class_number = self.discriminant().class_number(proof)
            return self.__class_number

    def hilbert_class_field_defining_polynomial(self, name='x'):
        r"""
        Returns a polynomial over `\QQ` whose roots generate the
        Hilbert class field of this quadratic field as an extension of
        this quadratic field.

        .. note::

           Computed using PARI via Schertz's method. This
           implementation is quite fast.

        EXAMPLES::

            sage: K.<b> = QuadraticField(-23)
            sage: K.hilbert_class_field_defining_polynomial()
            x^3 - x^2 + 1

        Note that this polynomial is not the actual Hilbert class
        polynomial: see ``hilbert_class_polynomial``::

            sage: K.hilbert_class_polynomial()
            x^3 + 3491750*x^2 - 5151296875*x + 12771880859375

        ::

            sage: K.<a> = QuadraticField(-431)
            sage: K.class_number()
            21
            sage: K.hilbert_class_field_defining_polynomial(name='z')
            z^21 + 6*z^20 + 9*z^19 - 4*z^18 + 33*z^17 + 140*z^16 + 220*z^15 + 243*z^14 + 297*z^13 + 461*z^12 + 658*z^11 + 743*z^10 + 722*z^9 + 681*z^8 + 619*z^7 + 522*z^6 + 405*z^5 + 261*z^4 + 119*z^3 + 35*z^2 + 7*z + 1
        """
        f = pari(self.discriminant()).quadhilbert()
        return QQ[name](f)

    def hilbert_class_field(self, names):
        r"""
        Returns the Hilbert class field of this quadratic field as a
        relative extension of this field.

        .. note::

           For the polynomial that defines this field as a relative
           extension, see the ``hilbert_class_field_defining_polynomial``
           command, which is vastly faster than this command, since it doesn't
           construct a relative extension.

        EXAMPLES::

            sage: K.<a> = NumberField(x^2 + 23)
            sage: L = K.hilbert_class_field('b'); L
            Number Field in b with defining polynomial x^3 - x^2 + 1 over its base field
            sage: L.absolute_field('c')
            Number Field in c with defining polynomial x^6 - 2*x^5 + 70*x^4 - 90*x^3 + 1631*x^2 - 1196*x + 12743
            sage: K.hilbert_class_field_defining_polynomial()
            x^3 - x^2 + 1
        """
        f = self.hilbert_class_field_defining_polynomial()
        return self.extension(f, names)

    def hilbert_class_polynomial(self, name='x'):
        r"""
        Compute the Hilbert class polynomial of this quadratic field.

        Right now, this is only implemented for imaginary quadratic
        fields.

        EXAMPLES::

            sage: K.<a> = QuadraticField(-3)
            sage: K.hilbert_class_polynomial()
            x

            sage: K.<a> = QuadraticField(-31)
            sage: K.hilbert_class_polynomial(name='z')
            z^3 + 39491307*z^2 - 58682638134*z + 1566028350940383
        """
        D = self.discriminant()

        if D > 0:
            raise NotImplementedError("Hilbert class polynomial is not implemented for real quadratic fields.")

        from sage.schemes.elliptic_curves.all import hilbert_class_polynomial as HCP
        return QQ[name](HCP(D))

def is_fundamental_discriminant(D):
    r"""
    Return True if the integer `D` is a fundamental
    discriminant, i.e., if `D \cong 0,1\pmod{4}`, and
    `D\neq 0, 1` and either (1) `D` is square free or
    (2) we have `D\cong 0\pmod{4}` with
    `D/4 \cong 2,3\pmod{4}` and `D/4` square free. These
    are exactly the discriminants of quadratic fields.

    EXAMPLES::

        sage: [D for D in range(-15,15) if is_fundamental_discriminant(D)]
        [-15, -11, -8, -7, -4, -3, 5, 8, 12, 13]
        sage: [D for D in range(-15,15) if not is_square(D) and QuadraticField(D,'a').disc() == D]
        [-15, -11, -8, -7, -4, -3, 5, 8, 12, 13]
    """
    d = D % 4
    if not (d in [0,1]):
        return False
    return D != 1 and  D != 0 and \
           (arith.is_squarefree(D) or \
            (d == 0 and (D//4)%4 in [2,3] and arith.is_squarefree(D//4)))


###################
# For pickling
###################


def NumberField_absolute_v1(poly, name, latex_name, canonical_embedding=None):
    """
    This is used in pickling generic number fields.

    EXAMPLES::

        sage: from sage.rings.number_field.number_field import NumberField_absolute_v1
        sage: R.<x> = QQ[]
        sage: NumberField_absolute_v1(x^2 + 1, 'i', 'i')
        Number Field in i with defining polynomial x^2 + 1
    """
    return NumberField(polynomial=poly, name=name, latex_name=latex_name, check=False, embedding=canonical_embedding)

NumberField_generic_v1 = NumberField_absolute_v1  # for historical reasons only (so old objects unpickle)

def NumberField_cyclotomic_v1(zeta_order, name, canonical_embedding=None):
    """
    This is used in pickling cyclotomic fields.

    EXAMPLES::

        sage: from sage.rings.number_field.number_field import NumberField_cyclotomic_v1
        sage: NumberField_cyclotomic_v1(5,'a')
        Cyclotomic Field of order 5 and degree 4
        sage: NumberField_cyclotomic_v1(5,'a').variable_name()
        'a'
    """
    return CyclotomicField(n=zeta_order, names=name, embedding=canonical_embedding)

def NumberField_quadratic_v1(poly, name, canonical_embedding=None):
    """
    This is used in pickling quadratic fields.

    EXAMPLES::

        sage: from sage.rings.number_field.number_field import NumberField_quadratic_v1
        sage: R.<x> = QQ[]
        sage: NumberField_quadratic_v1(x^2 - 2, 'd')
        Number Field in d with defining polynomial x^2 - 2
    """
    return NumberField(polynomial=poly, name=name, check=False, embedding=canonical_embedding)

def put_natural_embedding_first(v):
    """
    Helper function for embeddings() functions for number fields.

    INPUT: a list of embeddings of a number field

    OUTPUT: None. The
    list is altered in-place, so that, if possible, the first embedding
    has been switched with one of the others, so that if there is an
    embedding which preserves the generator names then it appears
    first.

    EXAMPLES::

        sage: K.<a> = CyclotomicField(7)
        sage: embs = K.embeddings(K)
        sage: [e(a) for e in embs] # random - there is no natural sort order
        [a, a^2, a^3, a^4, a^5, -a^5 - a^4 - a^3 - a^2 - a - 1]
        sage: id = [ e for e in embs if e(a) == a ][0]; id
        Ring endomorphism of Cyclotomic Field of order 7 and degree 6
          Defn: a |--> a
        sage: permuted_embs = list(embs); permuted_embs.remove(id); permuted_embs.append(id)
        sage: [e(a) for e in permuted_embs] # random - but natural map is not first
        [a^2, a^3, a^4, a^5, -a^5 - a^4 - a^3 - a^2 - a - 1, a]
        sage: permuted_embs[0] != a
        True
        sage: from sage.rings.number_field.number_field import put_natural_embedding_first
        sage: put_natural_embedding_first(permuted_embs)
        sage: [e(a) for e in permuted_embs] # random - but natural map is first
        [a, a^3, a^4, a^5, -a^5 - a^4 - a^3 - a^2 - a - 1, a^2]
        sage: permuted_embs[0] == id
        True
    """
    for i in range(len(v)):
        phi = v[i]
        a = str(list(phi.domain().gens()))
        b = str(list(phi.im_gens()))
        if a == b:
            v[i] = v[0]
            v[0] = phi
            return



def refine_embedding(e, prec=None):
    r"""
    Given an embedding from a number field to either `\RR` or
    `\CC`, returns an equivalent embedding with higher precision.

    INPUT:


    -  ``e`` - an embedding of a number field into either
       RR or CC (with some precision)

    - ``prec`` - (default None) the desired precision; if None,
       current precision is doubled; if Infinity, the equivalent
       embedding into either ``QQbar`` or ``AA`` is returned.

    EXAMPLES::

        sage: from sage.rings.number_field.number_field import refine_embedding
        sage: K = CyclotomicField(3)
        sage: e10 = K.complex_embedding(10)
        sage: e10.codomain().precision()
        10
        sage: e25 = refine_embedding(e10, prec=25)
        sage: e25.codomain().precision()
        25

    An example where we extend a real embedding into ``AA``::

        sage: K.<a> = NumberField(x^3-2)
        sage: K.signature()
        (1, 1)
        sage: e = K.embeddings(RR)[0]; e
        Ring morphism:
        From: Number Field in a with defining polynomial x^3 - 2
        To:   Real Field with 53 bits of precision
        Defn: a |--> 1.25992104989487
        sage: e = refine_embedding(e,Infinity); e
        Ring morphism:
        From: Number Field in a with defining polynomial x^3 - 2
        To:   Algebraic Real Field
        Defn: a |--> 1.259921049894873?

    Now we can obtain arbitrary precision values with no trouble::

        sage: RealField(150)(e(a))
        1.2599210498948731647672106072782283505702515
        sage: _^3
        2.0000000000000000000000000000000000000000000
        sage: RealField(200)(e(a^2-3*a+7))
        4.8076379022835799804500738174376232086807389337953290695624

    Complex embeddings can be extended into ``QQbar``::

        sage: e = K.embeddings(CC)[0]; e
        Ring morphism:
        From: Number Field in a with defining polynomial x^3 - 2
        To:   Complex Field with 53 bits of precision
        Defn: a |--> -0.62996052494743... - 1.09112363597172*I
        sage: e = refine_embedding(e,Infinity); e
        Ring morphism:
        From: Number Field in a with defining polynomial x^3 - 2
        To:   Algebraic Field
        Defn: a |--> -0.6299605249474365? - 1.091123635971722?*I
        sage: ComplexField(200)(e(a))
        -0.62996052494743658238360530363911417528512573235075399004099 - 1.0911236359717214035600726141898088813258733387403009407036*I
        sage: e(a)^3
        2

    Embeddings into lazy fields work::

        sage: L = CyclotomicField(7)
        sage: x = L.specified_complex_embedding(); x
        Generic morphism:
          From: Cyclotomic Field of order 7 and degree 6
          To:   Complex Lazy Field
          Defn: zeta7 -> 0.623489801858734? + 0.781831482468030?*I
        sage: refine_embedding(x, 300)
        Ring morphism:
          From: Cyclotomic Field of order 7 and degree 6
          To:   Complex Field with 300 bits of precision
          Defn: zeta7 |--> 0.623489801858733530525004884004239810632274730896402105365549439096853652456487284575942507 + 0.781831482468029808708444526674057750232334518708687528980634958045091731633936441700868007*I
        sage: refine_embedding(x, infinity)
        Ring morphism:
          From: Cyclotomic Field of order 7 and degree 6
          To:   Algebraic Field
          Defn: zeta7 |--> 0.6234898018587335? + 0.7818314824680299?*I

    When the old embedding is into the real lazy field,
    then only real embeddings should be considered.
    See :trac:`17495`::

        sage: R.<x> = QQ[]
        sage: K.<a> = NumberField(x^3 + x - 1, embedding=0.68)
        sage: from sage.rings.number_field.number_field import refine_embedding
        sage: refine_embedding(K.specified_complex_embedding(), 100)
        Ring morphism:
          From: Number Field in a with defining polynomial x^3 + x - 1
          To:   Real Field with 100 bits of precision
          Defn: a |--> 0.68232780382801932736948373971
        sage: refine_embedding(K.specified_complex_embedding(), Infinity)
        Ring morphism:
          From: Number Field in a with defining polynomial x^3 + x - 1
          To:   Algebraic Real Field
          Defn: a |--> 0.6823278038280193?
    """
    K = e.domain()
    RC = e.codomain()
    if RC in (sage.rings.qqbar.AA, sage.rings.qqbar.QQbar):
        return e
    if RC in (RLF, CLF):
        prec_old = e.gen_image().approx().prec()
        old_root = e(K.gen()).approx()
    else:
        prec_old = RC.precision()
        old_root = e(K.gen())

    if prec is None:
        prec = 2*prec_old
    elif prec_old >= prec:
        return e

    # We first compute all the embeddings at the new precision:
    if sage.rings.real_mpfr.is_RealField(RC) or RC in (RDF, RLF):
        if prec == Infinity:
            elist = K.embeddings(sage.rings.qqbar.AA)
        else:
            elist = K.real_embeddings(prec)
    else:
        if prec == Infinity:
            elist = K.embeddings(sage.rings.qqbar.QQbar)
        else:
            elist = K.complex_embeddings(prec)

    # Now we determine which is an extension of the old one; this
    # relies on the fact that coercing a high-precision root into a
    # field with lower precision will equal the lower-precision root!
    diffs = [(RC(ee(K.gen()))-old_root).abs() for ee in elist]
    return elist[min(izip(diffs,count()))[1]]<|MERGE_RESOLUTION|>--- conflicted
+++ resolved
@@ -7816,11 +7816,8 @@
         # f is the minimal polynomial of a over L
         f = L['x'](coeffs_in_L + [1])
         # sanity check...
-<<<<<<< HEAD
-        mp_in_self = self['x'](list(map(L_into_self, f.coeffs())))
-=======
-        mp_in_self = self['x'](map(L_into_self, f.coefficients(sparse=False)))
->>>>>>> b22c33b8
+
+        mp_in_self = self['x'](list(map(L_into_self, f.coefficients(sparse=False))))
         assert mp_in_self(a) == 0
 
         if structure is None:
