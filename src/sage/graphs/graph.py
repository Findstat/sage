r"""
Undirected graphs

This module implements functions and operations involving undirected
graphs.

**Graph basic operations:**

.. csv-table::
    :class: contentstable
    :widths: 30, 70
    :delim: |

    :meth:`~Graph.write_to_eps` | Writes a plot of the graph to ``filename`` in ``eps`` format.
    :meth:`~Graph.to_undirected` | Since the graph is already undirected, simply returns a copy of itself.
    :meth:`~Graph.to_directed` | Returns a directed version of the graph.
    :meth:`~Graph.sparse6_string` | Returns the sparse6 representation of the graph as an ASCII string.
    :meth:`~Graph.graph6_string` | Returns the graph6 representation of the graph as an ASCII string.
    :meth:`~Graph.bipartite_sets` | Returns `(X,Y)` where X and Y are the nodes in each bipartite set of graph.
    :meth:`~Graph.bipartite_color` | Returns a dictionary with vertices as the keys and the color class as the values.
    :meth:`~Graph.is_directed` | If ``self`` is undirected, returns False.
    :meth:`~Graph.join` | Returns the join of ``self`` and ``other``.


**Distances:**

.. csv-table::
    :class: contentstable
    :widths: 30, 70
    :delim: |

    :meth:`~Graph.centrality_degree` | Returns the degree centrality


**Graph properties:**

.. csv-table::
    :class: contentstable
    :widths: 30, 70
    :delim: |

    :meth:`~Graph.is_asteroidal_triple_free` | Tests whether the current graph is asteroidal triple free.
    :meth:`~Graph.is_prime` | Tests whether the current graph is prime.
    :meth:`~Graph.is_split` | Returns ``True`` if the graph is a Split graph, ``False`` otherwise.
    :meth:`~Graph.is_triangle_free` | Returns whether ``self`` is triangle-free.
    :meth:`~Graph.is_bipartite` | Returns True if graph G is bipartite, False if not.
    :meth:`~Graph.is_line_graph` | Tests wether the graph is a line graph.
    :meth:`~Graph.is_odd_hole_free` | Tests whether ``self`` contains an induced odd hole.
    :meth:`~Graph.is_even_hole_free` | Tests whether ``self`` contains an induced even hole.
    :meth:`~Graph.is_cartesian_product` | Tests whether ``self`` is a cartesian product of graphs.
    :meth:`~Graph.is_long_hole_free` | Tests whether ``self`` contains an induced cycle of length at least 5.
    :meth:`~Graph.is_long_antihole_free` | Tests whether ``self`` contains an induced anticycle of length at least 5.
    :meth:`~Graph.is_weakly_chordal` | Tests whether ``self`` is weakly chordal.
    :meth:`~Graph.is_strongly_regular` | Tests whether ``self`` is strongly regular.
    :meth:`~Graph.is_distance_regular` | Tests whether ``self`` is distance-regular.
    :meth:`~Graph.is_tree` | Return True if the graph is a tree.
    :meth:`~Graph.is_forest` | Return True if the graph is a forest, i.e. a disjoint union of trees.
    :meth:`~Graph.is_overfull` | Tests whether the current graph is overfull.
    :meth:`~Graph.odd_girth` | Returns the odd girth of ``self``.
    :meth:`~Graph.is_edge_transitive` | Returns true if ``self`` is edge-transitive.
    :meth:`~Graph.is_arc_transitive` | Returns true if ``self`` is arc-transitive.
    :meth:`~Graph.is_half_transitive` | Returns true if ``self`` is a half-transitive graph.
    :meth:`~Graph.is_semi_symmetric` | Returns true if ``self`` is a semi-symmetric graph.

**Connectivity, orientations, trees:**

.. csv-table::
    :class: contentstable
    :widths: 30, 70
    :delim: |

    :meth:`~Graph.gomory_hu_tree` | Returns a Gomory-Hu tree of ``self``.
    :meth:`~Graph.minimum_outdegree_orientation` | Returns an orientation of ``self`` with the smallest possible maximum outdegree
    :meth:`~Graph.bounded_outdegree_orientation` | Computes an orientation of ``self`` such that every vertex `v` has out-degree less than `b(v)`
    :meth:`~Graph.strong_orientation` | Returns a strongly connected orientation of the current graph.
    :meth:`~Graph.degree_constrained_subgraph` | Returns a degree-constrained subgraph.
    :meth:`~Graph.bridges` | Returns the list of all bridges.
    :meth:`~Graph.spanning_trees` | Returns the list of all spanning trees.
    :meth:`~Graph.random_spanning_tree` | Returns a random spanning tree.

**Clique-related methods:**

.. csv-table::
    :class: contentstable
    :widths: 30, 70
    :delim: |

    :meth:`~Graph.clique_complex` | Returns the clique complex of ``self``
    :meth:`~Graph.cliques_containing_vertex` | Returns the cliques containing each vertex
    :meth:`~Graph.cliques_vertex_clique_number` | Returns a dictionary of sizes of the largest maximal cliques containing each vertex
    :meth:`~Graph.cliques_get_clique_bipartite` | Returns a bipartite graph constructed such that maximal cliques are the right vertices and the left vertices are retained from the given graph
    :meth:`~Graph.cliques_get_max_clique_graph` | Returns a graph constructed with maximal cliques as vertices, and edges between maximal cliques sharing vertices.
    :meth:`~Graph.cliques_number_of` | Returns a dictionary of the number of maximal cliques containing each vertex, keyed by vertex.
    :meth:`~Graph.clique_number` | Returns the order of the largest clique of the graph.
    :meth:`~Graph.clique_maximum` | Returns the vertex set of a maximal order complete subgraph.
    :meth:`~Graph.cliques_maximum` | Returns the list of all maximum cliques
    :meth:`~Graph.cliques_maximal` | Returns the list of all maximal cliques
    :meth:`~Graph.clique_polynomial` | Returns the clique polynomial

**Algorithmically hard stuff:**

.. csv-table::
    :class: contentstable
    :widths: 30, 70
    :delim: |

    :meth:`~Graph.vertex_cover` | Returns a minimum vertex cover.
    :meth:`~Graph.independent_set` | Returns a maximum independent set.
    :meth:`~Graph.topological_minor` | Returns a topological `H`-minor of ``self`` if one exists.
    :meth:`~Graph.convexity_properties` | Returns a ``ConvexityProperties`` object corresponding to ``self``.
    :meth:`~Graph.matching_polynomial` | Computes the matching polynomial.
    :meth:`~Graph.rank_decomposition` | Returns an rank-decomposition of ``self`` achieving optiml rank-width.
    :meth:`~Graph.minor` | Returns the vertices of a minor isomorphic to `H`.
    :meth:`~Graph.independent_set_of_representatives` | Returns an independent set of representatives.
    :meth:`~Graph.coloring` | Returns the first (optimal) proper vertex-coloring found.
    :meth:`~Graph.has_homomorphism_to` | Checks whether there is a morphism between two graphs.
    :meth:`~Graph.chromatic_number` | Returns the minimal number of colors needed to color the vertices.
    :meth:`~Graph.chromatic_polynomial` | Returns the chromatic polynomial.
    :meth:`~Graph.chromatic_symmetric_function` | Return the chromatic symmetric function.
    :meth:`~Graph.tutte_polynomial` | Returns the Tutte polynomial.
    :meth:`~Graph.is_perfect` | Tests whether the graph is perfect.
    :meth:`~Graph.treewidth` | Computes the tree-width and provides a decomposition.


**Leftovers:**

.. csv-table::
    :class: contentstable
    :widths: 30, 70
    :delim: |

    :meth:`~Graph.cores` | Returns the core number for each vertex in an ordered list.
    :meth:`~Graph.matching` | Returns a maximum weighted matching of the graph
    :meth:`~Graph.fractional_chromatic_index` | Computes the fractional chromatic index.
    :meth:`~Graph.lovasz_theta` | Returns the Lovasz number (a.k.a theta).
    :meth:`~Graph.kirchhoff_symanzik_polynomial` | Returns the Kirchhoff-Symanzik polynomial.
    :meth:`~Graph.modular_decomposition` | Returns the modular decomposition.
    :meth:`~Graph.maximum_average_degree` | Returns the Maximum Average Degree (MAD).
    :meth:`~Graph.two_factor_petersen` | Returns a decomposition of the graph into 2-factors.
    :meth:`~Graph.ihara_zeta_function_inverse` | Returns the inverse of the zeta function.
    :meth:`~Graph.seidel_switching` | Returns Seidel switching w.r.t. a subset of vertices.
    :meth:`~Graph.seidel_adjacency_matrix` | Returns the Seidel adjacency matrix of ``self``.
    :meth:`~Graph.twograph`  | Returns :class:`two-graph <sage.combinat.designs.twographs.TwoGraph>` of ``self``.

AUTHORS:

-  Robert L. Miller (2006-10-22): initial version

-  William Stein (2006-12-05): Editing

-  Robert L. Miller (2007-01-13): refactoring, adjusting for
   NetworkX-0.33, fixed plotting bugs (2007-01-23): basic tutorial,
   edge labels, loops, multiple edges and arcs (2007-02-07): graph6
   and sparse6 formats, matrix input

-  Emily Kirkmann (2007-02-11): added graph_border option to plot
   and show

-  Robert L. Miller (2007-02-12): vertex color-maps, graph
   boundaries, graph6 helper functions in Cython

-  Robert L. Miller Sage Days 3 (2007-02-17-21): 3d plotting in
   Tachyon

-  Robert L. Miller (2007-02-25): display a partition

-  Robert L. Miller (2007-02-28): associate arbitrary objects to
   vertices, edge and arc label display (in 2d), edge coloring

-  Robert L. Miller (2007-03-21): Automorphism group, isomorphism
   check, canonical label

-  Robert L. Miller (2007-06-07-09): NetworkX function wrapping

-  Michael W. Hansen (2007-06-09): Topological sort generation

-  Emily Kirkman, Robert L. Miller Sage Days 4: Finished wrapping
   NetworkX

-  Emily Kirkman (2007-07-21): Genus (including circular planar,
   all embeddings and all planar embeddings), all paths, interior
   paths

-  Bobby Moretti (2007-08-12): fixed up plotting of graphs with
   edge colors differentiated by label

-  Jason Grout (2007-09-25): Added functions, bug fixes, and
   general enhancements

-  Robert L. Miller (Sage Days 7): Edge labeled graph isomorphism

-  Tom Boothby (Sage Days 7): Miscellaneous awesomeness

-  Tom Boothby (2008-01-09): Added graphviz output

-  David Joyner (2009-2): Fixed docstring bug related to GAP.

-  Stephen Hartke (2009-07-26): Fixed bug in blocks_and_cut_vertices()
   that caused an incorrect result when the vertex 0 was a cut vertex.

-  Stephen Hartke (2009-08-22): Fixed bug in blocks_and_cut_vertices()
   where the list of cut_vertices is not treated as a set.

-  Anders Jonsson (2009-10-10): Counting of spanning trees and out-trees added.

-  Nathann Cohen (2009-09) : Cliquer, Connectivity, Flows
                             and everything that uses Linear Programming
                             and class numerical.MIP

- Nicolas M. Thiery (2010-02): graph layout code refactoring, dot2tex/graphviz interface

- David Coudert (2012-04) : Reduction rules in vertex_cover.

- Birk Eisermann (2012-06): added recognition of weakly chordal graphs and
                            long-hole-free / long-antihole-free graphs

- Alexandre P. Zuge (2013-07): added join operation.

- Amritanshu Prasad (2014-08): added clique polynomial

Graph Format
------------

Supported formats
~~~~~~~~~~~~~~~~~

Sage Graphs can be created from a wide range of inputs. A few
examples are covered here.


-  NetworkX dictionary format:

   ::

       sage: d = {0: [1,4,5], 1: [2,6], 2: [3,7], 3: [4,8], 4: [9], \
             5: [7, 8], 6: [8,9], 7: [9]}
       sage: G = Graph(d); G
       Graph on 10 vertices
       sage: G.plot().show()    # or G.show()

-  A NetworkX graph:

   ::

       sage: import networkx
       sage: K = networkx.complete_bipartite_graph(12,7)
       sage: G = Graph(K)
       sage: G.degree()
       [7, 7, 7, 7, 7, 7, 7, 7, 7, 7, 7, 7, 12, 12, 12, 12, 12, 12, 12]

-  graph6 or sparse6 format:

   ::

       sage: s = ':I`AKGsaOs`cI]Gb~'
       sage: G = Graph(s, sparse=True); G
       Looped multi-graph on 10 vertices
       sage: G.plot().show()    # or G.show()

   Note that the ``\`` character is an escape character in Python, and
   also a character used by graph6 strings:

   ::

       sage: G = Graph('Ihe\n@GUA')
       Traceback (most recent call last):
       ...
       RuntimeError: The string (Ihe) seems corrupt: for n = 10, the string is too short.

   In Python, the escaped character ``\`` is represented by ``\\``:

   ::

       sage: G = Graph('Ihe\\n@GUA')
       sage: G.plot().show()    # or G.show()

-  adjacency matrix: In an adjacency matrix, each column and each
   row represent a vertex. If a 1 shows up in row `i`, column
   `j`, there is an edge `(i,j)`.

   ::

       sage: M = Matrix([(0,1,0,0,1,1,0,0,0,0),(1,0,1,0,0,0,1,0,0,0), \
       (0,1,0,1,0,0,0,1,0,0), (0,0,1,0,1,0,0,0,1,0),(1,0,0,1,0,0,0,0,0,1), \
       (1,0,0,0,0,0,0,1,1,0), (0,1,0,0,0,0,0,0,1,1),(0,0,1,0,0,1,0,0,0,1), \
       (0,0,0,1,0,1,1,0,0,0), (0,0,0,0,1,0,1,1,0,0)])
       sage: M
       [0 1 0 0 1 1 0 0 0 0]
       [1 0 1 0 0 0 1 0 0 0]
       [0 1 0 1 0 0 0 1 0 0]
       [0 0 1 0 1 0 0 0 1 0]
       [1 0 0 1 0 0 0 0 0 1]
       [1 0 0 0 0 0 0 1 1 0]
       [0 1 0 0 0 0 0 0 1 1]
       [0 0 1 0 0 1 0 0 0 1]
       [0 0 0 1 0 1 1 0 0 0]
       [0 0 0 0 1 0 1 1 0 0]
       sage: G = Graph(M); G
       Graph on 10 vertices
       sage: G.plot().show()    # or G.show()

-  incidence matrix: In an incidence matrix, each row represents a
   vertex and each column represents an edge.

   ::

       sage: M = Matrix([(-1, 0, 0, 0, 1, 0, 0, 0, 0, 0,-1, 0, 0, 0, 0),
       ....:             ( 1,-1, 0, 0, 0, 0, 0, 0, 0, 0, 0,-1, 0, 0, 0),
       ....:             ( 0, 1,-1, 0, 0, 0, 0, 0, 0, 0, 0, 0,-1, 0, 0),
       ....:             ( 0, 0, 1,-1, 0, 0, 0, 0, 0, 0, 0, 0, 0,-1, 0),
       ....:             ( 0, 0, 0, 1,-1, 0, 0, 0, 0, 0, 0, 0, 0, 0,-1),
       ....:             ( 0, 0, 0, 0, 0,-1, 0, 0, 0, 1, 1, 0, 0, 0, 0),
       ....:             ( 0, 0, 0, 0, 0, 0, 0, 1,-1, 0, 0, 1, 0, 0, 0),
       ....:             ( 0, 0, 0, 0, 0, 1,-1, 0, 0, 0, 0, 0, 1, 0, 0),
       ....:             ( 0, 0, 0, 0, 0, 0, 0, 0, 1,-1, 0, 0, 0, 1, 0),
       ....:             ( 0, 0, 0, 0, 0, 0, 1,-1, 0, 0, 0, 0, 0, 0, 1)])
       sage: M
       [-1  0  0  0  1  0  0  0  0  0 -1  0  0  0  0]
       [ 1 -1  0  0  0  0  0  0  0  0  0 -1  0  0  0]
       [ 0  1 -1  0  0  0  0  0  0  0  0  0 -1  0  0]
       [ 0  0  1 -1  0  0  0  0  0  0  0  0  0 -1  0]
       [ 0  0  0  1 -1  0  0  0  0  0  0  0  0  0 -1]
       [ 0  0  0  0  0 -1  0  0  0  1  1  0  0  0  0]
       [ 0  0  0  0  0  0  0  1 -1  0  0  1  0  0  0]
       [ 0  0  0  0  0  1 -1  0  0  0  0  0  1  0  0]
       [ 0  0  0  0  0  0  0  0  1 -1  0  0  0  1  0]
       [ 0  0  0  0  0  0  1 -1  0  0  0  0  0  0  1]
       sage: G = Graph(M); G
       Graph on 10 vertices
       sage: G.plot().show()    # or G.show()
       sage: DiGraph(matrix(2,[0,0,-1,1]), format="incidence_matrix")
       Traceback (most recent call last):
       ...
       ValueError: There must be two nonzero entries (-1 & 1) per column.

-  a list of edges::

       sage: g = Graph([(1,3),(3,8),(5,2)])
       sage: g
       Graph on 5 vertices

-  an igraph Graph::

       sage: import igraph                                # optional - python_igraph
       sage: g = Graph(igraph.Graph([(1,3),(3,2),(0,2)])) # optional - python_igraph
       sage: g                                            # optional - python_igraph
       Graph on 4 vertices

Generators
----------

If you wish to iterate through all the isomorphism types of graphs,
type, for example::

    sage: for g in graphs(4):
    ...     print g.spectrum()
    [0, 0, 0, 0]
    [1, 0, 0, -1]
    [1.4142135623..., 0, 0, -1.4142135623...]
    [2, 0, -1, -1]
    [1.7320508075..., 0, 0, -1.7320508075...]
    [1, 1, -1, -1]
    [1.6180339887..., 0.6180339887..., -0.6180339887..., -1.6180339887...]
    [2.1700864866..., 0.3111078174..., -1, -1.4811943040...]
    [2, 0, 0, -2]
    [2.5615528128..., 0, -1, -1.5615528128...]
    [3, -1, -1, -1]

For some commonly used graphs to play with, type

::

    sage: graphs.[tab]          # not tested

and hit {tab}. Most of these graphs come with their own custom
plot, so you can see how people usually visualize these graphs.

::

    sage: G = graphs.PetersenGraph()
    sage: G.plot().show()    # or G.show()
    sage: G.degree_histogram()
    [0, 0, 0, 10]
    sage: G.adjacency_matrix()
    [0 1 0 0 1 1 0 0 0 0]
    [1 0 1 0 0 0 1 0 0 0]
    [0 1 0 1 0 0 0 1 0 0]
    [0 0 1 0 1 0 0 0 1 0]
    [1 0 0 1 0 0 0 0 0 1]
    [1 0 0 0 0 0 0 1 1 0]
    [0 1 0 0 0 0 0 0 1 1]
    [0 0 1 0 0 1 0 0 0 1]
    [0 0 0 1 0 1 1 0 0 0]
    [0 0 0 0 1 0 1 1 0 0]

::

    sage: S = G.subgraph([0,1,2,3])
    sage: S.plot().show()    # or S.show()
    sage: S.density()
    1/2

::

    sage: G = GraphQuery(display_cols=['graph6'], num_vertices=7, diameter=5)
    sage: L = G.get_graphs_list()
    sage: graphs_list.show_graphs(L)

.. _Graph:labels:

Labels
------

Each vertex can have any hashable object as a label. These are
things like strings, numbers, and tuples. Each edge is given a
default label of ``None``, but if specified, edges can
have any label at all. Edges between vertices `u` and
`v` are represented typically as ``(u, v, l)``, where
``l`` is the label for the edge.

Note that vertex labels themselves cannot be mutable items::

    sage: M = Matrix( [[0,0],[0,0]] )
    sage: G = Graph({ 0 : { M : None } })
    Traceback (most recent call last):
    ...
    TypeError: mutable matrices are unhashable

However, if one wants to define a dictionary, with the same keys
and arbitrary objects for entries, one can make that association::

    sage: d = {0 : graphs.DodecahedralGraph(), 1 : graphs.FlowerSnark(), \
          2 : graphs.MoebiusKantorGraph(), 3 : graphs.PetersenGraph() }
    sage: d[2]
    Moebius-Kantor Graph: Graph on 16 vertices
    sage: T = graphs.TetrahedralGraph()
    sage: T.vertices()
    [0, 1, 2, 3]
    sage: T.set_vertices(d)
    sage: T.get_vertex(1)
    Flower Snark: Graph on 20 vertices

Database
--------

There is a database available for searching for graphs that satisfy
a certain set of parameters, including number of vertices and
edges, density, maximum and minimum degree, diameter, radius, and
connectivity. To see a list of all search parameter keywords broken
down by their designated table names, type

::

    sage: graph_db_info()
    {...}

For more details on data types or keyword input, enter

::

    sage: GraphQuery?    # not tested

The results of a query can be viewed with the show method, or can be
viewed individually by iterating through the results:

::

    sage: Q = GraphQuery(display_cols=['graph6'],num_vertices=7, diameter=5)
    sage: Q.show()
    Graph6
    --------------------
    F?`po
    F?gqg
    F@?]O
    F@OKg
    F@R@o
    FA_pW
    FEOhW
    FGC{o
    FIAHo

Show each graph as you iterate through the results:

::

    sage: for g in Q:
    ...     show(g)

Visualization
-------------

To see a graph `G` you are working with, there
are three main options. You can view the graph in two dimensions via
matplotlib with ``show()``. ::

    sage: G = graphs.RandomGNP(15,.3)
    sage: G.show()

And you can view it in three dimensions via jmol with ``show3d()``. ::

    sage: G.show3d()

Or it can be rendered with `\LaTeX`.  This requires the right
additions to a standard `\mbox{\rm\TeX}` installation.  Then standard
Sage commands, such as ``view(G)`` will display the graph, or
``latex(G)`` will produce a string suitable for inclusion in a
`\LaTeX` document.  More details on this are at
the :mod:`sage.graphs.graph_latex` module. ::

    sage: from sage.graphs.graph_latex import check_tkz_graph
    sage: check_tkz_graph()  # random - depends on TeX installation
    sage: latex(G)
    \begin{tikzpicture}
    ...
    \end{tikzpicture}

Mutability
----------

Graphs are mutable, and thus unusable as dictionary keys, unless
``data_structure="static_sparse"`` is used::

    sage: G = graphs.PetersenGraph()
    sage: {G:1}[G]
    Traceback (most recent call last):
    ...
    TypeError: This graph is mutable, and thus not hashable. Create an immutable copy by `g.copy(immutable=True)`
    sage: G_immutable = Graph(G, immutable=True)
    sage: G_immutable == G
    True
    sage: {G_immutable:1}[G_immutable]
    1

Methods
-------
"""

#*****************************************************************************
#      Copyright (C) 2006 - 2007 Robert L. Miller <rlmillster@gmail.com>
#
# Distributed  under  the  terms  of  the  GNU  General  Public  License (GPL)
#                         http://www.gnu.org/licenses/
#*****************************************************************************

from copy import copy
from sage.rings.polynomial.polynomial_ring_constructor import PolynomialRing
from sage.misc.superseded import deprecation
from sage.rings.integer import Integer
from sage.rings.integer_ring import ZZ
import sage.graphs.generic_graph_pyx as generic_graph_pyx
from sage.graphs.generic_graph import GenericGraph
from sage.graphs.digraph import DiGraph
from sage.graphs.independent_sets import IndependentSets
from sage.combinat.combinatorial_map import combinatorial_map

<<<<<<< HEAD
=======
def FindStatGraph(x):
    """
    Construct an immutable graph.

    INPUT:

    - ``x[0]`` -- the list of edges
    - ``x[1]`` -- number of vertices
    """
    G = Graph([range(x[1]), lambda i, j: (i,j) in x[1] or (j,i) in x[0]], immutable=True)
    return G
>>>>>>> 55d96736

class Graph(GenericGraph):
    r"""
    Undirected graph.

    A graph is a set of vertices connected by edges. See also the
    :wikipedia:`Wikipedia article on graphs <Graph_(mathematics)>`.

    One can very easily create a graph in Sage by typing::

        sage: g = Graph()

    By typing the name of the graph, one can get some basic information
    about it::

        sage: g
        Graph on 0 vertices

    This graph is not very interesting as it is by default the empty graph.
    But Sage contains a large collection of pre-defined graph classes that
    can be listed this way:

    * Within a Sage session, type ``graphs.``
      (Do not press "Enter", and do not forget the final period ".")

    * Hit "tab".

    You will see a list of methods which will construct named graphs. For
    example::

        sage: g = graphs.PetersenGraph()
        sage: g.plot()
        Graphics object consisting of 26 graphics primitives

    or::

        sage: g = graphs.ChvatalGraph()
        sage: g.plot()
        Graphics object consisting of 37 graphics primitives

    In order to obtain more information about these graph constructors, access
    the documentation using the command ``graphs.RandomGNP?``.

    Once you have defined the graph you want, you can begin to work on it
    by using the almost 200 functions on graphs in the Sage library!
    If your graph is named ``g``, you can list these functions as previously
    this way

    * Within a Sage session, type ``g.``
      (Do not press "Enter", and do not forget the final period "." )

    * Hit "tab".

    As usual, you can get some information about what these functions do by
    typing (e.g. if you want to know about the ``diameter()`` method)
    ``g.diameter?``.

    If you have defined a graph ``g`` having several connected components
    (i.e. ``g.is_connected()`` returns False), you can print each one of its
    connected components with only two lines::

        sage: for component in g.connected_components():
        ....:      g.subgraph(component).plot()
        Graphics object consisting of 37 graphics primitives


    INPUT:

    -  ``data`` -- can be any of the following (see the ``format`` argument):

      #.  An integer specifying the number of vertices

      #.  A dictionary of dictionaries

      #.  A dictionary of lists

      #.  A Sage adjacency matrix or incidence matrix

      #.  A Sage :meth:`Seidel adjacency matrix <seidel_adjacency_matrix>`

      #.  A pygraphviz graph

      #.  A NetworkX graph

      #.  An igraph graph (see http://igraph.org/python/)

    -  ``pos`` -  a positioning dictionary: for example, the
       spring layout from NetworkX for the 5-cycle is::

         {0: [-0.91679746, 0.88169588],
          1: [ 0.47294849, 1.125     ],
          2: [ 1.125     ,-0.12867615],
          3: [ 0.12743933,-1.125     ],
          4: [-1.125     ,-0.50118505]}

    -  ``name`` - (must be an explicitly named parameter,
       i.e., ``name="complete")`` gives the graph a name

    -  ``loops`` - boolean, whether to allow loops (ignored
       if data is an instance of the ``Graph`` class)

    -  ``multiedges`` - boolean, whether to allow multiple
       edges (ignored if data is an instance of the ``Graph`` class)

    -  ``weighted`` - whether graph thinks of itself as
       weighted or not. See ``self.weighted()``

    -  ``format`` - if None, Graph tries to guess; can take
       a number of values, namely:

       -  ``'int'`` - an integer specifying the number of vertices in an
          edge-free graph with vertices labelled from 0 to n-1

       -  ``'graph6'`` - Brendan McKay's graph6 format, in a
          string (if the string has multiple graphs, the first graph is
          taken)

       -  ``'sparse6'`` - Brendan McKay's sparse6 format, in a
          string (if the string has multiple graphs, the first graph is
          taken)

       -  ``'adjacency_matrix'`` - a square Sage matrix M,
          with M[i,j] equal to the number of edges {i,j}

       -  ``'weighted_adjacency_matrix'`` - a square Sage
          matrix M, with M[i,j] equal to the weight of the single edge {i,j}.
          Given this format, weighted is ignored (assumed True).

       -  ``'seidel_adjacency_matrix'`` - a symmetric Sage matrix M
          with 0s on the  diagonal, and the other entries -1 or 1,
          `M[i,j]=-1` indicating that {i,j} is an edge, otherwise `M[i,j]=1`.

       -  ``'incidence_matrix'`` - a Sage matrix, with one
          column C for each edge, where if C represents {i, j}, C[i] is -1
          and C[j] is 1

       -  ``'elliptic_curve_congruence'`` - data must be an
          iterable container of elliptic curves, and the graph produced has
          each curve as a vertex (it's Cremona label) and an edge E-F
          labelled p if and only if E is congruent to F mod p

       -  ``NX`` - data must be a NetworkX Graph.

           .. NOTE::

               As Sage's default edge labels is ``None`` while NetworkX uses
               ``{}``, the ``{}`` labels of a NetworkX graph are automatically
               set to ``None`` when it is converted to a Sage graph. This
               behaviour can be overruled by setting the keyword
               ``convert_empty_dict_labels_to_None`` to ``False`` (it is
               ``True`` by default).

       - ``igraph`` - data must be an `igraph <http://igraph.org/>`__ graph.

    - ``sparse`` (boolean) -- ``sparse=True`` is an alias for
      ``data_structure="sparse"``, and ``sparse=False`` is an alias for
      ``data_structure="dense"``.

    - ``data_structure`` -- one of the following (for more information, see
      :mod:`~sage.graphs.base.overview`)

       * ``"dense"`` -- selects the :mod:`~sage.graphs.base.dense_graph`
         backend.

       * ``"sparse"`` -- selects the :mod:`~sage.graphs.base.sparse_graph`
         backend.

       * ``"static_sparse"`` -- selects the
         :mod:`~sage.graphs.base.static_sparse_backend` (this backend is faster
         than the sparse backend and smaller in memory, and it is immutable, so
         that the resulting graphs can be used as dictionary keys).

    - ``immutable`` (boolean) -- whether to create a immutable graph. Note that
      ``immutable=True`` is actually a shortcut for
      ``data_structure='static_sparse'``. Set to ``False`` by default.

    - ``vertex_labels`` - Whether to allow any object as a vertex (slower), or
       only the integers 0, ..., n-1, where n is the number of vertices.

    -  ``convert_empty_dict_labels_to_None`` - this arguments sets
       the default edge labels used by NetworkX (empty dictionaries)
       to be replaced by None, the default Sage edge label. It is
       set to ``True`` iff a NetworkX graph is on the input.

    EXAMPLES:

    We illustrate the first seven input formats (the other two
    involve packages that are currently not standard in Sage):

    #. An integer giving the number of vertices::

        sage: g = Graph(5); g
        Graph on 5 vertices
        sage: g.vertices()
        [0, 1, 2, 3, 4]
        sage: g.edges()
        []

    #. A dictionary of dictionaries::

        sage: g = Graph({0:{1:'x',2:'z',3:'a'}, 2:{5:'out'}}); g
        Graph on 5 vertices

       The labels ('x', 'z', 'a', 'out') are labels for edges. For
       example, 'out' is the label for the edge on 2 and 5. Labels can be
       used as weights, if all the labels share some common parent.

       ::

        sage: a,b,c,d,e,f = sorted(SymmetricGroup(3))
        sage: Graph({b:{d:'c',e:'p'}, c:{d:'p',e:'c'}})
        Graph on 4 vertices

    #. A dictionary of lists::

        sage: g = Graph({0:[1,2,3], 2:[4]}); g
        Graph on 5 vertices

    #. A list of vertices and a function describing adjacencies. Note
       that the list of vertices and the function must be enclosed in a
       list (i.e., [list of vertices, function]).

       Construct the Paley graph over GF(13).

       ::

          sage: g=Graph([GF(13), lambda i,j: i!=j and (i-j).is_square()])
          sage: g.vertices()
          [0, 1, 2, 3, 4, 5, 6, 7, 8, 9, 10, 11, 12]
          sage: g.adjacency_matrix()
          [0 1 0 1 1 0 0 0 0 1 1 0 1]
          [1 0 1 0 1 1 0 0 0 0 1 1 0]
          [0 1 0 1 0 1 1 0 0 0 0 1 1]
          [1 0 1 0 1 0 1 1 0 0 0 0 1]
          [1 1 0 1 0 1 0 1 1 0 0 0 0]
          [0 1 1 0 1 0 1 0 1 1 0 0 0]
          [0 0 1 1 0 1 0 1 0 1 1 0 0]
          [0 0 0 1 1 0 1 0 1 0 1 1 0]
          [0 0 0 0 1 1 0 1 0 1 0 1 1]
          [1 0 0 0 0 1 1 0 1 0 1 0 1]
          [1 1 0 0 0 0 1 1 0 1 0 1 0]
          [0 1 1 0 0 0 0 1 1 0 1 0 1]
          [1 0 1 1 0 0 0 0 1 1 0 1 0]

       Construct the line graph of a complete graph.

       ::

          sage: g=graphs.CompleteGraph(4)
          sage: line_graph=Graph([g.edges(labels=false), \
                 lambda i,j: len(set(i).intersection(set(j)))>0], \
                 loops=False)
          sage: line_graph.vertices()
          [(0, 1), (0, 2), (0, 3), (1, 2), (1, 3), (2, 3)]
          sage: line_graph.adjacency_matrix()
          [0 1 1 1 1 0]
          [1 0 1 1 0 1]
          [1 1 0 0 1 1]
          [1 1 0 0 1 1]
          [1 0 1 1 0 1]
          [0 1 1 1 1 0]

    #. A graph6 or sparse6 string: Sage automatically recognizes
       whether a string is in graph6 or sparse6 format::

           sage: s = ':I`AKGsaOs`cI]Gb~'
           sage: Graph(s,sparse=True)
           Looped multi-graph on 10 vertices

       ::

           sage: G = Graph('G?????')
           sage: G = Graph("G'?G?C")
           Traceback (most recent call last):
           ...
           RuntimeError: The string seems corrupt: valid characters are
           ?@ABCDEFGHIJKLMNOPQRSTUVWXYZ[\]^_`abcdefghijklmnopqrstuvwxyz{|}~
           sage: G = Graph('G??????')
           Traceback (most recent call last):
           ...
           RuntimeError: The string (G??????) seems corrupt: for n = 8, the string is too long.

       ::

          sage: G = Graph(":I'AKGsaOs`cI]Gb~")
          Traceback (most recent call last):
          ...
          RuntimeError: The string seems corrupt: valid characters are
          ?@ABCDEFGHIJKLMNOPQRSTUVWXYZ[\]^_`abcdefghijklmnopqrstuvwxyz{|}~

       There are also list functions to take care of lists of graphs::

           sage: s = ':IgMoqoCUOqeb\n:I`AKGsaOs`cI]Gb~\n:I`EDOAEQ?PccSsge\N\n'
           sage: graphs_list.from_sparse6(s)
           [Looped multi-graph on 10 vertices, Looped multi-graph on 10 vertices, Looped multi-graph on 10 vertices]

    #. A Sage matrix:
       Note: If format is not specified, then Sage assumes a symmetric square
       matrix is an adjacency matrix, otherwise an incidence matrix.

       - an adjacency matrix::

            sage: M = graphs.PetersenGraph().am(); M
            [0 1 0 0 1 1 0 0 0 0]
            [1 0 1 0 0 0 1 0 0 0]
            [0 1 0 1 0 0 0 1 0 0]
            [0 0 1 0 1 0 0 0 1 0]
            [1 0 0 1 0 0 0 0 0 1]
            [1 0 0 0 0 0 0 1 1 0]
            [0 1 0 0 0 0 0 0 1 1]
            [0 0 1 0 0 1 0 0 0 1]
            [0 0 0 1 0 1 1 0 0 0]
            [0 0 0 0 1 0 1 1 0 0]
            sage: Graph(M)
            Graph on 10 vertices

         ::

            sage: Graph(matrix([[1,2],[2,4]]),loops=True,sparse=True)
            Looped multi-graph on 2 vertices

            sage: M = Matrix([[0,1,-1],[1,0,-1/2],[-1,-1/2,0]]); M
            [   0    1   -1]
            [   1    0 -1/2]
            [  -1 -1/2    0]
            sage: G = Graph(M,sparse=True); G
            Graph on 3 vertices
            sage: G.weighted()
            True

       - an incidence matrix::

            sage: M = Matrix(6, [-1,0,0,0,1, 1,-1,0,0,0, 0,1,-1,0,0, 0,0,1,-1,0, 0,0,0,1,-1, 0,0,0,0,0]); M
            [-1  0  0  0  1]
            [ 1 -1  0  0  0]
            [ 0  1 -1  0  0]
            [ 0  0  1 -1  0]
            [ 0  0  0  1 -1]
            [ 0  0  0  0  0]
            sage: Graph(M)
            Graph on 6 vertices

            sage: Graph(Matrix([[1],[1],[1]]))
            Traceback (most recent call last):
            ...
            ValueError: Non-symmetric or non-square matrix assumed to be an
            incidence matrix: There must be one or two nonzero entries per
            column. Got entries [1, 1, 1] in column 0
            sage: Graph(Matrix([[1],[1],[0]]))
            Graph on 3 vertices

            sage: M = Matrix([[0,1,-1],[1,0,-1],[-1,-1,0]]); M
            [ 0  1 -1]
            [ 1  0 -1]
            [-1 -1  0]
            sage: Graph(M,sparse=True)
            Graph on 3 vertices

            sage: M = Matrix([[0,1,1],[1,0,1],[-1,-1,0]]); M
            [ 0  1  1]
            [ 1  0  1]
            [-1 -1  0]
            sage: Graph(M)
            Traceback (most recent call last):
            ...
            ValueError: Non-symmetric or non-square matrix assumed to be an
            incidence matrix: There must be one or two nonzero entries per
            column. Got entries [1, 1] in column 2

        Check that :trac:`9714` is fixed::

            sage: MA = Matrix([[1,2,0], [0,2,0], [0,0,1]])
            sage: GA = Graph(MA, format='adjacency_matrix')
            sage: MI = GA.incidence_matrix(oriented=False)
            sage: MI
            [2 1 1 0 0 0]
            [0 1 1 2 2 0]
            [0 0 0 0 0 2]
            sage: Graph(MI).edges(labels=None)
            [(0, 0), (0, 1), (0, 1), (1, 1), (1, 1), (2, 2)]

            sage: M = Matrix([[1], [-1]]); M
            [ 1]
            [-1]
            sage: Graph(M).edges()
            [(0, 1, None)]

    #.  A Seidel adjacency matrix::

          sage: from sage.combinat.matrices.hadamard_matrix import \
          ....:  regular_symmetric_hadamard_matrix_with_constant_diagonal as rshcd
          sage: m=rshcd(16,1)- matrix.identity(16)
          sage: Graph(m,format="seidel_adjacency_matrix").is_strongly_regular(parameters=True)
          (16, 6, 2, 2)

    #. a list of edges, or labelled edges::

          sage: g = Graph([(1,3),(3,8),(5,2)])
          sage: g
          Graph on 5 vertices

          sage: g = Graph([(1,2,"Peace"),(7,-9,"and"),(77,2, "Love")])
          sage: g
          Graph on 5 vertices
          sage: g = Graph([(0, 2, '0'), (0, 2, '1'), (3, 3, '2')], loops=True, multiedges=True)
          sage: g.loops()
          [(3, 3, '2')]

    #. A NetworkX MultiGraph::

          sage: import networkx
          sage: g = networkx.MultiGraph({0:[1,2,3], 2:[4]})
          sage: Graph(g)
          Graph on 5 vertices

    #. A NetworkX graph::

           sage: import networkx
           sage: g = networkx.Graph({0:[1,2,3], 2:[4]})
           sage: DiGraph(g)
           Digraph on 5 vertices

    #. An igraph Graph (see also
       :meth:`~sage.graphs.generic_graph.GenericGraph.igraph_graph`)::

           sage: import igraph                   # optional - python_igraph
           sage: g = igraph.Graph([(0,1),(0,2)]) # optional - python_igraph
           sage: Graph(g)                        # optional - python_igraph
           Graph on 3 vertices

       If ``vertex_labels`` is ``True``, the names of the vertices are given by
       the vertex attribute ``'name'``, if available::

           sage: g = igraph.Graph([(0,1),(0,2)], vertex_attrs={'name':['a','b','c']})  # optional - python_igraph
           sage: Graph(g).vertices()                                                   # optional - python_igraph
           ['a', 'b', 'c']
           sage: g = igraph.Graph([(0,1),(0,2)], vertex_attrs={'label':['a','b','c']}) # optional - python_igraph
           sage: Graph(g).vertices()                                                   # optional - python_igraph
           [0, 1, 2]

       If the igraph Graph has edge attributes, they are used as edge labels::

           sage: g = igraph.Graph([(0,1),(0,2)], edge_attrs={'name':['a','b'], 'weight':[1,3]}) # optional - python_igraph
           sage: Graph(g).edges()                                                               # optional - python_igraph
           [(0, 1, {'name': 'a', 'weight': 1}), (0, 2, {'name': 'b', 'weight': 3})]

    By default, graphs are mutable and can thus not be used as a dictionary
    key::

          sage: G = graphs.PetersenGraph()
          sage: {G:1}[G]
          Traceback (most recent call last):
          ...
          TypeError: This graph is mutable, and thus not hashable. Create an immutable copy by `g.copy(immutable=True)`

    When providing the optional arguments ``data_structure="static_sparse"``
    or ``immutable=True`` (both mean the same), then an immutable graph
    results. ::

          sage: G_imm = Graph(G, immutable=True)
          sage: H_imm = Graph(G, data_structure='static_sparse')
          sage: G_imm == H_imm == G
          True
          sage: {G_imm:1}[H_imm]
          1

    TESTS::

        sage: Graph(4,format="HeyHeyHey")
        Traceback (most recent call last):
        ...
        ValueError: Unknown input format 'HeyHeyHey'

        sage: Graph(igraph.Graph(directed=True)) # optional - python_igraph
        Traceback (most recent call last):
        ...
        ValueError: An *undirected* igraph graph was expected. To build an directed graph, call the DiGraph constructor.

        sage: m = matrix([[0,-1],[-1,0]])
        sage: Graph(m,format="seidel_adjacency_matrix")
        Graph on 2 vertices
        sage: m[0,1]=1
        sage: Graph(m,format="seidel_adjacency_matrix")
        Traceback (most recent call last):
        ...
        ValueError: Graph's Seidel adjacency matrix must be symmetric

        sage: m[0,1]=-1; m[1,1]=1
        sage: Graph(m,format="seidel_adjacency_matrix")
        Traceback (most recent call last):
        ...
        ValueError: Graph's Seidel adjacency matrix must have 0s on the main diagonal

    """
    _directed = False

    def __init__(self, data=None, pos=None, loops=None, format=None,
                 weighted=None, implementation='c_graph',
                 data_structure="sparse", vertex_labels=True, name=None,
                 multiedges=None, convert_empty_dict_labels_to_None=None,
                 sparse=True, immutable=False):
        """
        TESTS::

            sage: G = Graph()
            sage: loads(dumps(G)) == G
            True
            sage: a = matrix(2,2,[1,0,0,1])
            sage: Graph(a).adjacency_matrix() == a
            True

            sage: a = matrix(2,2,[2,0,0,1])
            sage: Graph(a,sparse=True).adjacency_matrix() == a
            True

        The positions are copied when the graph is built from
        another graph ::

            sage: g = graphs.PetersenGraph()
            sage: h = Graph(g)
            sage: g.get_pos() == h.get_pos()
            True

        Or from a DiGraph ::

            sage: d = DiGraph(g)
            sage: h = Graph(d)
            sage: g.get_pos() == h.get_pos()
            True

        Loops are not counted as multiedges (see :trac:`11693`) and edges are
        not counted twice ::

            sage: Graph({1:[1]}).num_edges()
            1
            sage: Graph({1:[2,2]}).num_edges()
            2

        An empty list or dictionary defines a simple graph
        (:trac:`10441` and :trac:`12910`)::

            sage: Graph([])
            Graph on 0 vertices
            sage: Graph({})
            Graph on 0 vertices
            sage: # not "Multi-graph on 0 vertices"

        Verify that the int format works as expected (:trac:`12557`)::

            sage: Graph(2).adjacency_matrix()
            [0 0]
            [0 0]
            sage: Graph(3) == Graph(3,format='int')
            True

        Problem with weighted adjacency matrix (:trac:`13919`)::

            sage: B = {0:{1:2,2:5,3:4},1:{2:2,4:7},2:{3:1,4:4,5:3},3:{5:4},4:{5:1,6:5},5:{6:7}}
            sage: grafo3 = Graph(B,weighted=True)
            sage: matad = grafo3.weighted_adjacency_matrix()
            sage: grafo4 = Graph(matad,format = "adjacency_matrix", weighted=True)
            sage: grafo4.shortest_path(0,6,by_weight=True)
            [0, 1, 2, 5, 4, 6]

        Graphs returned when setting ``immutable=False`` are mutable::

            sage: g = graphs.PetersenGraph()
            sage: g = Graph(g.edges(),immutable=False)
            sage: g.add_edge("Hey", "Heyyyyyyy")

        And their name is set::

            sage: g = graphs.PetersenGraph()
            sage: Graph(g, immutable=True)
            Petersen graph: Graph on 10 vertices

        Check error messages for graphs built from incidence matrices (see
        :trac:`18440`)::

            sage: Graph(matrix([[-1, 1, 0],[1, 0, 0]]))
            Traceback (most recent call last):
            ...
            ValueError: Column 1 of the (oriented) incidence matrix contains
            only one nonzero value
            sage: Graph(matrix([[1,1],[1,1],[1,0]]))
            Traceback (most recent call last):
            ...
            ValueError: Non-symmetric or non-square matrix assumed to be an
            incidence matrix: There must be one or two nonzero entries per
            column. Got entries [1, 1, 1] in column 0
            sage: Graph(matrix([[3,1,1],[0,1,1]]))
            Traceback (most recent call last):
            ...
            ValueError: Each column of a non-oriented incidence matrix must sum
            to 2, but column 0 does not
        """
        GenericGraph.__init__(self)
        msg = ''
        from sage.structure.element import is_Matrix

        if sparse is False:
            if data_structure != "sparse":
                raise ValueError("The 'sparse' argument is an alias for "
                                 "'data_structure'. Please do not define both.")
            data_structure = "dense"

        # Choice of the backend

        if implementation != 'c_graph':
            deprecation(18375,"The 'implementation' keyword is deprecated, "
                        "and the graphs has been stored as a 'c_graph'")

        if multiedges or weighted:
            if data_structure == "dense":
                raise RuntimeError("Multiedge and weighted c_graphs must be sparse.")
        if immutable:
            data_structure = 'static_sparse'

        # If the data structure is static_sparse, we first build a graph
        # using the sparse data structure, then reencode the resulting graph
        # as a static sparse graph.
        from sage.graphs.base.sparse_graph import SparseGraphBackend
        from sage.graphs.base.dense_graph import DenseGraphBackend
        if data_structure in ["sparse", "static_sparse"]:
            CGB = SparseGraphBackend
        elif data_structure == "dense":
            CGB = DenseGraphBackend
        else:
            raise ValueError("data_structure must be equal to 'sparse', "
                             "'static_sparse' or 'dense'")
        self._backend = CGB(0, directed=False)

        if format is None and isinstance(data, str):
            if data.startswith(">>graph6<<"):
                data = data[10:]
                format = 'graph6'
            elif data.startswith(">>sparse6<<"):
                data = data[11:]
                format = 'sparse6'
            elif data[0] == ':':
                format = 'sparse6'
            else:
                format = 'graph6'
        if format is None and is_Matrix(data):
            if data.is_symmetric():
                format = 'adjacency_matrix'
            else:
                format = 'incidence_matrix'
                msg += "Non-symmetric or non-square matrix assumed to be an incidence matrix: "
        if format is None and isinstance(data, Graph):
            format = 'Graph'
        from sage.graphs.all import DiGraph
        if format is None and isinstance(data, DiGraph):
            data = data.to_undirected()
            format = 'Graph'
        if (format is None        and
            isinstance(data,list) and
            len(data)>=2          and
            callable(data[1])):
            format = 'rule'
        if format is None and isinstance(data,dict):
            keys = data.keys()
            if len(keys) == 0: format = 'dict_of_dicts'
            else:
                if isinstance(data[keys[0]], list):
                    format = 'dict_of_lists'
                elif isinstance(data[keys[0]], dict):
                    format = 'dict_of_dicts'
        if format is None and hasattr(data, 'adj'):
            import networkx
            if isinstance(data, (networkx.DiGraph, networkx.MultiDiGraph)):
                data = data.to_undirected()
            elif isinstance(data, (networkx.Graph, networkx.MultiGraph)):
                format = 'NX'

        if (format is None          and
            hasattr(data, 'vcount') and
            hasattr(data, 'get_edgelist')):
            try:
                import igraph
            except ImportError:
                raise ImportError("The data seems to be a igraph object, but "+
                                  "igraph is not installed in Sage. To install "+
                                  "it, run 'sage -i python_igraph'")
            if format is None and isinstance(data, igraph.Graph):
                format = 'igraph'
        if format is None and isinstance(data, (int, Integer)):
            format = 'int'
        if format is None and data is None:
            format = 'int'
            data = 0

        # Input is a list of edges
        if format is None and isinstance(data,list):
            format = "list_of_edges"
            if weighted is None: weighted = False
            num_verts=0

        if format is None:
            raise ValueError("This input cannot be turned into a graph")

        if format == 'weighted_adjacency_matrix':
            if weighted is False:
                raise ValueError("Format was weighted_adjacency_matrix but weighted was False.")
            if weighted   is None: weighted   = True
            if multiedges is None: multiedges = False
            format = 'adjacency_matrix'

        # At this point, 'format' has been set. We build the graph

        if format == 'graph6':
            if weighted   is None: weighted   = False
            self.allow_loops(loops if loops else False, check=False)
            self.allow_multiple_edges(multiedges if multiedges else False, check=False)
            if not isinstance(data, str):
                raise ValueError('If input format is graph6, then data must be a string.')
            n = data.find('\n')
            if n == -1:
                n = len(data)
            ss = data[:n]
            n, s = generic_graph_pyx.length_and_string_from_graph6(ss)
            m = generic_graph_pyx.binary_string_from_graph6(s, n)
            expected = n*(n-1)/2 + (6 - n*(n-1)/2)%6
            if len(m) > expected:
                raise RuntimeError("The string (%s) seems corrupt: for n = %d, the string is too long."%(ss,n))
            elif len(m) < expected:
                raise RuntimeError("The string (%s) seems corrupt: for n = %d, the string is too short."%(ss,n))
            self.add_vertices(range(n))
            k = 0
            for i in xrange(n):
                for j in xrange(i):
                    if m[k] == '1':
                        self._backend.add_edge(i, j, None, False)
                    k += 1

        elif format == 'sparse6':
            if weighted   is None: weighted   = False
            self.allow_loops(False if loops is False else True, check=False)
            self.allow_multiple_edges(False if multiedges is False else True, check=False)
            from math import ceil, floor
            from sage.misc.functional import log
            n = data.find('\n')
            if n == -1:
                n = len(data)
            s = data[:n]
            n, s = generic_graph_pyx.length_and_string_from_graph6(s[1:])
            if n == 0:
                edges = []
            else:
                k = int(ceil(log(n,2)))
                ords = [ord(i) for i in s]
                if any(o > 126 or o < 63 for o in ords):
                    raise RuntimeError("The string seems corrupt: valid characters are \n" + ''.join([chr(i) for i in xrange(63,127)]))
                bits = ''.join([generic_graph_pyx.int_to_binary_string(o-63).zfill(6) for o in ords])
                b = []
                x = []
                for i in xrange(int(floor(len(bits)/(k+1)))):
                    b.append(int(bits[(k+1)*i:(k+1)*i+1],2))
                    x.append(int(bits[(k+1)*i+1:(k+1)*i+k+1],2))
                v = 0
                edges = []
                for i in xrange(len(b)):
                    if b[i] == 1:
                        v += 1
                    if x[i] > v:
                        v = x[i]
                    else:
                        if v < n:
                            edges.append((x[i],v))
            self.add_vertices(range(n))
            self.add_edges(edges)
        elif format == 'adjacency_matrix':
            assert is_Matrix(data)
            # note: the adjacency matrix might be weighted and hence not
            # necessarily consists of integers
            if not weighted and data.base_ring() != ZZ:
                try:
                    data = data.change_ring(ZZ)
                except TypeError:
                    if weighted is False:
                        raise ValueError("Non-weighted graph's"+
                        " adjacency matrix must have only nonnegative"+
                        " integer entries")
                    weighted = True

            if data.is_sparse():
                entries = set(data[i,j] for i,j in data.nonzero_positions())
            else:
                entries = set(data.list())

            if not weighted and any(e < 0 for e in entries):
                if weighted is False:
                    raise ValueError("Non-weighted digraph's"+
                    " adjacency matrix must have only nonnegative"+
                    " integer entries")
                weighted = True
                if multiedges is None: multiedges = False
            if weighted is None:
                weighted = False

            if multiedges is None:
                multiedges = ((not weighted) and any(e != 0 and e != 1 for e in entries))

            if not loops and any(data[i,i] for i in xrange(data.nrows())):
                if loops is False:
                    raise ValueError("Non-looped digraph's adjacency"+
                    " matrix must have zeroes on the diagonal.")
                loops = True
            if loops is None:
                loops = False
            self.allow_loops(loops, check=False)
            self.allow_multiple_edges(multiedges, check=False)
            self.add_vertices(range(data.nrows()))
            e = []
            if weighted:
                for i,j in data.nonzero_positions():
                    if i <= j:
                        e.append((i,j,data[i][j]))
            elif multiedges:
                for i,j in data.nonzero_positions():
                    if i <= j:
                        e += [(i,j)]*int(data[i][j])
            else:
                for i,j in data.nonzero_positions():
                    if i <= j:
                        e.append((i,j))
            self.add_edges(e)
        elif format == 'incidence_matrix':
            assert is_Matrix(data)

            oriented = any(data[pos] < 0 for pos in data.nonzero_positions(copy=False))

            positions = []
            for i in range(data.ncols()):
                NZ = data.nonzero_positions_in_column(i)
                if len(NZ) == 1:
                    if oriented:
                        raise ValueError("Column {} of the (oriented) incidence "
                                         "matrix contains only one nonzero value".format(i))
                    elif data[NZ[0],i] != 2:
                        raise ValueError("Each column of a non-oriented incidence "
                                         "matrix must sum to 2, but column {} does not".format(i))
                    if loops is None:
                        loops = True
                    positions.append((NZ[0],NZ[0]))
                elif len(NZ) != 2 or \
                     (oriented and not ((data[NZ[0],i] == +1 and data[NZ[1],i] == -1) or \
                                        (data[NZ[0],i] == -1 and data[NZ[1],i] == +1))) or \
                     (not oriented and (data[NZ[0],i] != 1 or data[NZ[1],i] != 1)):
                    msg += "There must be one or two nonzero entries per column. "
                    msg += "Got entries {} in column {}".format([data[j,i] for j in NZ], i)
                    raise ValueError(msg)
                else:
                    positions.append(tuple(NZ))

            if weighted   is None: weighted  = False
            if multiedges is None:
                total = len(positions)
                multiedges = (len(set(positions)) < total  )
            self.allow_loops(False if loops is None else loops, check=False)
            self.allow_multiple_edges(multiedges, check=False)
            self.add_vertices(range(data.nrows()))
            self.add_edges(positions)
        elif format == 'seidel_adjacency_matrix':
            assert is_Matrix(data)
            if data.base_ring() != ZZ:
                try:
                    data = data.change_ring(ZZ)
                except TypeError:
                    raise ValueError("Graph's Seidel adjacency matrix must"+
                                     " have only 0,1,-1 integer entries")

            if data.is_sparse():
                entries = set(data[i,j] for i,j in data.nonzero_positions())
            else:
                entries = set(data.list())

            if any(e <  -1 or e > 1 for e in entries):
                raise ValueError("Graph's Seidel adjacency matrix must"+
                                 " have only 0,1,-1 integer entries")
            if any(i==j for i,j in data.nonzero_positions()):
                raise ValueError("Graph's Seidel adjacency matrix must"+
                                 " have 0s on the main diagonal")
            if not data.is_symmetric():
                raise ValueError("Graph's Seidel adjacency matrix must"+
                                 " be symmetric")
            multiedges = False
            weighted = False
            loops = False
            self.allow_loops(False)
            self.allow_multiple_edges(False)
            self.add_vertices(range(data.nrows()))
            e = []
            for i,j in data.nonzero_positions():
               if i <= j and data[i,j] < 0:
                        e.append((i,j))
            self.add_edges(e)
        elif format == 'Graph':
            if loops is None:      loops      = data.allows_loops()
            if multiedges is None: multiedges = data.allows_multiple_edges()
            if weighted is None:   weighted   = data.weighted()
            self.allow_loops(loops, check=False)
            self.allow_multiple_edges(multiedges, check=False)
            if data.get_pos() is not None:
                pos = data.get_pos().copy()
            self.name(data.name())
            self.add_vertices(data.vertex_iterator())
            self.add_edges(data.edge_iterator())
        elif format == 'NX':
            if convert_empty_dict_labels_to_None is not False:
                r = lambda x:None if x=={} else x
            else:
                r = lambda x:x
            if weighted is None:
                if isinstance(data, networkx.Graph):
                    weighted = False
                    if multiedges is None:
                        multiedges = False
                    if loops is None:
                        loops = False
                else:
                    weighted = True
                    if multiedges is None:
                        multiedges = True
                    if loops is None:
                        loops = True
            self.allow_loops(loops, check=False)
            self.allow_multiple_edges(multiedges, check=False)
            self.add_vertices(data.nodes())
            self.add_edges((u,v,r(l)) for u,v,l in data.edges_iter(data=True))
        elif format == 'igraph':
            if data.is_directed():
                raise ValueError("An *undirected* igraph graph was expected. "+
                                 "To build an directed graph, call the DiGraph "+
                                 "constructor.")

            self.add_vertices(range(data.vcount()))
            self.add_edges([(e.source, e.target, e.attributes()) for e in data.es()])

            if vertex_labels and 'name' in data.vertex_attributes():
                vs = data.vs()
                self.relabel({v:vs[v]['name'] for v in self})

        elif format == 'rule':
            f = data[1]
            verts = data[0]
            if loops is None: loops = any(f(v,v) for v in verts)
            if weighted is None: weighted = False
            self.allow_loops(loops, check=False)
            self.allow_multiple_edges(True if multiedges else False, check=False)
            from itertools import combinations
            self.add_vertices(verts)
            self.add_edges(e for e in combinations(verts,2) if f(*e))
            self.add_edges((v,v) for v in verts if f(v,v))
        elif format == 'dict_of_dicts':
            # adjust for empty dicts instead of None in NetworkX default edge labels
            if convert_empty_dict_labels_to_None is None:
                convert_empty_dict_labels_to_None = (format == 'NX')

            if not all(isinstance(data[u], dict) for u in data):
                raise ValueError("Input dict must be a consistent format.")

            if not loops and any(u in neighb for u,neighb in data.iteritems()):
                if loops is False:
                    u = next(u for u,neighb in data.iteritems() if u in neighb)
                    raise ValueError("The graph was built with loops=False but input data has a loop at {}.".format(u))
                loops = True
            if loops is None:
                loops = False

            if weighted is None: weighted = False
            for u in data:
                for v in data[u]:
                    if hash(u) > hash(v):
                        if v in data and u in data[v]:
                            if data[u][v] != data[v][u]:
                                raise ValueError("Dict does not agree on edge (%s,%s)"%(u,v))
                            continue
                    if multiedges is not False and not isinstance(data[u][v], list):
                        if multiedges is None: multiedges = False
                        if multiedges:
                            raise ValueError("Dict of dicts for multigraph must be in the format {v : {u : list}}")
            if multiedges is None and len(data) > 0:
                multiedges = True
            self.allow_loops(loops, check=False)
            self.allow_multiple_edges(multiedges, check=False)
            verts = set().union(data.keys(), *data.values())
            self.add_vertices(verts)
            if convert_empty_dict_labels_to_None:
                for u in data:
                    for v in data[u]:
                        if hash(u) <= hash(v) or v not in data or u not in data[v]:
                            if multiedges:
                                for l in data[u][v]:
                                    self._backend.add_edge(u,v,l,False)
                            else:
                                self._backend.add_edge(u,v,data[u][v] if data[u][v] != {} else None,False)
            else:
                for u in data:
                    for v in data[u]:
                        if hash(u) <= hash(v) or v not in data or u not in data[v]:
                            if multiedges:
                                for l in data[u][v]:
                                    self._backend.add_edge(u,v,l,False)
                            else:
                                self._backend.add_edge(u,v,data[u][v],False)
        elif format == 'dict_of_lists':
            if not all(isinstance(data[u], list) for u in data):
                raise ValueError("Input dict must be a consistent format.")

            verts = set().union(data.keys(),*data.values())
            if loops is None or loops is False:
                for u in data:
                    if u in data[u]:
                        if loops is None:
                            loops = True
                        elif loops is False:
                            u = next(u for u,neighb in data.iteritems() if u in neighb)
                            raise ValueError("The graph was built with loops=False but input data has a loop at {}.".format(u))
                        break
                if loops is None:
                    loops = False
            if weighted is None: weighted = False
            for u in data:
                if len(set(data[u])) != len(data[u]):
                    if multiedges is False:
                        v = next((v for v in data[u] if data[u].count(v) > 1))
                        raise ValueError("Non-multigraph got several edges (%s,%s)"%(u,v))
                    if multiedges is None:
                        multiedges = True
            if multiedges is None: multiedges = False
            self.allow_loops(loops, check=False)
            self.allow_multiple_edges(multiedges, check=False)
            self.add_vertices(verts)
            for u in data:
                for v in data[u]:
                    if (multiedges or hash(u) <= hash(v) or
                        v not in data or u not in data[v]):
                        self._backend.add_edge(u,v,None,False)
        elif format == 'int':
            self.allow_loops(loops if loops else False, check=False)
            self.allow_multiple_edges(multiedges if multiedges else False, check=False)
            if data<0:
                raise ValueError("The number of vertices cannot be strictly negative!")
            if data:
                self.add_vertices(range(data))
        elif format == 'elliptic_curve_congruence':
            self.allow_loops(loops if loops else False, check=False)
            self.allow_multiple_edges(multiedges if multiedges else False, check=False)
            from sage.rings.arith import lcm, prime_divisors
            from sage.rings.fast_arith import prime_range
            from sage.misc.all import prod
            curves = data
            verts = [curve.cremona_label() for curve in data]
            self.add_vertices(verts)
            for i in xrange(self.order()):
                for j in xrange(i):
                    E = curves[i]
                    F = curves[j]
                    M = E.conductor()
                    N = F.conductor()
                    MN = lcm(M, N)
                    p_MN = prime_divisors(MN)
                    lim = prod([(j^(MN.ord(j)) + j^(MN.ord(j)-1)) for j in p_MN])
                    a_E = E.anlist(lim)
                    a_F = F.anlist(lim)
                    l_list = [p for p in prime_range(lim) if p not in p_MN ]
                    p_edges = l_list
                    for l in l_list:
                        n = a_E[l] - a_F[l]
                        if n != 0:
                            P = prime_divisors(n)
                            p_edges = [p for p in p_edges if p in P]
                    if len(p_edges) > 0:
                        self._backend.add_edge(E.cremona_label(), F.cremona_label(), str(p_edges)[1:-1], False)

        elif format == 'list_of_edges':
            self.allow_multiple_edges(False if multiedges is False else True, check=False)
            self.allow_loops(False if loops is False else True, check=False)
            self.add_edges(data)
            if multiedges is not True and self.has_multiple_edges():
                deprecation(15706, "You created a graph with multiple edges "
                            "from a list. Please set 'multiedges' to 'True' "
                            "when you do so, as in the future the default "
                            "behaviour will be to ignore those edges")
            elif multiedges is None:
                self.allow_multiple_edges(False, check=False)

            if loops is not True and self.has_loops():
                deprecation(15706, "You created a graph with loops from a list. "+
                            "Please set 'loops' to 'True' when you do so, as in "+
                            "the future the default behaviour will be to ignore "+
                            "those edges")
            elif loops is None:
                self.allow_loops(False, check=False)
        else:
            raise ValueError("Unknown input format '{}'".format(format))

        if weighted   is None: weighted   = False
        self._weighted = weighted

        self._pos = pos

        if format != 'Graph' or name is not None:
            self.name(name)

        if data_structure == "static_sparse":
            from sage.graphs.base.static_sparse_backend import StaticSparseBackend
            ib = StaticSparseBackend(self,
                                     loops = self.allows_loops(),
                                     multiedges = self.allows_multiple_edges())
            self._backend = ib
            self._immutable = True

    ### Formats
    def graph6_string(self):
        """
        Returns the graph6 representation of the graph as an ASCII string.
        Only valid for simple (no loops, multiple edges) graphs on 0 to
        262143 vertices.

        .. NOTE::

            As the graph6 format only handles graphs whose vertex set is
            `\{0,...,n-1\}`, a :meth:`relabelled copy
            <sage.graphs.generic_graph.GenericGraph.relabel>` of your graph will
            be encoded if necessary.

        EXAMPLES::

            sage: G = graphs.KrackhardtKiteGraph()
            sage: G.graph6_string()
            'IvUqwK@?G'
        """
        n = self.order()
        if n > 262143:
            raise ValueError('graph6 format supports graphs on 0 to 262143 vertices only.')
        elif self.has_loops() or self.has_multiple_edges():
            raise ValueError('graph6 format supports only simple graphs (no loops, no multiple edges)')
        else:
            return generic_graph_pyx.small_integer_to_graph6(n) + generic_graph_pyx.binary_string_to_graph6(self._bit_vector())

    def sparse6_string(self):
        r"""
        Returns the sparse6 representation of the graph as an ASCII string.
        Only valid for undirected graphs on 0 to 262143 vertices, but loops
        and multiple edges are permitted.

        .. NOTE::

            As the sparse6 format only handles graphs whose vertex set is
            `\{0,...,n-1\}`, a :meth:`relabelled copy
            <sage.graphs.generic_graph.GenericGraph.relabel>` of your graph will
            be encoded if necessary.

        EXAMPLES::

            sage: G = graphs.BullGraph()
            sage: G.sparse6_string()
            ':Da@en'

        ::

            sage: G = Graph()
            sage: G.sparse6_string()
            ':?'

        ::

            sage: G = Graph(loops=True, multiedges=True,data_structure="sparse")
            sage: Graph(':?',data_structure="sparse") == G
            True

        TEST:

        Check that :trac:`18445` is fixed::

            sage: Graph(graphs.KneserGraph(5,2).sparse6_string()).size()
            15

        """
        n = self.order()
        if n == 0:
            return ':?'
        if n > 262143:
            raise ValueError('sparse6 format supports graphs on 0 to 262143 vertices only.')
        else:
            v_to_int = {v:i for i,v in enumerate(self.vertices())}
            edges = [sorted((v_to_int[u],v_to_int[v])) for u,v in self.edge_iterator(labels=False)]
            edges.sort(key=lambda e: (e[1],e[0])) # reverse lexicographic order

            # encode bit vector
            from math import ceil
            from sage.misc.functional import log
            k = int(ceil(log(n,2)))
            v = 0
            i = 0
            m = 0
            s = ''
            while m < len(edges):
                if edges[m][1] > v + 1:
                    sp = generic_graph_pyx.int_to_binary_string(edges[m][1])
                    sp = '0'*(k-len(sp)) + sp
                    s += '1' + sp
                    v = edges[m][1]
                elif edges[m][1] == v + 1:
                    sp = generic_graph_pyx.int_to_binary_string(edges[m][0])
                    sp = '0'*(k-len(sp)) + sp
                    s += '1' + sp
                    v += 1
                    m += 1
                else:
                    sp = generic_graph_pyx.int_to_binary_string(edges[m][0])
                    sp = '0'*(k-len(sp)) + sp
                    s += '0' + sp
                    m += 1

            # encode s as a 6-string, as in R(x), but padding with 1's
            # pad on the right to make a multiple of 6
            s = s + ( '1' * ((6 - len(s))%6) )

            # split into groups of 6, and convert numbers to decimal, adding 63
            six_bits = ''
            for i in range(len(s)//6):
                six_bits += chr( int( s[6*i:6*(i+1)], 2) + 63 )
            return ':' + generic_graph_pyx.small_integer_to_graph6(n) + six_bits

    ### Attributes

    @combinatorial_map(name="partition of connected components")
    def to_partition(self):
        """
        Return the partition of connected components of ``self``.

        EXAMPLES::

            sage: for x in graphs(3):    print x.to_partition()
            doctest:...: DeprecationWarning: Please use G.connected_components_sizes() instead
            See http://trac.sagemath.org/17449 for details.
            [1, 1, 1]
            [2, 1]
            [3]
            [3]
        """
        from sage.misc.superseded import deprecation
        deprecation(17449, "Please use G.connected_components_sizes() instead")

        from sage.combinat.partition import Partition
        return Partition(sorted([len(y) for y in self.connected_components()], reverse=True))

    def is_directed(self):
        """
        Since graph is undirected, returns False.

        EXAMPLES::

            sage: Graph().is_directed()
            False
        """
        return False

    def bridges(self):
        r"""
        Returns a list of the bridges (or cut edges).

        A bridge is an edge so that deleting it disconnects the graph.

        .. NOTE::

            This method assumes the graph is connected.

        EXAMPLES::

             sage: g = 2*graphs.PetersenGraph()
             sage: g.add_edge(1,10)
             sage: g.is_connected()
             True
             sage: g.bridges()
             [(1, 10, None)]
        """
        gs = self.strong_orientation()
        bridges = []
        for scc in gs.strongly_connected_components():
            bridges.extend(gs.edge_boundary(scc))
        return bridges

    def spanning_trees(self):
        """
        Returns a list of all spanning trees.

        If the graph is disconnected, returns the empty list.

        Uses the Read-Tarjan backtracking algorithm [RT75]_.

        EXAMPLES::

            sage: G = Graph([(1,2),(1,2),(1,3),(1,3),(2,3),(1,4)],multiedges=True)
            sage: len(G.spanning_trees())
            8
            sage: G.spanning_trees_count()
            8
            sage: G = Graph([(1,2),(2,3),(3,1),(3,4),(4,5),(4,5),(4,6)],multiedges=True)
            sage: len(G.spanning_trees())
            6
            sage: G.spanning_trees_count()
            6

        .. SEEALSO::

            - :meth:`~sage.graphs.generic_graph.GenericGraph.spanning_trees_count`
              -- counts the number of spanning trees.

            - :meth:`~sage.graphs.graph.Graph.random_spanning_tree`
              -- returns a random spanning tree.

        REFERENCES:

        .. [RT75] Read, R. C. and Tarjan, R. E.
          Bounds on Backtrack Algoritms for Listing Cycles, Paths, and Spanning Trees
          Networks, Volume 5 (1975), numer 3, pages 237-252.
        """

        def _recursive_spanning_trees(G,forest):
            """
            Returns all the spanning trees of G containing forest
            """
            if not G.is_connected():
                return []

            if G.size() == forest.size():
                return [forest.copy()]
            else:
                # Pick an edge e from G-forest
                for e in G.edges():
                    if not forest.has_edge(e):
                        break

                # 1) Recursive call with e removed from G
                G.delete_edge(e)
                trees = _recursive_spanning_trees(G,forest)
                G.add_edge(e)

                # 2) Recursive call with e include in forest
                #
                # e=xy links the CC (connected component) of forest containing x
                # with the CC containing y. Any other edge which does that
                # cannot be added to forest anymore, and B is the list of them
                c1 = forest.connected_component_containing_vertex(e[0])
                c2 = forest.connected_component_containing_vertex(e[1])
                G.delete_edge(e)
                B = G.edge_boundary(c1,c2,sort=False)
                G.add_edge(e)

                # Actual call
                forest.add_edge(e)
                G.delete_edges(B)
                trees.extend(_recursive_spanning_trees(G,forest))
                G.add_edges(B)
                forest.delete_edge(e)

                return trees

        if self.is_connected() and len(self):
            forest = Graph([])
            forest.add_vertices(self.vertices())
            forest.add_edges(self.bridges())
            return _recursive_spanning_trees(self, forest)
        else:
            return []

    ### Properties
    def is_tree(self, certificate=False, output='vertex'):
        """
        Tests if the graph is a tree

        INPUT:

        - ``certificate`` (boolean) -- whether to return a certificate. The
          method only returns boolean answers when ``certificate = False``
          (default). When it is set to ``True``, it either answers ``(True,
          None)`` when the graph is a tree and ``(False, cycle)`` when it
          contains a cycle. It returns ``(False, None)`` when the graph is not
          connected.

        - ``output`` (``'vertex'`` (default) or ``'edge'``) -- whether the
          certificate is given as a list of vertices or a list of
          edges.

        When the certificate cycle is given as a list of edges, the
        edges are given as `(v_i, v_{i+1}, l)` where `v_1, v_2, \dots,
        v_n` are the vertices of the cycles (in their cyclic order).

        EXAMPLES::

            sage: all(T.is_tree() for T in graphs.trees(15))
            True

        The empty graph is not considered to be a tree::

            sage: graphs.EmptyGraph().is_tree()
            False

        With certificates::

            sage: g = graphs.RandomTree(30)
            sage: g.is_tree(certificate=True)
            (True, None)
            sage: g.add_edge(10,-1)
            sage: g.add_edge(11,-1)
            sage: isit, cycle = g.is_tree(certificate=True)
            sage: isit
            False
            sage: -1 in cycle
            True

        One can also ask for the certificate as a list of edges::

            sage: g = graphs.CycleGraph(4)
            sage: g.is_tree(certificate=True, output='edge')
            (False, [(3, 2, None), (2, 1, None), (1, 0, None), (0, 3, None)])

        This is useful for graphs with multiple edges::

            sage: G = Graph([(1, 2, 'a'), (1, 2, 'b')], multiedges=True)
            sage: G.is_tree(certificate=True)
            (False, [1, 2])
            sage: G.is_tree(certificate=True, output='edge')
            (False, [(1, 2, 'a'), (2, 1, 'b')])

        TESTS:

        :trac:`14434` is fixed::

            sage: g = Graph({0:[1,4,5],3:[4,8,9],4:[9],5:[7,8],7:[9]})
            sage: _,cycle = g.is_tree(certificate=True)
            sage: g.size()
            10
            sage: g.add_cycle(cycle)
            sage: g.size()
            10
        """
        if not output in ['vertex', 'edge']:
            raise ValueError('output must be either vertex or edge')

        if self.order() == 0:
            return False

        if not self.is_connected():
            return (False, None) if certificate else False

        if certificate:
            if self.num_verts() == self.num_edges() + 1:
                return (True, None)

            if self.has_multiple_edges():
                if output == 'vertex':
                    return (False, list(self.multiple_edges()[0][:2]))
                edge1, edge2 = self.multiple_edges()[:2]
                if edge1[0] != edge2[0]:
                    return (False, [edge1, edge2])
                return (False, [edge1, (edge2[1], edge2[0], edge2[2])])

            if output == 'edge':
                if self.allows_multiple_edges():
                    def vertices_to_edges(x):
                        return [(u[0], u[1], self.edge_label(u[0], u[1])[0])
                                for u in zip(x, x[1:] + [x[0]])]
                else:
                    def vertices_to_edges(x):
                        return [(u[0], u[1], self.edge_label(u[0], u[1]))
                                for u in zip(x, x[1:] + [x[0]])]

            # This code is a depth-first search that looks for a cycle in the
            # graph. We *know* it exists as there are too many edges around.
            n = self.order()
            seen = {}
            u = next(self.vertex_iterator())
            seen[u] = u
            stack = [(u, v) for v in self.neighbor_iterator(u)]
            while stack:
                u, v = stack.pop(-1)
                if v in seen:
                    continue
                for w in self.neighbors(v):
                    if u == w:
                        continue
                    elif w in seen:
                        cycle = [v, w]
                        while u != w:
                            cycle.insert(0, u)
                            u = seen[u]
                        if output == 'vertex':
                            return (False, cycle)
                        return (False, vertices_to_edges(cycle))
                    else:
                        stack.append((v, w))
                seen[v] = u

        else:
            return self.num_verts() == self.num_edges() + 1

    def is_forest(self, certificate=False, output='vertex'):
        """
        Tests if the graph is a forest, i.e. a disjoint union of trees.

        INPUT:

        - ``certificate`` (boolean) -- whether to return a certificate. The
          method only returns boolean answers when ``certificate = False``
          (default). When it is set to ``True``, it either answers ``(True,
          None)`` when the graph is a forest and ``(False, cycle)`` when it
          contains a cycle.

        - ``output`` (``'vertex'`` (default) or ``'edge'``) -- whether the
          certificate is given as a list of vertices or a list of
          edges.

        EXAMPLES::

            sage: seven_acre_wood = sum(graphs.trees(7), Graph())
            sage: seven_acre_wood.is_forest()
            True

        With certificates::

            sage: g = graphs.RandomTree(30)
            sage: g.is_forest(certificate=True)
            (True, None)
            sage: (2*g + graphs.PetersenGraph() + g).is_forest(certificate=True)
            (False, [63, 62, 61, 60, 64])
        """
        number_of_connected_components = len(self.connected_components())
        isit = (self.num_verts() ==
                self.num_edges() + number_of_connected_components)

        if not certificate:
            return isit
        else:
            if isit:
                return (True, None)
            # The graph contains a cycle, and the user wants to see it.

            # No need to copy the graph
            if number_of_connected_components == 1:
                return self.is_tree(certificate=True, output=output)

            # We try to find a cycle in each connected component
            for gg in self.connected_components_subgraphs():
                isit, cycle = gg.is_tree(certificate=True, output=output)
                if not isit:
                    return (False, cycle)

    def is_overfull(self):
        r"""
        Tests whether the current graph is overfull.

        A graph `G` on `n` vertices and `m` edges is said to
        be overfull if:

        - `n` is odd

        - It satisfies `2m > (n-1)\Delta(G)`, where
          `\Delta(G)` denotes the maximum degree
          among all vertices in `G`.

        An overfull graph must have a chromatic index of `\Delta(G)+1`.

        EXAMPLES:

        A complete graph of order `n > 1` is overfull if and only if `n` is
        odd::

            sage: graphs.CompleteGraph(6).is_overfull()
            False
            sage: graphs.CompleteGraph(7).is_overfull()
            True
            sage: graphs.CompleteGraph(1).is_overfull()
            False

        The claw graph is not overfull::

            sage: from sage.graphs.graph_coloring import edge_coloring
            sage: g = graphs.ClawGraph()
            sage: g
            Claw graph: Graph on 4 vertices
            sage: edge_coloring(g, value_only=True)
            3
            sage: g.is_overfull()
            False

        The Holt graph is an example of a overfull graph::

            sage: G = graphs.HoltGraph()
            sage: G.is_overfull()
            True

        Checking that all complete graphs `K_n` for even `0 \leq n \leq 100`
        are not overfull::

            sage: def check_overfull_Kn_even(n):
            ...       i = 0
            ...       while i <= n:
            ...           if graphs.CompleteGraph(i).is_overfull():
            ...               print "A complete graph of even order cannot be overfull."
            ...               return
            ...           i += 2
            ...       print "Complete graphs of even order up to %s are not overfull." % n
            ...
            sage: check_overfull_Kn_even(100)  # long time
            Complete graphs of even order up to 100 are not overfull.

        The null graph, i.e. the graph with no vertices, is not overfull::

            sage: Graph().is_overfull()
            False
            sage: graphs.CompleteGraph(0).is_overfull()
            False

        Checking that all complete graphs `K_n` for odd `1 < n \leq 100`
        are overfull::

            sage: def check_overfull_Kn_odd(n):
            ...       i = 3
            ...       while i <= n:
            ...           if not graphs.CompleteGraph(i).is_overfull():
            ...               print "A complete graph of odd order > 1 must be overfull."
            ...               return
            ...           i += 2
            ...       print "Complete graphs of odd order > 1 up to %s are overfull." % n
            ...
            sage: check_overfull_Kn_odd(100)  # long time
            Complete graphs of odd order > 1 up to 100 are overfull.

        The Petersen Graph, though, is not overfull while
        its chromatic index is `\Delta+1`::

            sage: g = graphs.PetersenGraph()
            sage: g.is_overfull()
            False
            sage: from sage.graphs.graph_coloring import edge_coloring
            sage: max(g.degree()) + 1 ==  edge_coloring(g, value_only=True)
            True
        """
        # # A possible optimized version. But the gain in speed is very little.
        # return bool(self._backend.num_verts() & 1) and (  # odd order n
        #     2 * self._backend.num_edges(self._directed) > #2m > \Delta(G)*(n-1)
        #     max(self.degree()) * (self._backend.num_verts() - 1))
        # unoptimized version
        return (self.order() % 2 == 1) and (
            2 * self.size() > max(self.degree()) * (self.order() - 1))

    def is_even_hole_free(self, certificate = False):
        r"""
        Tests whether ``self`` contains an induced even hole.

        A Hole is a cycle of length at least 4 (included). It is said
        to be even (resp. odd) if its length is even (resp. odd).

        Even-hole-free graphs always contain a bisimplicial vertex,
        which ensures that their chromatic number is at most twice
        their clique number [ABCHRS08]_.

        INPUT:

        - ``certificate`` (boolean) -- When ``certificate = False``,
          this method only returns ``True`` or ``False``. If
          ``certificate = True``, the subgraph found is returned
          instead of ``False``.

        EXAMPLE:

        Is the Petersen Graph even-hole-free ::

            sage: g = graphs.PetersenGraph()
            sage: g.is_even_hole_free()
            False

        As any chordal graph is hole-free, interval graphs behave the
        same way::

            sage: g = graphs.RandomIntervalGraph(20)
            sage: g.is_even_hole_free()
            True

        It is clear, though, that a random Bipartite Graph which is
        not a forest has an even hole::

            sage: g = graphs.RandomBipartite(10, 10, .5)
            sage: g.is_even_hole_free() and not g.is_forest()
            False

        We can check the certificate returned is indeed an even
        cycle::

            sage: if not g.is_forest():
            ...      cycle = g.is_even_hole_free(certificate = True)
            ...      if cycle.order() % 2 == 1:
            ...          print "Error !"
            ...      if not cycle.is_isomorphic(
            ...             graphs.CycleGraph(cycle.order())):
            ...          print "Error !"
            ...
            sage: print "Everything is Fine !"
            Everything is Fine !

        TESTS:

        Bug reported in :trac:`9925`, and fixed by :trac:`9420`::

            sage: g = Graph(':SiBFGaCEF_@CE`DEGH`CEFGaCDGaCDEHaDEF`CEH`ABCDEF', loops=False, multiedges=False)
            sage: g.is_even_hole_free()
            False
            sage: g.is_even_hole_free(certificate = True)
            Subgraph of (): Graph on 4 vertices

        Making sure there are no other counter-examples around ::

            sage: t = lambda x : (Graph(x).is_forest() or
            ...         isinstance(Graph(x).is_even_hole_free(certificate = True),Graph))
            sage: all( t(graphs.RandomBipartite(10,10,.5)) for i in range(100) )
            True

        REFERENCE:

        .. [ABCHRS08] L. Addario-Berry, M. Chudnovsky, F. Havet, B. Reed, P. Seymour
          Bisimplicial vertices in even-hole-free graphs
          Journal of Combinatorial Theory, Series B
          vol 98, n.6 pp 1119-1164, 2008
        """
        from sage.graphs.graph_generators import GraphGenerators

        girth = self.girth()

        if girth > self.order():
            start = 4

        elif girth % 2 == 0:
            if not certificate:
                return False
            start = girth

        else:
            start = girth + 1

        while start <= self.order():


            subgraph = self.subgraph_search(GraphGenerators().CycleGraph(start), induced = True)

            if not subgraph is None:
                if certificate:
                    return subgraph
                else:
                    return False

            start = start + 2

        return True

    def is_odd_hole_free(self, certificate = False):
        r"""
        Tests whether ``self`` contains an induced odd hole.

        A Hole is a cycle of length at least 4 (included). It is said
        to be even (resp. odd) if its length is even (resp. odd).

        It is interesting to notice that while it is polynomial to
        check whether a graph has an odd hole or an odd antihole [CRST06]_, it is
        not known whether testing for one of these two cases
        independently is polynomial too.

        INPUT:

        - ``certificate`` (boolean) -- When ``certificate = False``,
          this method only returns ``True`` or ``False``. If
          ``certificate = True``, the subgraph found is returned
          instead of ``False``.

        EXAMPLE:

        Is the Petersen Graph odd-hole-free ::

            sage: g = graphs.PetersenGraph()
            sage: g.is_odd_hole_free()
            False

        Which was to be expected, as its girth is 5 ::

            sage: g.girth()
            5

        We can check the certificate returned is indeed a 5-cycle::

            sage: cycle = g.is_odd_hole_free(certificate = True)
            sage: cycle.is_isomorphic(graphs.CycleGraph(5))
            True

        As any chordal graph is hole-free, no interval graph has an odd hole::

            sage: g = graphs.RandomIntervalGraph(20)
            sage: g.is_odd_hole_free()
            True

        REFERENCES:

        .. [CRST06] M. Chudnovsky, G. Cornuejols, X. Liu, P. Seymour, K. Vuskovic
          Recognizing berge graphs
          Combinatorica vol 25, n 2, pages 143--186
          2005
        """
        from sage.graphs.graph_generators import GraphGenerators

        girth = self.odd_girth()

        if girth > self.order():
            return True
        if girth == 3:
            start = 5

        else:
            if not certificate:
                return False
            start = girth

        while start <= self.order():

            subgraph = self.subgraph_search(GraphGenerators().CycleGraph(start), induced = True)

            if not subgraph is None:
                if certificate:
                    return subgraph
                else:
                    return False

            start += 2

        return True

    def is_bipartite(self, certificate = False):
        """
        Returns ``True`` if graph `G` is bipartite, ``False`` if not.

        Traverse the graph G with breadth-first-search and color nodes.

        INPUT:

        - ``certificate`` -- whether to return a certificate (``False`` by
          default). If set to ``True``, the certificate returned in a proper
          2-coloring when `G` is bipartite, and an odd cycle otherwise.

        EXAMPLES::

            sage: graphs.CycleGraph(4).is_bipartite()
            True
            sage: graphs.CycleGraph(5).is_bipartite()
            False
            sage: graphs.RandomBipartite(100,100,0.7).is_bipartite()
            True

        A random graph is very rarely bipartite::

            sage: g = graphs.PetersenGraph()
            sage: g.is_bipartite()
            False
            sage: false, oddcycle = g.is_bipartite(certificate = True)
            sage: len(oddcycle) % 2
            1
        """
        color = {}

        # For any uncolored vertex in the graph (to ensure we do the right job
        # when the graph is not connected !)
        for u in self:
            if u in color:
                continue

            # Let us run a BFS starting from u
            queue = [u]
            color[u] = 1
            while queue:
                v = queue.pop(0)
                c = 1-color[v]
                for w in self.neighbor_iterator(v):

                    # If the vertex has already been colored
                    if w in color:

                        # The graph is not bipartite !
                        if color[w] == color[v]:

                            # Should we return an odd cycle ?
                            if certificate:

                                # We build the first half of the cycle, i.e. a
                                # u-w path
                                cycle = self.shortest_path(u,w)

                                # The second half is a v-u path, but there may
                                # be common vertices in the two paths. But we
                                # can avoid that !

                                for v in self.shortest_path(v,u):
                                    if v in cycle:
                                        return False, cycle[cycle.index(v):]
                                    else:
                                        cycle.append(v)
                            else:
                                return False

                    # We color a new vertex
                    else:
                        color[w] = c
                        queue.append(w)
        if certificate:
            return True, color
        else:
            return True

    def is_triangle_free(self, algorithm='bitset'):
        r"""
        Returns whether ``self`` is triangle-free

        INPUT:

        - ``algorithm`` -- (default: ``'bitset'``) specifies the algorithm to
          use among:

            - ``'matrix'`` -- tests if the trace of the adjacency matrix is
              positive.

            - ``'bitset'`` -- encodes adjacencies into bitsets and uses fast
              bitset operations to test if the input graph contains a
              triangle. This method is generaly faster than stantard matrix
              multiplication.

        EXAMPLE:

        The Petersen Graph is triangle-free::

            sage: g = graphs.PetersenGraph()
            sage: g.is_triangle_free()
            True

        or a complete Bipartite Graph::

            sage: G = graphs.CompleteBipartiteGraph(5,6)
            sage: G.is_triangle_free(algorithm='matrix')
            True
            sage: G.is_triangle_free(algorithm='bitset')
            True

        a tripartite graph, though, contains many triangles::

            sage: G = (3 * graphs.CompleteGraph(5)).complement()
            sage: G.is_triangle_free(algorithm='matrix')
            False
            sage: G.is_triangle_free(algorithm='bitset')
            False

        TESTS:

        Comparison of algorithms::

            sage: for i in xrange(10): # long test
            ...       G = graphs.RandomBarabasiAlbert(50,2)
            ...       bm = G.is_triangle_free(algorithm='matrix')
            ...       bb = G.is_triangle_free(algorithm='bitset')
            ...       if bm != bb:
            ...          print "That's not good!"

        Asking for an unknown algorithm::

            sage: g.is_triangle_free(algorithm='tip top')
            Traceback (most recent call last):
            ...
            ValueError: Algorithm 'tip top' not yet implemented. Please contribute.
        """
        if algorithm=='bitset':
            from sage.data_structures.bitset import Bitset
            N = self.num_verts()
            map = {}
            i = 0
            B = {}
            for u in self.vertex_iterator():
                map[u] = i
                i += 1
                B[u] = Bitset(capacity=N)
            # map adjacency to bitsets
            for u,v in self.edge_iterator(labels=None):
                B[u].add(map[v])
                B[v].add(map[u])
            # map lengths 2 paths to bitsets
            BB = Bitset(capacity=N)
            for u in self.vertex_iterator():
                BB.clear()
                for v in self.vertex_iterator():
                    if B[u]&B[v]:
                        BB.add(map[v])
                # search for triangles
                if B[u]&BB:
                    return False
            return True

        elif algorithm=='matrix':
            return (self.adjacency_matrix()**3).trace() == 0

        else:
            raise ValueError("Algorithm '%s' not yet implemented. Please contribute." %(algorithm))

    def is_split(self):
        r"""
        Returns ``True`` if the graph is a Split graph, ``False`` otherwise.

        A Graph `G` is said to be a split graph if its vertices `V(G)`
        can be partitioned into two sets `K` and `I` such that the
        vertices of `K` induce a complete graph, and those of `I` are
        an independent set.

        There is a simple test to check whether a graph is a split
        graph (see, for instance, the book "Graph Classes, a survey"
        [GraphClasses]_ page 203) :

        Given the degree sequence `d_1 \geq ... \geq d_n` of `G`, a graph
        is a split graph if and only if :

        .. MATH::

            \sum_{i=1}^\omega d_i = \omega (\omega - 1) + \sum_{i=\omega + 1}^nd_i

        where `\omega = max \{i:d_i\geq i-1\}`.


        EXAMPLES:

        Split graphs are, in particular, chordal graphs. Hence, The Petersen graph
        can not be split::

            sage: graphs.PetersenGraph().is_split()
            False

        We can easily build some "random" split graph by creating a
        complete graph, and adding vertices only connected
        to some random vertices of the clique::

            sage: g = graphs.CompleteGraph(10)
            sage: sets = Subsets(Set(range(10)))
            sage: for i in range(10, 25):
            ...      g.add_edges([(i,k) for k in sets.random_element()])
            sage: g.is_split()
            True

        Another caracterisation of split graph states that a graph is a split graph
        if and only if does not contain the 4-cycle, 5-cycle or 2K_2 as an induced
        subgraph. Hence for the above graph we have::

            sage: sum([g.subgraph_search_count(H,induced=True) for H in [graphs.CycleGraph(4),graphs.CycleGraph(5), 2*graphs.CompleteGraph(2)]])
            0


        REFERENCES:

        .. [GraphClasses] A. Brandstadt, VB Le and JP Spinrad
          Graph classes: a survey
          SIAM Monographs on Discrete Mathematics and Applications},
          1999
        """
        self._scream_if_not_simple()
        # our degree sequence is numbered from 0 to n-1, so to avoid
        # any mistake, let's fix it :-)
        degree_sequence = [0] + sorted(self.degree(), reverse = True)

        for (i, d) in enumerate(degree_sequence):
            if d >= i - 1:
                omega = i
            else:
                break

        left = sum(degree_sequence[:omega + 1])
        right = omega * (omega - 1) + sum(degree_sequence[omega + 1:])

        return left == right

    def treewidth(self,k=None,certificate=False):
        r"""
        Computes the tree-width of `G` (and provides a decomposition)

        INPUT:

        - ``k`` (integer) -- the width to be considered. When ``k`` is an
          integer, the method checks that the graph has treewidth `\leq k`. If
          ``k`` is ``None`` (default), the method computes the optimal
          tree-width.

        - ``certificate`` -- whether to return the tree-decomposition itself.

        OUTPUT:

            ``g.treewidth()`` returns the treewidth of ``g``. When ``k`` is
             specified, it returns ``False`` when no tree-decomposition of width
             `\leq k` exists or ``True`` otherwise. When ``certificate=True``,
             the tree-decomposition is also returned.

        ALGORITHM:

            This function virtually explores the graph of all pairs
            ``(vertex_cut,cc)``, where ``vertex_cut`` is a vertex cut of the
            graph of cardinality `\leq k+1`, and ``connected_component`` is a
            connected component of the graph induced by ``G-vertex_cut``.

            We deduce that the pair ``(vertex_cut,cc)`` is feasible with
            tree-width `k` if ``cc`` is empty, or if a vertex ``v`` from
            ``vertex_cut`` can be replaced with a vertex from ``cc``, such that
            the pair ``(vertex_cut+v,cc-v)`` is feasible.

        .. NOTE::

            The implementation would be much faster if ``cc``, the argument of the
            recursive function, was a bitset. It would also be very nice to not copy
            the graph in order to compute connected components, for this is really a
            waste of time.

        .. SEEALSO::

            :meth:`~sage.graphs.graph_decompositions.vertex_separation.path_decomposition`
            computes the pathwidth of a graph. See also the
            :mod:`~sage.graphs.graph_decompositions.vertex_separation` module.

        EXAMPLES:

        The PetersenGraph has treewidth 4::

            sage: graphs.PetersenGraph().treewidth()
            4
            sage: graphs.PetersenGraph().treewidth(certificate=True)
            Graph on 6 vertices

        The treewidth of a 2d grid is its smallest side::

            sage: graphs.Grid2dGraph(2,5).treewidth()
            2
            sage: graphs.Grid2dGraph(3,5).treewidth()
            3

        TESTS::

            sage: g = graphs.PathGraph(3)
            sage: g.treewidth()
            1
            sage: g = 2*graphs.PathGraph(3)
            sage: g.treewidth()
            1
            sage: g.treewidth(certificate=True)
            Graph on 4 vertices
            sage: g.treewidth(2)
            True
            sage: g.treewidth(1)
            True
            sage: Graph(1).treewidth()
            1
            sage: Graph(0).treewidth()
            0
            sage: graphs.PetersenGraph().treewidth(k=2)
            False
            sage: graphs.PetersenGraph().treewidth(k=6)
            True
            sage: graphs.PetersenGraph().treewidth(certificate=True).is_tree()
            True
            sage: graphs.PetersenGraph().treewidth(k=3,certificate=True)
            False
            sage: graphs.PetersenGraph().treewidth(k=4,certificate=True)
            Graph on 6 vertices

        TESTS:

        All edges do appear (:trac:`17893`)::

            sage: from itertools import combinations
            sage: g = graphs.PathGraph(10)
            sage: td = g.treewidth(certificate=True)
            sage: for bag in td:
            ....:    g.delete_edges(list(combinations(bag,2)))
            sage: g.size()
            0
        """
        from sage.misc.cachefunc import cached_function
        from sage.sets.set import Set
        g = self

        # Stupid cases
        if g.order() == 0:
            if certificate: return Graph()
            elif k is None: return 0
            else:           return True

        # Disconnected cases
        if not g.is_connected():
            if certificate is False:
                if k is None:
                    return max(cc.treewidth() for cc in g.connected_components_subgraphs())
                else:
                    return all(cc.treewidth(k) for cc in g.connected_components_subgraphs())
            else:
                return Graph(sum([cc.treewidth(certificate=True).edges(labels=False)
                                  for cc in g.connected_components_subgraphs()],[]))

        # Forcing k to be defined
        if k is None:
            for i in range(max(1,g.clique_number()-1,min(g.degree())),
                           g.order()+1):
                ans = g.treewidth(k=i, certificate=certificate)
                if ans:
                    return ans if certificate else i

        # This is the recursion described in the method's documentation. All
        # computations are cached, and depends on the pair ``cut,
        # connected_component`` only.
        #
        # It returns either a boolean or the corresponding tree-decomposition, as a
        # list of edges between vertex cuts (as it is done for the complete
        # tree-decomposition at the end of the main function.
        @cached_function
        def rec(cut,cc):
            # Easy cases
            if len(cut) > k:
                return False
            if len(cc)+len(cut) <= k+1:
                return [(cut,cut.union(cc))] if certificate else True

            # The list of potential vertices that could be added to the current cut
            extensions = {v for u in cut for v in g.neighbors(u) if v in cc}
            for v in extensions:

                # New cuts and connected components, with v respectively added and
                # removed
                cutv = cut.union([v])
                ccv = cc.difference([v])

                # The values returned by the recursive calls.
                sons = []

                # Removing v may have disconnected cc. We iterate on its connected
                # components
                for cci in g.subgraph(ccv).connected_components():

                    # The recursive subcalls. We remove on-the-fly the vertices from
                    # the cut which play no role in separating the connected
                    # component from the rest of the graph.
                    reduced_cut = frozenset([x for x in cutv if any(xx in cci for xx in g.neighbors(x))])
                    son = rec(reduced_cut,frozenset(cci))
                    if son is False:
                        break

                    if certificate:
                        sons.extend(son)
                        sons.append((cut,cutv))
                        sons.append((cutv,reduced_cut))

                # Weird Python syntax which is useful once in a lifetime : if break
                # was never called in the loop above, we return "sons".
                else:
                    return sons if certificate else True

            return False

        # Main call to rec function, i.e. rec({v},V-{v})
        V = g.vertices()
        v = frozenset([V.pop(0)])
        TD = rec(v,frozenset(V))

        if TD is False:
            return False

        if not certificate:
            return True

        # Building the Tree-Decomposition graph. Its vertices are cuts of the
        # decomposition, and there is an edge from a cut C1 to a cut C2 if C2 is an
        # immediate subcall of C1
        G = Graph()
        G.add_edges([(Set(x),Set(y)) for x,y in TD])

        # The Tree-Decomposition contains a lot of useless nodes.
        #
        # We merge all edges between two sets S,S' where S is a subset of S'
        changed = True
        while changed:
            changed=False
            for v in G.vertices():
                for u in G.neighbors(v):
                    if u.issuperset(v):
                        G.merge_vertices([u,v]) # the new vertex is named 'u'
                        changed = True
                        break

        return G

    def is_perfect(self, certificate = False):
        r"""
        Tests whether the graph is perfect.

        A graph `G` is said to be perfect if `\chi(H)=\omega(H)` hold
        for any induced subgraph `H\subseteq_i G` (and so for `G`
        itself, too), where `\chi(H)` represents the chromatic number
        of `H`, and `\omega(H)` its clique number. The Strong Perfect
        Graph Theorem [SPGT]_ gives another characterization of
        perfect graphs:

        A graph is perfect if and only if it contains no odd hole
        (cycle on an odd number `k` of vertices, `k>3`) nor any odd
        antihole (complement of a hole) as an induced subgraph.

        INPUT:

        - ``certificate`` (boolean) -- whether to return
          a certificate (default : ``False``)

        OUTPUT:

        When ``certificate = False``, this function returns
        a boolean value. When ``certificate = True``, it returns
        a subgraph of ``self`` isomorphic to an odd hole or an odd
        antihole if any, and ``None`` otherwise.

        EXAMPLE:

        A Bipartite Graph is always perfect ::

            sage: g = graphs.RandomBipartite(8,4,.5)
            sage: g.is_perfect()
            True

        So is the line graph of a bipartite graph::

            sage: g = graphs.RandomBipartite(4,3,0.7)
            sage: g.line_graph().is_perfect() # long time
            True

        As well as the Cartesian product of two complete graphs::

            sage: g = graphs.CompleteGraph(3).cartesian_product(graphs.CompleteGraph(3))
            sage: g.is_perfect()
            True

        Interval Graphs, which are chordal graphs, too ::

            sage: g =  graphs.RandomIntervalGraph(7)
            sage: g.is_perfect()
            True

        The PetersenGraph, which is triangle-free and
        has chromatic number 3 is obviously not perfect::

            sage: g = graphs.PetersenGraph()
            sage: g.is_perfect()
            False

        We can obtain an induced 5-cycle as a certificate::

            sage: g.is_perfect(certificate = True)
            Subgraph of (Petersen graph): Graph on 5 vertices

        TEST:

        Check that :trac:`13546` has been fixed::

            sage: Graph(':FgGE@I@GxGs', loops=False, multiedges=False).is_perfect()
            False
            sage: g = Graph({0: [2, 3, 4, 5],
            ...              1: [3, 4, 5, 6],
            ...              2: [0, 4, 5, 6],
            ...              3: [0, 1, 5, 6],
            ...              4: [0, 1, 2, 6],
            ...              5: [0, 1, 2, 3],
            ...              6: [1, 2, 3, 4]})
            sage: g.is_perfect()
            False

        REFERENCES:

        .. [SPGT] M. Chudnovsky, N. Robertson, P. Seymour, R. Thomas.
          The strong perfect graph theorem
          Annals of Mathematics
          vol 164, number 1, pages 51--230
          2006

        TESTS::

            sage: Graph(':Ab').is_perfect()
            Traceback (most recent call last):
            ...
            ValueError: This method is only defined for simple graphs, and yours is not one of them !
            sage: g = Graph()
            sage: g.allow_loops(True)
            sage: g.add_edge(0,0)
            sage: g.edges()
            [(0, 0, None)]
            sage: g.is_perfect()
            Traceback (most recent call last):
            ...
            ValueError: This method is only defined for simple graphs, and yours is not one of them !

        """

        if self.has_multiple_edges() or self.has_loops():
            raise ValueError("This method is only defined for simple graphs,"
                             " and yours is not one of them !")
        if self.is_bipartite():

            return True if not certificate else None

        self_complement = self.complement()

        self_complement.remove_loops()
        self_complement.remove_multiple_edges()

        if self_complement.is_bipartite():
            return True if not certificate else None

        answer = self.is_odd_hole_free(certificate = certificate)
        if not (answer is True):
            return answer

        return self_complement.is_odd_hole_free(certificate = certificate)

    def odd_girth(self):
        r"""
        Returns the odd girth of self.

        The odd girth of a graph is defined as the smallest cycle of odd length.

        OUTPUT:

        The odd girth of ``self``.

        EXAMPLES:

        The McGee graph has girth 7 and therefore its odd girth is 7 as well. ::

            sage: G = graphs.McGeeGraph()
            sage: G.odd_girth()
            7

        Any complete graph on more than 2 vertices contains a triangle and has
        thus odd girth 3. ::

            sage: G = graphs.CompleteGraph(10)
            sage: G.odd_girth()
            3

        Every bipartite graph has no odd cycles and consequently odd girth of
        infinity. ::

            sage: G = graphs.CompleteBipartiteGraph(100,100)
            sage: G.odd_girth()
            +Infinity

        .. SEEALSO::

            * :meth:`~sage.graphs.generic_graph.GenericGraph.girth` -- computes
              the girth of a graph.

        REFERENCES:

        The property relating the odd girth to the coefficients of the
        characteristic polynomial is an old result from algebraic graph theory
        see

        .. [Har62] Harary, F (1962). The determinant of the adjacency matrix of
          a graph, SIAM Review 4, 202-210

        .. [Biggs93] Biggs, N. L. Algebraic Graph Theory, 2nd ed. Cambridge,
          England: Cambridge University Press, pp. 45, 1993.

        TESTS::

            sage: graphs.CycleGraph(5).odd_girth()
            5
            sage: graphs.CycleGraph(11).odd_girth()
            11
        """
        ch = ((self.am()).charpoly()).coefficients(sparse=False)
        n = self.order()

        for i in xrange(n-1,-1,-2):
            if ch[i] != 0:
                return n-i

        from sage.rings.infinity import Infinity

        return Infinity

    def is_edge_transitive(self):
        """
        Returns true if self is an edge transitive graph.

        A graph is edge-transitive if its automorphism group acts transitively
        on its edge set.

        Equivalently, if there exists for any pair of edges `uv,u'v'\in E(G)` an
        automorphism `\phi` of `G` such that `\phi(uv)=u'v'` (note this does not
        necessarily mean that `\phi(u)=u'` and `\phi(v)=v'`).

        See :wikipedia:`the wikipedia article on edge-transitive graphs
        <Edge-transitive_graph>` for more information.

        .. SEEALSO::

          - :meth:`~Graph.is_arc_transitive`
          - :meth:`~Graph.is_half_transitive`
          - :meth:`~Graph.is_semi_symmetric`

        EXAMPLES::

            sage: P = graphs.PetersenGraph()
            sage: P.is_edge_transitive()
            True
            sage: C = graphs.CubeGraph(3)
            sage: C.is_edge_transitive()
            True
            sage: G = graphs.GrayGraph()
            sage: G.is_edge_transitive()
            True
            sage: P = graphs.PathGraph(4)
            sage: P.is_edge_transitive()
            False
        """
        from sage.interfaces.gap import gap

        if self.size() == 0:
            return True

        A = self.automorphism_group()
        e = next(self.edge_iterator(labels=False))
        e = [A._domain_to_gap[e[0]], A._domain_to_gap[e[1]]]

        return gap("OrbitLength("+str(A._gap_())+",Set(" + str(e) + "),OnSets);") == self.size()

    def is_arc_transitive(self):
        """
        Returns true if self is an arc-transitive graph

        A graph is arc-transitive if its automorphism group acts transitively on
        its pairs of adjacent vertices.

        Equivalently, if there exists for any pair of edges `uv,u'v'\in E(G)` an
        automorphism `\phi_1` of `G` such that `\phi_1(u)=u'` and
        `\phi_1(v)=v'`, as well as another automorphism `\phi_2` of `G` such
        that `\phi_2(u)=v'` and `\phi_2(v)=u'`

        See :wikipedia:`the wikipedia article on arc-transitive graphs
        <arc-transitive_graph>` for more information.

        .. SEEALSO::

          - :meth:`~Graph.is_edge_transitive`
          - :meth:`~Graph.is_half_transitive`
          - :meth:`~Graph.is_semi_symmetric`

        EXAMPLES::

            sage: P = graphs.PetersenGraph()
            sage: P.is_arc_transitive()
            True
            sage: G = graphs.GrayGraph()
            sage: G.is_arc_transitive()
            False
        """

        from sage.interfaces.gap import gap

        if self.size() == 0:
            return True

        A = self.automorphism_group()
        e = next(self.edge_iterator(labels=False))
        e = [A._domain_to_gap[e[0]], A._domain_to_gap[e[1]]]

        return gap("OrbitLength("+str(A._gap_())+",Set(" + str(e) + "),OnTuples);") == 2*self.size()

    def is_half_transitive(self):
        """
        Returns true if self is a half-transitive graph.

        A graph is is half-transitive if it is both vertex and edge transitive
        but not arc-transitive.

        See :wikipedia:`the wikipedia article on half-transitive graphs
        <half-transitive_graph>` for more information.

        .. SEEALSO::

          - :meth:`~Graph.is_edge_transitive`
          - :meth:`~Graph.is_arc_transitive`
          - :meth:`~Graph.is_semi_symmetric`

        EXAMPLES:

        The Petersen Graph is not half-transitive::

            sage: P = graphs.PetersenGraph()
            sage: P.is_half_transitive()
            False

        The smallest half-transitive graph is the Holt Graph::

            sage: H = graphs.HoltGraph()
            sage: H.is_half_transitive()
            True
        """

        # A half-transitive graph always has only vertices of even degree
        if not all(d%2 == 0 for d in self.degree_iterator()):
            return False

        return (self.is_edge_transitive() and
                self.is_vertex_transitive() and
                not self.is_arc_transitive())

    def is_semi_symmetric(self):
        """
        Returns true if self is semi-symmetric.

        A graph is semi-symmetric if it is regular, edge-transitve but not
        vertex-transitive.

        See :wikipedia:`the wikipedia article on semi-symmetric graphs
        <Semi-symmetric_graph>` for more information.

        .. SEEALSO::

          - :meth:`~Graph.is_edge_transitive`
          - :meth:`~Graph.is_arc_transitive`
          - :meth:`~Graph.is_half_transitive`

        EXAMPLES:

        The Petersen graph is not semi-symmetric::

            sage: P = graphs.PetersenGraph()
            sage: P.is_semi_symmetric()
            False

        The Gray graph is the smallest possible cubic semi-symmetric graph::

            sage: G = graphs.GrayGraph()
            sage: G.is_semi_symmetric()
            True

        Another well known semi-symmetric graph is the Ljubljana graph::

            sage: L = graphs.LjubljanaGraph()
            sage: L.is_semi_symmetric()
            True
        """
        # A semi-symmetric graph is always bipartite
        if not self.is_bipartite():
            return False

        return (self.is_regular() and
                self.is_edge_transitive() and not
                self.is_vertex_transitive())

    def degree_constrained_subgraph(self, bounds=None, solver=None, verbose=0):
        r"""
        Returns a degree-constrained subgraph.

        Given a graph `G` and two functions `f, g:V(G)\rightarrow \mathbb Z`
        such that `f \leq g`, a degree-constrained subgraph in `G` is
        a subgraph `G' \subseteq G` such that for any vertex `v \in G`,
        `f(v) \leq d_{G'}(v) \leq g(v)`.

        INPUT:

        - ``bounds`` -- (default: ``None``) Two possibilities:

          - A dictionary whose keys are the vertices, and values a pair of
            real values ``(min,max)`` corresponding to the values
            `(f(v),g(v))`.

          - A function associating to each vertex a pair of
            real values ``(min,max)`` corresponding to the values
            `(f(v),g(v))`.


        - ``solver`` -- (default: ``None``) Specify a Linear Program (LP)
          solver to be used. If set to ``None``, the default one is used. For
          more information on LP solvers and which default solver is used, see
          the method
          :meth:`solve <sage.numerical.mip.MixedIntegerLinearProgram.solve>`
          of the class
          :class:`MixedIntegerLinearProgram <sage.numerical.mip.MixedIntegerLinearProgram>`.

        - ``verbose`` -- integer (default: ``0``). Sets the level of
          verbosity. Set to 0 by default, which means quiet.

        OUTPUT:

        - When a solution exists, this method outputs the degree-constained
          subgraph as a Graph object.

        - When no solution exists, returns ``False``.

        .. NOTE::

            - This algorithm computes the degree-constrained subgraph of minimum weight.
            - If the graph's edges are weighted, these are taken into account.
            - This problem can be solved in polynomial time.

        EXAMPLES:

        Is there a perfect matching in an even cycle? ::

            sage: g = graphs.CycleGraph(6)
            sage: bounds = lambda x: [1,1]
            sage: m = g.degree_constrained_subgraph(bounds=bounds)
            sage: m.size()
            3
        """
        self._scream_if_not_simple()
        from sage.numerical.mip import MixedIntegerLinearProgram, MIPSolverException

        p = MixedIntegerLinearProgram(maximization=False, solver=solver)
        b = p.new_variable(binary=True)

        reorder = lambda x,y: (x,y) if x<y else (y,x)

        if bounds is None:
            raise ValueError("The `bounds` keyword can not be equal to None")
        elif isinstance(bounds,dict):
            f_bounds = lambda x: bounds[x]
        else:
            f_bounds = bounds


        if self.weighted():
            from sage.rings.real_mpfr import RR
            weight = lambda x: x if x in RR else 1
        else:
            weight = lambda x: 1

        for v in self:
            minimum,maximum = f_bounds(v)
            p.add_constraint(p.sum( b[reorder(x,y)]*weight(l) for x,y,l in self.edges_incident(v)), min=minimum, max=maximum)

        p.set_objective(p.sum( b[reorder(x,y)]*weight(l) for x,y,l in self.edge_iterator()))

        try:
            p.solve(log=verbose)
            g = copy(self)
            b = p.get_values(b)
            g.delete_edges([(x,y) for x,y,_ in g.edge_iterator() if b[reorder(x,y)] < 0.5])
            return g


        except MIPSolverException:
            return False


    ### Orientations

    def strong_orientation(self):
        r"""
        Returns a strongly connected orientation of the current graph. See
        also the :wikipedia:`Strongly_connected_component`.

        An orientation of an undirected graph is a digraph obtained by
        giving an unique direction to each of its edges. An orientation
        is said to be strong if there is a directed path between each
        pair of vertices.

        If the graph is 2-edge-connected, a strongly connected orientation
        can be found in linear time. If the given graph is not 2-connected,
        the orientation returned will ensure that each 2-connected component
        has a strongly connected orientation.

        OUTPUT:

        A digraph representing an orientation of the current graph.

        .. NOTE::

            - This method assumes the graph is connected.
            - This algorithm works in O(m).

        EXAMPLE:

        For a 2-regular graph, a strong orientation gives to each vertex
        an out-degree equal to 1::

            sage: g = graphs.CycleGraph(5)
            sage: g.strong_orientation().out_degree()
            [1, 1, 1, 1, 1]

        The Petersen Graph is 2-edge connected. It then has a strongly
        connected orientation::

            sage: g = graphs.PetersenGraph()
            sage: o = g.strong_orientation()
            sage: len(o.strongly_connected_components())
            1

        The same goes for the CubeGraph in any dimension ::

            sage: all(len(graphs.CubeGraph(i).strong_orientation().strongly_connected_components()) == 1 for i in xrange(2,6))
            True

        A multigraph also has a strong orientation ::

            sage: g = Graph([(1,2),(1,2)],multiedges=True)
            sage: g.strong_orientation()
            Multi-digraph on 2 vertices

        """
        from sage.graphs.all import DiGraph
        d = DiGraph(multiedges=self.allows_multiple_edges())

        id = {}
        i = 0

        # The algorithm works through a depth-first search. Any edge
        # used in the depth-first search is oriented in the direction
        # in which it has been used. All the other edges are oriented
        # backward

        v = next(self.vertex_iterator())
        seen = {}
        i=1

        # Time at which the vertices have been discovered
        seen[v] = i

        # indicates the stack of edges to explore
        next_ = self.edges_incident(v)

        while next_:
            e = next_.pop(-1)
            # We assume e[0] to be a `seen` vertex
            e = e if seen.get(e[0],False) is not False else (e[1],e[0],e[2])

            # If we discovered a new vertex
            if seen.get(e[1],False) is False:
                d.add_edge(e)
                next_.extend([ee for ee in self.edges_incident(e[1]) if (((e[0],e[1]) != (ee[0],ee[1])) and ((e[0],e[1]) != (ee[1],ee[0])))])
                i+=1
                seen[e[1]]=i

            # Else, we orient the edges backward
            else:
                if seen[e[0]] < seen[e[1]]:
                    d.add_edge((e[1],e[0],e[2]))
                else:
                    d.add_edge(e)

        # Case of multiple edges. If another edge has already been inserted, we add the new one
        # in the opposite direction.
        tmp = None
        for e in self.multiple_edges():
            if tmp == (e[0],e[1]):
                if d.has_edge(e[0],e[1]):
                    d.add_edge(e[1],e[0],e[2])
                else:
                    d.add_edge(e)
            tmp = (e[0],e[1])

        return d

    def minimum_outdegree_orientation(self, use_edge_labels=False, solver=None, verbose=0):
        r"""
        Returns an orientation of ``self`` with the smallest possible maximum
        outdegree.

        Given a Graph `G`, is is polynomial to compute an orientation
        `D` of the edges of `G` such that the maximum out-degree in
        `D` is minimized. This problem, though, is NP-complete in the
        weighted case [AMOZ06]_.

        INPUT:

        - ``use_edge_labels`` -- boolean (default: ``False``)

          - When set to ``True``, uses edge labels as weights to
            compute the orientation and assumes a weight of `1`
            when there is no value available for a given edge.

          - When set to ``False`` (default), gives a weight of 1
            to all the edges.

        - ``solver`` -- (default: ``None``) Specify a Linear Program (LP)
          solver to be used. If set to ``None``, the default one is used. For
          more information on LP solvers and which default solver is used, see
          the method
          :meth:`solve <sage.numerical.mip.MixedIntegerLinearProgram.solve>`
          of the class
          :class:`MixedIntegerLinearProgram <sage.numerical.mip.MixedIntegerLinearProgram>`.

        - ``verbose`` -- integer (default: ``0``). Sets the level of
          verbosity. Set to 0 by default, which means quiet.

        EXAMPLE:

        Given a complete bipartite graph `K_{n,m}`, the maximum out-degree
        of an optimal orientation is `\left\lceil \frac {nm} {n+m}\right\rceil`::

            sage: g = graphs.CompleteBipartiteGraph(3,4)
            sage: o = g.minimum_outdegree_orientation()
            sage: max(o.out_degree()) == ceil((4*3)/(3+4))
            True

        REFERENCES:

        .. [AMOZ06] Asahiro, Y. and Miyano, E. and Ono, H. and Zenmyo, K.
          Graph orientation algorithms to minimize the maximum outdegree
          Proceedings of the 12th Computing: The Australasian Theory Symposium
          Volume 51, page 20
          Australian Computer Society, Inc. 2006
        """
        self._scream_if_not_simple()
        if self.is_directed():
            raise ValueError("Cannot compute an orientation of a DiGraph. "+\
                                 "Please convert it to a Graph if you really mean it.")

        if use_edge_labels:
            from sage.rings.real_mpfr import RR
            weight = lambda u,v : self.edge_label(u,v) if self.edge_label(u,v) in RR else 1
        else:
            weight = lambda u,v : 1

        from sage.numerical.mip import MixedIntegerLinearProgram

        p = MixedIntegerLinearProgram(maximization=False, solver=solver)

        # The orientation of an edge is boolean
        # and indicates whether the edge uv
        # with u<v goes from u to v ( equal to 0 )
        # or from v to u ( equal to 1)
        orientation = p.new_variable(binary=True)

        degree = p.new_variable(nonnegative=True)

        # Whether an edge adjacent to a vertex u counts
        # positively or negatively
        outgoing = lambda u,v,variable : (1-variable) if u>v else variable

        for u in self:
            p.add_constraint(p.sum(weight(u,v)*outgoing(u,v,orientation[min(u,v),max(u,v)]) for v in self.neighbors(u))-degree['max'], max=0)

        p.set_objective(degree['max'])

        p.solve(log=verbose)

        orientation = p.get_values(orientation)

        # All the edges from self are doubled in O
        # ( one in each direction )
        from sage.graphs.digraph import DiGraph
        O = DiGraph(self)

        # Builds the list of edges that should be removed
        edges=[]

        for u,v in self.edge_iterator(labels=None):
            # assumes u<v
            if u>v:
                u,v=v,u

            if orientation[min(u,v),max(u,v)] == 1:
                edges.append((max(u,v),min(u,v)))
            else:
                edges.append((min(u,v),max(u,v)))

        O.delete_edges(edges)

        return O

    def bounded_outdegree_orientation(self, bound):
        r"""
        Computes an orientation of ``self`` such that every vertex `v`
        has out-degree less than `b(v)`

        INPUT:

        - ``bound`` -- Maximum bound on the out-degree. Can be of
          three different types :

             * An integer `k`. In this case, computes an orientation
               whose maximum out-degree is less than `k`.

             * A dictionary associating to each vertex its associated
               maximum out-degree.

             * A function associating to each vertex its associated
               maximum out-degree.

        OUTPUT:

        A DiGraph representing the orientation if it exists. A
        ``ValueError`` exception is raised otherwise.

        ALGORITHM:

        The problem is solved through a maximum flow :

        Given a graph `G`, we create a ``DiGraph`` `D` defined on
        `E(G)\cup V(G)\cup \{s,t\}`. We then link `s` to all of `V(G)`
        (these edges having a capacity equal to the bound associated
        to each element of `V(G)`), and all the elements of `E(G)` to
        `t` . We then link each `v \in V(G)` to each of its incident
        edges in `G`. A maximum integer flow of value `|E(G)|`
        corresponds to an admissible orientation of `G`. Otherwise,
        none exists.

        EXAMPLES:

        There is always an orientation of a graph `G` such that a
        vertex `v` has out-degree at most `\lceil \frac {d(v)} 2
        \rceil`::

            sage: g = graphs.RandomGNP(40, .4)
            sage: b = lambda v : ceil(g.degree(v)/2)
            sage: D = g.bounded_outdegree_orientation(b)
            sage: all( D.out_degree(v) <= b(v) for v in g )
            True


        Chvatal's graph, being 4-regular, can be oriented in such a
        way that its maximum out-degree is 2::

            sage: g = graphs.ChvatalGraph()
            sage: D = g.bounded_outdegree_orientation(2)
            sage: max(D.out_degree())
            2

        For any graph `G`, it is possible to compute an orientation
        such that the maximum out-degree is at most the maximum
        average degree of `G` divided by 2. Anything less, though, is
        impossible.

            sage: g = graphs.RandomGNP(40, .4)
            sage: mad = g.maximum_average_degree()

        Hence this is possible ::

            sage: d = g.bounded_outdegree_orientation(ceil(mad/2))

        While this is not::

            sage: try:
            ...      g.bounded_outdegree_orientation(ceil(mad/2-1))
            ...      print "Error"
            ... except ValueError:
            ...       pass

        TESTS:

        As previously for random graphs, but more intensively::

            sage: for i in xrange(30):      # long time (up to 6s on sage.math, 2012)
            ...       g = graphs.RandomGNP(40, .4)
            ...       b = lambda v : ceil(g.degree(v)/2)
            ...       D = g.bounded_outdegree_orientation(b)
            ...       if not (
            ...            all( D.out_degree(v) <= b(v) for v in g ) or
            ...            D.size() != g.size()):
            ...           print "Something wrong happened"

        """
        self._scream_if_not_simple()
        from sage.graphs.all import DiGraph
        n = self.order()

        if n == 0:
            return DiGraph()

        vertices = self.vertices()
        vertices_id = dict((y, x) for x,y in enumerate(vertices))

        b = {}


        # Checking the input type. We make a dictionay out of it
        if isinstance(bound, dict):
            b = bound
        else:
            try:
                b = dict(zip(vertices,map(bound, vertices)))

            except TypeError:
                b = dict(zip(vertices, [bound]*n))

        d = DiGraph()

        # Adding the edges (s,v) and ((u,v),t)
        d.add_edges( ('s', vertices_id[v], b[v]) for v in vertices)

        d.add_edges( ((vertices_id[u], vertices_id[v]), 't', 1)
                     for (u,v) in self.edges(labels=None) )

        # each v is linked to its incident edges

        for u,v in self.edges(labels = None):
            u,v = vertices_id[u], vertices_id[v]
            d.add_edge(u, (u,v), 1)
            d.add_edge(v, (u,v), 1)

        # Solving the maximum flow
        value, flow = d.flow('s','t', value_only = False, integer = True, use_edge_labels = True)

        if value != self.size():
            raise ValueError("No orientation exists for the given bound")

        D = DiGraph()
        D.add_vertices(vertices)

        # The flow graph may not contain all the vertices, if they are
        # not part of the flow...

        for u in [x for x in range(n) if x in flow]:

            for (uu,vv) in flow.neighbors_out(u):
                v = vv if vv != u else uu
                D.add_edge(vertices[u], vertices[v])

        # I do not like when a method destroys the embedding ;-)

        D.set_pos(self.get_pos())

        return D


    ### Coloring

    def bipartite_color(self):
        """
        Returns a dictionary with vertices as the keys and the color class
        as the values. Fails with an error if the graph is not bipartite.

        EXAMPLES::

            sage: graphs.CycleGraph(4).bipartite_color()
            {0: 1, 1: 0, 2: 1, 3: 0}
            sage: graphs.CycleGraph(5).bipartite_color()
            Traceback (most recent call last):
            ...
            RuntimeError: Graph is not bipartite.
        """
        isit, certificate = self.is_bipartite(certificate = True)

        if isit:
            return certificate
        else:
            raise RuntimeError("Graph is not bipartite.")

    def bipartite_sets(self):
        """
        Returns `(X,Y)` where `X` and `Y` are the nodes in each bipartite set of
        graph `G`. Fails with an error if graph is not bipartite.

        EXAMPLES::

            sage: graphs.CycleGraph(4).bipartite_sets()
            ({0, 2}, {1, 3})
            sage: graphs.CycleGraph(5).bipartite_sets()
            Traceback (most recent call last):
            ...
            RuntimeError: Graph is not bipartite.
        """
        color = self.bipartite_color()
        left = set([])
        right = set([])

        for u,s in color.iteritems():
            if s:
                left.add(u)
            else:
                right.add(u)

        return left, right

    def chromatic_number(self, algorithm="DLX", verbose = 0):
        r"""
        Returns the minimal number of colors needed to color the vertices
        of the graph `G`.

        INPUT:

        - ``algorithm`` -- Select an algorithm from the following supported
          algorithms:

          - If ``algorithm="DLX"`` (default), the chromatic number is
            computed using the dancing link algorithm. It is
            inefficient speedwise to compute the chromatic number through
            the dancing link algorithm because this algorithm computes
            *all* the possible colorings to check that one exists.

          - If ``algorithm="CP"``, the chromatic number is computed
            using the coefficients of the chromatic polynomial. Again, this
            method is inefficient in terms of speed and it only useful for
            small graphs.

          - If ``algorithm="MILP"``, the chromatic number is computed using a
            mixed integer linear program. The performance of this implementation
            is affected by whether optional MILP solvers have been installed
            (see the :mod:`MILP module <sage.numerical.mip>`, or Sage's tutorial
            on Linear Programming).

        - ``verbose`` -- integer (default: ``0``). Sets the level of verbosity
          for the MILP algorithm. Its default value is 0, which means *quiet*.

        .. SEEALSO::

            For more functions related to graph coloring, see the
            module :mod:`sage.graphs.graph_coloring`.

        EXAMPLES::

            sage: G = Graph({0: [1, 2, 3], 1: [2]})
            sage: G.chromatic_number(algorithm="DLX")
            3
            sage: G.chromatic_number(algorithm="MILP")
            3
            sage: G.chromatic_number(algorithm="CP")
            3

        A bipartite graph has (by definition) chromatic number 2::

            sage: graphs.RandomBipartite(50,50,0.7).chromatic_number()
            2

        A complete multipartite graph with k parts has chromatic number k::

            sage: all(graphs.CompleteMultipartiteGraph([5]*i).chromatic_number() == i for i in xrange(2,5))
            True

        The complete graph has the largest chromatic number from all the graphs
        of order n. Namely its chromatic number is n::

            sage: all(graphs.CompleteGraph(i).chromatic_number() == i for i in xrange(10))
            True

        The Kneser graph with parameters (n,2) for n > 3 has chromatic number n-2::

            sage: all(graphs.KneserGraph(i,2).chromatic_number() == i-2 for i in xrange(4,6))
            True

        A snark has chromatic index 4 hence its line graph has chromatic number 4::

            sage: graphs.FlowerSnark().line_graph().chromatic_number()
            4

        TESTS::

            sage: G = Graph({0: [1, 2, 3], 1: [2]})
            sage: G.chromatic_number(algorithm="foo")
            Traceback (most recent call last):
            ...
            ValueError: The 'algorithm' keyword must be set to either 'DLX', 'MILP' or 'CP'.
        """
        self._scream_if_not_simple(allow_multiple_edges=True)
        # default built-in algorithm; bad performance
        if algorithm == "DLX":
            from sage.graphs.graph_coloring import chromatic_number
            return chromatic_number(self)
        # Algorithm with good performance, but requires an optional
        # package: choose any of GLPK or CBC.
        elif algorithm == "MILP":
            from sage.graphs.graph_coloring import vertex_coloring
            return vertex_coloring(self, value_only=True, verbose = verbose)
        # another algorithm with bad performance; only good for small graphs
        elif algorithm == "CP":
            f = self.chromatic_polynomial()
            i = 0
            while f(i) == 0:
                i += 1
            return i
        else:
            raise ValueError("The 'algorithm' keyword must be set to either 'DLX', 'MILP' or 'CP'.")

    def coloring(self, algorithm="DLX", hex_colors=False, verbose = 0):
        r"""
        Returns the first (optimal) proper vertex-coloring found.

        INPUT:

        - ``algorithm`` -- Select an algorithm from the following supported
          algorithms:

          - If ``algorithm="DLX"`` (default), the coloring is computed using the
            dancing link algorithm.

          - If ``algorithm="MILP"``, the coloring is computed using a mixed
            integer linear program. The performance of this implementation is
            affected by whether optional MILP solvers have been installed (see
            the :mod:`MILP module <sage.numerical.mip>`).

        - ``hex_colors`` -- (default: ``False``) if ``True``, return a
          dictionary which can easily be used for plotting.

        - ``verbose`` -- integer (default: ``0``). Sets the level of verbosity
          for the MILP algorithm. Its default value is 0, which means *quiet*.

        .. SEEALSO::

            For more functions related to graph coloring, see the
            module :mod:`sage.graphs.graph_coloring`.

        EXAMPLES::

            sage: G = Graph("Fooba")
            sage: P = G.coloring(algorithm="MILP"); P
            [[2, 1, 3], [0, 6, 5], [4]]
            sage: P = G.coloring(algorithm="DLX"); P
            [[1, 2, 3], [0, 5, 6], [4]]
            sage: G.plot(partition=P)
            Graphics object consisting of 16 graphics primitives
            sage: H = G.coloring(hex_colors=True, algorithm="MILP")
            sage: for c in sorted(H.keys()):
            ...       print c, H[c]
            #0000ff [4]
            #00ff00 [0, 6, 5]
            #ff0000 [2, 1, 3]
            sage: H = G.coloring(hex_colors=True, algorithm="DLX")
            sage: for c in sorted(H.keys()):
            ...       print c, H[c]
            #0000ff [4]
            #00ff00 [1, 2, 3]
            #ff0000 [0, 5, 6]
            sage: G.plot(vertex_colors=H)
            Graphics object consisting of 16 graphics primitives

        .. PLOT::

            g = Graph("Fooba")
            sphinx_plot(g.plot(partition=g.coloring()))

        TESTS::

            sage: G.coloring(algorithm="foo")
            Traceback (most recent call last):
            ...
            ValueError: The 'algorithm' keyword must be set to either 'DLX' or 'MILP'.
        """
        self._scream_if_not_simple(allow_multiple_edges=True)
        if algorithm == "MILP":
            from sage.graphs.graph_coloring import vertex_coloring
            return vertex_coloring(self, hex_colors=hex_colors, verbose = verbose)
        elif algorithm == "DLX":
            from sage.graphs.graph_coloring import first_coloring
            return first_coloring(self, hex_colors=hex_colors)
        else:
            raise ValueError("The 'algorithm' keyword must be set to either 'DLX' or 'MILP'.")

    def chromatic_symmetric_function(self, R=None):
        r"""
        Return the chromatic symmetric function of ``self``.

        Let `G` be a graph. The chromatic symmetric function `X_G` was
        described in [Stanley95]_, specifically Theorem 2.5 states that

        .. MATH::

            X_G = \sum_{F \subseteq E(G)} (-1)^{|F|} p_{\lambda(F)},

        where `\lambda(F)` is the partition of the sizes of the connected
        components of the subgraph induced by the edges `F` and `p_{\mu}`
        is the powersum symmetric function.

        INPUT:

        - ``R`` -- (optional) the base ring for the symmetric functions;
          this uses `\ZZ` by default

        EXAMPLES::

            sage: s = SymmetricFunctions(ZZ).s()
            sage: G = graphs.CycleGraph(5)
            sage: XG = G.chromatic_symmetric_function(); XG
            p[1, 1, 1, 1, 1] - 5*p[2, 1, 1, 1] + 5*p[2, 2, 1]
             + 5*p[3, 1, 1] - 5*p[3, 2] - 5*p[4, 1] + 4*p[5]
            sage: s(XG)
            30*s[1, 1, 1, 1, 1] + 10*s[2, 1, 1, 1] + 10*s[2, 2, 1]

        Not all graphs have a postive Schur expansion::

            sage: G = graphs.ClawGraph()
            sage: XG = G.chromatic_symmetric_function(); XG
            p[1, 1, 1, 1] - 3*p[2, 1, 1] + 3*p[3, 1] - p[4]
            sage: s(XG)
            8*s[1, 1, 1, 1] + 5*s[2, 1, 1] - s[2, 2] + s[3, 1]

        We show that given a triangle `\{e_1, e_2, e_3\}`, we have
        `X_G = X_{G - e_1} + X_{G - e_2} - X_{G - e_1 - e_2}`::

            sage: G = Graph([[1,2],[1,3],[2,3]])
            sage: XG = G.chromatic_symmetric_function()
            sage: G1 = copy(G)
            sage: G1.delete_edge([1,2])
            sage: XG1 = G1.chromatic_symmetric_function()
            sage: G2 = copy(G)
            sage: G2.delete_edge([1,3])
            sage: XG2 = G2.chromatic_symmetric_function()
            sage: G3 = copy(G1)
            sage: G3.delete_edge([1,3])
            sage: XG3 = G3.chromatic_symmetric_function()
            sage: XG == XG1 + XG2 - XG3
            True

        REFERENCES:

        .. [Stanley95] R. P. Stanley, *A symmetric function generalization
           of the chromatic polynomial of a graph*, Adv. Math., ***111***
           no.1 (1995), 166-194.
        """
        from sage.combinat.sf.sf import SymmetricFunctions
        from sage.combinat.partition import _Partitions
        from sage.misc.misc import powerset
        if R is None:
            R = ZZ
        p = SymmetricFunctions(R).p()
        ret = p.zero()
        for F in powerset(self.edges()):
            la = _Partitions(self.subgraph(edges=F).connected_components_sizes())
            ret += (-1)**len(F) * p[la]
        return ret

    def matching(self, value_only=False, algorithm="Edmonds", use_edge_labels=True, solver=None, verbose=0):
        r"""
        Returns a maximum weighted matching of the graph
        represented by the list of its edges. For more information, see the
        `Wikipedia article on matchings
        <http://en.wikipedia.org/wiki/Matching_%28graph_theory%29>`_.

        Given a graph `G` such that each edge `e` has a weight `w_e`,
        a maximum matching is a subset `S` of the edges of `G` of
        maximum weight such that no two edges of `S` are incident
        with each other.

        As an optimization problem, it can be expressed as:

        .. math::

            \mbox{Maximize : }&\sum_{e\in G.edges()} w_e b_e\\
            \mbox{Such that : }&\forall v \in G, \sum_{(u,v)\in G.edges()} b_{(u,v)}\leq 1\\
            &\forall x\in G, b_x\mbox{ is a binary variable}

        INPUT:

        - ``value_only`` -- boolean (default: ``False``). When set to
          ``True``, only the cardinal (or the weight) of the matching is
          returned.

        - ``algorithm`` -- string (default: ``"Edmonds"``)

          - ``"Edmonds"`` selects Edmonds' algorithm as implemented in NetworkX

          - ``"LP"`` uses a Linear Program formulation of the matching problem

        - ``use_edge_labels`` -- boolean (default: ``False``)

          - When set to ``True``, computes a weighted matching where each edge
            is weighted by its label. (If an edge has no label, `1` is assumed.)

          - When set to ``False``, each edge has weight `1`.

        - ``solver`` -- (default: ``None``) Specify a Linear Program (LP)
          solver to be used. If set to ``None``, the default one is used. For
          more information on LP solvers and which default solver is used, see
          the method
          :meth:`solve <sage.numerical.mip.MixedIntegerLinearProgram.solve>`
          of the class
          :class:`MixedIntegerLinearProgram <sage.numerical.mip.MixedIntegerLinearProgram>`.

        - ``verbose`` -- integer (default: ``0``). Sets the level of
          verbosity. Set to 0 by default, which means quiet.
          Only useful when ``algorithm == "LP"``.

        ALGORITHM:

        The problem is solved using Edmond's algorithm implemented in
        NetworkX, or using Linear Programming depending on the value of
        ``algorithm``.

        EXAMPLES:

        Maximum matching in a Pappus Graph::

           sage: g = graphs.PappusGraph()
           sage: g.matching(value_only=True)
           9.0

        Same test with the Linear Program formulation::

           sage: g = graphs.PappusGraph()
           sage: g.matching(algorithm="LP", value_only=True)
           9.0

        .. PLOT::

            g = graphs.PappusGraph()
            sphinx_plot(g.plot(edge_colors={"red":g.matching()}))

        TESTS:

        If ``algorithm`` is set to anything different from ``"Edmonds"`` or
        ``"LP"``, an exception is raised::

           sage: g = graphs.PappusGraph()
           sage: g.matching(algorithm="somethingdifferent")
           Traceback (most recent call last):
           ...
           ValueError: algorithm must be set to either "Edmonds" or "LP"
        """
        self._scream_if_not_simple(allow_loops=True)
        from sage.rings.real_mpfr import RR
        weight = lambda x: x if x in RR else 1

        if algorithm == "Edmonds":
            import networkx
            if use_edge_labels:
                g = networkx.Graph()
                for u, v, l in self.edges():
                    g.add_edge(u, v, attr_dict={"weight": weight(l)})
            else:
                g = self.networkx_graph(copy=False)
            d = networkx.max_weight_matching(g)
            if value_only:
                if use_edge_labels:
                    return sum(weight(self.edge_label(u, v))
                                for u, v in d.iteritems()) * 0.5
                else:
                    return Integer(len(d)/2)
            else:
                return [(u, v, self.edge_label(u, v))
                        for u, v in d.iteritems() if u < v]

        elif algorithm == "LP":
            from sage.numerical.mip import MixedIntegerLinearProgram
            g = self
            # returns the weight of an edge considering it may not be
            # weighted ...
            p = MixedIntegerLinearProgram(maximization=True, solver=solver)
            b = p.new_variable(binary = True)
            p.set_objective(
                p.sum(weight(w) * b[min(u, v),max(u, v)]
                     for u, v, w in g.edges()))
            # for any vertex v, there is at most one edge incident to v in
            # the maximum matching
            for v in g.vertex_iterator():
                p.add_constraint(
                    p.sum(b[min(u, v),max(u, v)]
                         for u in g.neighbors(v)), max=1)
            if value_only:
                if use_edge_labels:
                    return p.solve(objective_only=True, log=verbose)
                else:
                    return Integer(round(p.solve(objective_only=True, log=verbose)))
            else:
                p.solve(log=verbose)
                b = p.get_values(b)
                return [(u, v, w) for u, v, w in g.edges()
                        if b[min(u, v),max(u, v)] == 1]

        else:
            raise ValueError('algorithm must be set to either "Edmonds" or "LP"')

    def has_homomorphism_to(self, H, core = False, solver = None, verbose = 0):
        r"""
        Checks whether there is a homomorphism between two graphs.

        A homomorphism from a graph `G` to a graph `H` is a function
        `\phi:V(G)\mapsto V(H)` such that for any edge `uv \in E(G)` the pair
        `\phi(u)\phi(v)` is an edge of `H`.

        Saying that a graph can be `k`-colored is equivalent to saying that it
        has a homomorphism to `K_k`, the complete graph on `k` elements.

        For more information, see the `Wikipedia article on graph homomorphisms
        <Graph_homomorphism>`_.

        INPUT:

        - ``H`` -- the graph to which ``self`` should be sent.

        - ``core`` (boolean) -- whether to minimize the size of the mapping's
          image (see note below). This is set to ``False`` by default.

        - ``solver`` -- (default: ``None``) Specify a Linear Program (LP)
          solver to be used. If set to ``None``, the default one is used. For
          more information on LP solvers and which default solver is used, see
          the method
          :meth:`solve <sage.numerical.mip.MixedIntegerLinearProgram.solve>`
          of the class
          :class:`MixedIntegerLinearProgram <sage.numerical.mip.MixedIntegerLinearProgram>`.

        - ``verbose`` -- integer (default: ``0``). Sets the level of
          verbosity. Set to 0 by default, which means quiet.

        .. NOTE::

           One can compute the core of a graph (with respect to homomorphism)
           with this method ::

               sage: g = graphs.CycleGraph(10)
               sage: mapping = g.has_homomorphism_to(g, core = True)
               sage: print "The size of the core is",len(set(mapping.values()))
               The size of the core is 2

        OUTPUT:

        This method returns ``False`` when the homomorphism does not exist, and
        returns the homomorphism otherwise as a dictionnary associating a vertex
        of `H` to a vertex of `G`.

        EXAMPLE:

        Is Petersen's graph 3-colorable::

            sage: P = graphs.PetersenGraph()
            sage: P.has_homomorphism_to(graphs.CompleteGraph(3)) is not False
            True

        An odd cycle admits a homomorphism to a smaller odd cycle, but not to an
        even cycle::

            sage: g = graphs.CycleGraph(9)
            sage: g.has_homomorphism_to(graphs.CycleGraph(5)) is not False
            True
            sage: g.has_homomorphism_to(graphs.CycleGraph(7)) is not False
            True
            sage: g.has_homomorphism_to(graphs.CycleGraph(4)) is not False
            False
        """
        self._scream_if_not_simple()
        from sage.numerical.mip import MixedIntegerLinearProgram, MIPSolverException
        p = MixedIntegerLinearProgram(solver=solver, maximization = False)
        b = p.new_variable(binary = True)

        # Each vertex has an image
        for ug in self:
            p.add_constraint(p.sum(b[ug,uh] for uh in H) == 1)

        nonedges = H.complement().edges(labels = False)
        for ug,vg in self.edges(labels = False):
            # Two adjacent vertices cannot be mapped to the same element
            for uh in H:
                p.add_constraint(b[ug,uh] + b[vg,uh] <= 1)

            # Two adjacent vertices cannot be mapped to no adjacent vertices
            for uh,vh in nonedges:
                p.add_constraint(b[ug,uh] + b[vg,vh] <= 1)
                p.add_constraint(b[ug,vh] + b[vg,uh] <= 1)

        # Minimize the mapping's size
        if core:

            # the value of m is one if the corresponding vertex of h is used.
            m = p.new_variable(nonnegative=True)
            for uh in H:
                for ug in self:
                    p.add_constraint(b[ug,uh] <= m[uh])

            p.set_objective(p.sum(m[vh] for vh in H))

        try:
            p.solve(log = verbose)
            b = p.get_values(b)
            mapping = dict(x[0] for x in b.items() if x[1])
            return mapping

        except MIPSolverException:
            return False

    def fractional_chromatic_index(self, solver = None, verbose_constraints = 0, verbose = 0):
        r"""
        Computes the fractional chromatic index of ``self``

        The fractional chromatic index is a relaxed version of edge-coloring. An
        edge coloring of a graph being actually a covering of its edges into the
        smallest possible number of matchings, the fractional chromatic index of
        a graph `G` is the smallest real value `\chi_f(G)` such that there
        exists a list of matchings `M_1, ..., M_k` of `G` and coefficients
        `\alpha_1, ..., \alpha_k` with the property that each edge is covered by
        the matchings in the following relaxed way

        .. MATH::

            \forall e \in E(G), \sum_{e \in M_i} \alpha_i \geq 1

        For more information, see the `Wikipedia article on fractional coloring
        <http://en.wikipedia.org/wiki/Fractional_coloring>`_.

        ALGORITHM:

        The fractional chromatic index is computed through Linear Programming
        through its dual. The LP solved by sage is actually:

        .. MATH::

            \mbox{Maximize : }&\sum_{e\in E(G)} r_{e}\\
            \mbox{Such that : }&\\
            &\forall M\text{ matching }\subseteq G, \sum_{e\in M}r_{v}\leq 1\\

        INPUT:

        - ``solver`` -- (default: ``None``) Specify a Linear Program (LP)
          solver to be used. If set to ``None``, the default one is used. For
          more information on LP solvers and which default solver is used, see
          the method
          :meth:`solve <sage.numerical.mip.MixedIntegerLinearProgram.solve>`
          of the class
          :class:`MixedIntegerLinearProgram <sage.numerical.mip.MixedIntegerLinearProgram>`.

          .. NOTE::

              If you want exact results, i.e. a rational number, use
              ``solver="PPL"``. This may be slower, though.

        - ``verbose_constraints`` -- whether to display which constraints are
          being generated.

        - ``verbose`` -- level of verbosity required from the LP solver

        .. NOTE::

            This implementation can be improved by computing matchings through a
            LP formulation, and not using the Python implementation of Edmonds'
            algorithm (which requires to copy the graph, etc). It may be more
            efficient to write the matching problem as a LP, as we would then
            just have to update the weights on the edges between each call to
            ``solve`` (and so avoiding the generation of all the constraints).

        EXAMPLE:

        The fractional chromatic index of a `C_5` is `5/2`::

            sage: g = graphs.CycleGraph(5)
            sage: g.fractional_chromatic_index()
            2.5

        With PPL::

            sage: g.fractional_chromatic_index(solver="PPL")
            5/2
        """
        self._scream_if_not_simple()
        from sage.numerical.mip import MixedIntegerLinearProgram

        g = copy(self)
        p = MixedIntegerLinearProgram(solver=solver, constraint_generation = True)

        # One variable per edge
        r = p.new_variable(nonnegative=True)
        R = lambda x,y : r[x,y] if x<y else r[y,x]

        # We want to maximize the sum of weights on the edges
        p.set_objective( p.sum( R(u,v) for u,v in g.edges(labels = False)))

        # Each edge being by itself a matching, its weight can not be more than
        # 1

        for u,v in g.edges(labels = False):
            p.add_constraint( R(u,v), max = 1)

        obj = p.solve(log = verbose)

        while True:

            # Updating the value on the edges of g
            for u,v in g.edges(labels = False):
                g.set_edge_label(u,v,p.get_values(R(u,v)))

            # Computing a matching of maximum weight...

            matching = g.matching()

            # If the maximum matching has weight at most 1, we are done !
            if sum((x[2] for x in matching)) <= 1:
                break

            # Otherwise, we add a new constraint

            if verbose_constraints:
                print "Adding a constraint on matching : ",matching

            p.add_constraint( p.sum( R(u,v) for u,v,_ in matching), max = 1)

            # And solve again
            obj = p.solve(log = verbose)

        # Accomplished !
        return obj

    def maximum_average_degree(self, value_only=True, solver = None, verbose = 0):
        r"""
        Returns the Maximum Average Degree (MAD) of the current graph.

        The Maximum Average Degree (MAD) of a graph is defined as
        the average degree of its densest subgraph. More formally,
        ``Mad(G) = \max_{H\subseteq G} Ad(H)``, where `Ad(G)` denotes
        the average degree of `G`.

        This can be computed in polynomial time.

        INPUT:

        - ``value_only`` (boolean) -- ``True`` by default

            - If ``value_only=True``, only the numerical
              value of the `MAD` is returned.

            - Else, the subgraph of `G` realizing the `MAD`
              is returned.

        - ``solver`` -- (default: ``None``) Specify a Linear Program (LP)
          solver to be used. If set to ``None``, the default one is used. For
          more information on LP solvers and which default solver is used, see
          the method
          :meth:`solve <sage.numerical.mip.MixedIntegerLinearProgram.solve>`
          of the class
          :class:`MixedIntegerLinearProgram <sage.numerical.mip.MixedIntegerLinearProgram>`.

        - ``verbose`` -- integer (default: ``0``). Sets the level of
          verbosity. Set to 0 by default, which means quiet.

        EXAMPLES:

        In any graph, the `Mad` is always larger than the average
        degree::

            sage: g = graphs.RandomGNP(20,.3)
            sage: mad_g = g.maximum_average_degree()
            sage: g.average_degree() <= mad_g
            True

        Unlike the average degree, the `Mad` of the disjoint
        union of two graphs is the maximum of the `Mad` of each
        graphs::

            sage: h = graphs.RandomGNP(20,.3)
            sage: mad_h = h.maximum_average_degree()
            sage: (g+h).maximum_average_degree() == max(mad_g, mad_h)
            True

        The subgraph of a regular graph realizing the maximum
        average degree is always the whole graph ::

            sage: g = graphs.CompleteGraph(5)
            sage: mad_g = g.maximum_average_degree(value_only=False)
            sage: g.is_isomorphic(mad_g)
            True

        This also works for complete bipartite graphs ::

            sage: g = graphs.CompleteBipartiteGraph(3,4)
            sage: mad_g = g.maximum_average_degree(value_only=False)
            sage: g.is_isomorphic(mad_g)
            True
        """
        self._scream_if_not_simple()
        g = self
        from sage.numerical.mip import MixedIntegerLinearProgram

        p = MixedIntegerLinearProgram(maximization=True, solver = solver)

        d = p.new_variable(nonnegative=True)
        one = p.new_variable(nonnegative=True)

        # Reorders u and v so that uv and vu are not considered
        # to be different edges
        reorder = lambda u,v : (min(u,v),max(u,v))

        for u,v in g.edge_iterator(labels=False):
            p.add_constraint( one[ reorder(u,v) ] - 2*d[u] , max = 0 )
            p.add_constraint( one[ reorder(u,v) ] - 2*d[v] , max = 0 )

        p.add_constraint( p.sum(d[v] for v in g), max = 1)

        p.set_objective( p.sum( one[reorder(u,v)] for u,v in g.edge_iterator(labels=False)) )

        obj = p.solve(log = verbose)

        # Paying attention to numerical error :
        # The zero values could be something like 0.000000000001
        # so I can not write l > 0
        # And the non-zero, though they should be equal to
        # 1/(order of the optimal subgraph) may be a bit lower

        # setting the minimum to 1/(10 * size of the whole graph )
        # should be safe :-)
        m = 1/(10 *Integer(g.order()))
        g_mad = g.subgraph([v for v,l in p.get_values(d).iteritems() if l>m ])

        if value_only:
            return g_mad.average_degree()
        else:
            return g_mad

    def independent_set_of_representatives(self, family, solver=None, verbose=0):
        r"""
        Returns an independent set of representatives.

        Given a graph `G` and and a family `F=\{F_i:i\in [1,...,k]\}` of
        subsets of ``g.vertices()``, an Independent Set of Representatives
        (ISR) is an assignation of a vertex `v_i\in F_i` to each set `F_i`
        such that `v_i != v_j` if `i<j` (they are representatives) and the
        set `\cup_{i}v_i` is an independent set in `G`.

        It generalizes, for example, graph coloring and graph list coloring.

        (See [AhaBerZiv07]_ for more information.)

        INPUT:

        - ``family`` -- A list of lists defining the family `F`
          (actually, a Family of subsets of ``G.vertices()``).

        - ``solver`` -- (default: ``None``) Specify a Linear Program (LP)
          solver to be used. If set to ``None``, the default one is used. For
          more information on LP solvers and which default solver is used, see
          the method
          :meth:`solve <sage.numerical.mip.MixedIntegerLinearProgram.solve>`
          of the class
          :class:`MixedIntegerLinearProgram <sage.numerical.mip.MixedIntegerLinearProgram>`.

        - ``verbose`` -- integer (default: ``0``). Sets the level of
          verbosity. Set to 0 by default, which means quiet.

        OUTPUT:

        - A list whose `i^{\mbox{th}}` element is the representative of the
          `i^{\mbox{th}}` element of the ``family`` list. If there is no ISR,
          ``None`` is returned.

        EXAMPLES:

        For a bipartite graph missing one edge, the solution is as expected::

           sage: g = graphs.CompleteBipartiteGraph(3,3)
           sage: g.delete_edge(1,4)
           sage: g.independent_set_of_representatives([[0,1,2],[3,4,5]])
           [1, 4]

        The Petersen Graph is 3-colorable, which can be expressed as an
        independent set of representatives problem : take 3 disjoint copies
        of the Petersen Graph, each one representing one color. Then take
        as a partition of the set of vertices the family defined by the three
        copies of each vertex. The ISR of such a family
        defines a 3-coloring::

            sage: g = 3 * graphs.PetersenGraph()
            sage: n = g.order()/3
            sage: f = [[i,i+n,i+2*n] for i in xrange(n)]
            sage: isr = g.independent_set_of_representatives(f)
            sage: c = [floor(i/n) for i in isr]
            sage: color_classes = [[],[],[]]
            sage: for v,i in enumerate(c):
            ...     color_classes[i].append(v)
            sage: for classs in color_classes:
            ...     g.subgraph(classs).size() == 0
            True
            True
            True

        REFERENCE:

        .. [AhaBerZiv07] R. Aharoni and E. Berger and R. Ziv
          Independent systems of representatives in weighted graphs
          Combinatorica vol 27, num 3, p253--267
          2007

        """

        from sage.numerical.mip import MixedIntegerLinearProgram
        p=MixedIntegerLinearProgram(solver=solver)

        # Boolean variable indicating whether the vertex
        # is the representative of some set
        vertex_taken=p.new_variable(binary=True)

        # Boolean variable in two dimension whose first
        # element is a vertex and whose second element
        # is one of the sets given as arguments.
        # When true, indicated that the vertex is the representant
        # of the corresponding set

        classss=p.new_variable(binary = True)

        # Associates to the vertices the classes
        # to which they belong

        lists=dict([(v,[]) for v in self.vertex_iterator()])
        for i,f in enumerate(family):
            [lists[v].append(i) for v in f]

            # a classss has exactly one representant
            p.add_constraint(p.sum(classss[v,i] for v in f), max=1, min=1)

        # A vertex represents at most one classss (vertex_taken is binary), and
        # vertex_taken[v]==1 if v is the representative of some classss

        [p.add_constraint(p.sum(classss[v,i] for i in lists[v]) - vertex_taken[v], max=0) for v in self.vertex_iterator()]

        # Two adjacent vertices can not both be representants of a set

        for (u,v) in self.edges(labels=None):
            p.add_constraint(vertex_taken[u]+vertex_taken[v],max=1)

        p.set_objective(None)

        try:
            p.solve(log=verbose)
        except Exception:
            return None

        classss=p.get_values(classss)

        repr=[]
        for i,f in enumerate(family):
            for v in f:
                if classss[v,i]==1:
                    repr.append(v)
                    break

        return repr

    def minor(self, H, solver=None, verbose=0):
        r"""
        Returns the vertices of a minor isomorphic to `H` in the current graph.

        We say that a graph `G` has a `H`-minor (or that it has
        a graph isomorphic to `H` as a minor), if for all `h\in H`,
        there exist disjoint sets `S_h \subseteq V(G)` such that
        once the vertices of each `S_h` have been merged to create
        a new graph `G'`, this new graph contains `H` as a subgraph.

        For more information, see the
        `Wikipedia article on graph minor <http://en.wikipedia.org/wiki/Minor_%28graph_theory%29>`_.

        INPUT:

        - ``H`` -- The minor to find for in the current graph.

        - ``solver`` -- (default: ``None``) Specify a Linear Program (LP)
          solver to be used. If set to ``None``, the default one is used. For
          more information on LP solvers and which default solver is used, see
          the method
          :meth:`solve <sage.numerical.mip.MixedIntegerLinearProgram.solve>`
          of the class
          :class:`MixedIntegerLinearProgram <sage.numerical.mip.MixedIntegerLinearProgram>`.

        - ``verbose`` -- integer (default: ``0``). Sets the level of
          verbosity. Set to 0 by default, which means quiet.

        OUTPUT:

        A dictionary associating to each vertex of `H` the set of vertices
        in the current graph representing it.

        ALGORITHM:

        Mixed Integer Linear Programming

        COMPLEXITY:

        Theoretically, when `H` is fixed, testing for the existence of
        a `H`-minor is polynomial. The known algorithms are highly
        exponential in `H`, though.

        .. NOTE::

            This function can be expected to be *very* slow, especially
            where the minor does not exist.

        EXAMPLES:

        Trying to find a minor isomorphic to `K_4` in
        the `4\times 4` grid::

            sage: g = graphs.GridGraph([4,4])
            sage: h = graphs.CompleteGraph(4)
            sage: L = g.minor(h)
            sage: gg = g.subgraph(flatten(L.values(), max_level = 1))
            sage: _ = [gg.merge_vertices(l) for l in L.values() if len(l)>1]
            sage: gg.is_isomorphic(h)
            True

        We can also try to prove this way that the Petersen graph
        is not planar, as it has a `K_5` minor::

            sage: g = graphs.PetersenGraph()
            sage: K5_minor = g.minor(graphs.CompleteGraph(5))                    # long time

        And even a `K_{3,3}` minor::

            sage: K33_minor = g.minor(graphs.CompleteBipartiteGraph(3,3))        # long time

        (It is much faster to use the linear-time test of
        planarity in this situation, though.)

        As there is no cycle in a tree, looking for a `K_3` minor is useless.
        This function will raise an exception in this case::

            sage: g = graphs.RandomGNP(20,.5)
            sage: g = g.subgraph(edges = g.min_spanning_tree())
            sage: g.is_tree()
            True
            sage: L = g.minor(graphs.CompleteGraph(3))
            Traceback (most recent call last):
            ...
            ValueError: This graph has no minor isomorphic to H !
        """
        self._scream_if_not_simple()
        H._scream_if_not_simple()
        from sage.numerical.mip import MixedIntegerLinearProgram, MIPSolverException
        p = MixedIntegerLinearProgram(solver=solver)

        # sorts an edge
        S = lambda x_y: x_y if x_y[0] < x_y[1] else (x_y[1], x_y[0])

        # rs = Representative set of a vertex
        # for h in H, v in G is such that rs[h,v] == 1 if and only if v
        # is a representant of h in self
        rs = p.new_variable(binary = True)

        for v in self:
            p.add_constraint(p.sum(rs[h,v] for h in H), max = 1)

        # We ensure that the set of representatives of a
        # vertex h contains a tree, and thus is connected

        # edges represents the edges of the tree
        edges = p.new_variable(binary = True)

        # there can be a edge for h between two vertices
        # only if those vertices represent h
        for u,v in self.edges(labels=None):
            for h in H:
                p.add_constraint(edges[h,S((u,v))] - rs[h,u], max = 0 )
                p.add_constraint(edges[h,S((u,v))] - rs[h,v], max = 0 )

        # The number of edges of the tree in h is exactly the cardinal
        # of its representative set minus 1

        for h in H:
            p.add_constraint(p.sum(edges[h,S(e)] for e in self.edges(labels=None))-p.sum(rs[h,v] for v in self), min=-1, max=-1)

        # a tree  has no cycle
        epsilon = 1/(5*Integer(self.order()))
        r_edges = p.new_variable(nonnegative=True)

        for h in H:
            for u,v in self.edges(labels=None):
                p.add_constraint(r_edges[h,(u,v)] + r_edges[h,(v,u)] - edges[h,S((u,v))], min = 0)

            for v in self:
                p.add_constraint(p.sum(r_edges[h,(u,v)] for u in self.neighbors(v)), max = 1-epsilon)

        # Once the representative sets are described, we must ensure
        # there are arcs corresponding to those of H between them
        h_edges = p.new_variable(nonnegative=True)

        for h1, h2 in H.edges(labels=None):

            for v1, v2 in self.edges(labels=None):

                p.add_constraint(h_edges[(h1,h2),S((v1,v2))] - rs[h2,v2], max = 0)
                p.add_constraint(h_edges[(h1,h2),S((v1,v2))] - rs[h1,v1], max = 0)

                p.add_constraint(h_edges[(h2,h1),S((v1,v2))] - rs[h1,v2], max = 0)
                p.add_constraint(h_edges[(h2,h1),S((v1,v2))] - rs[h2,v1], max = 0)

            p.add_constraint(p.sum(h_edges[(h1,h2),S(e)] + h_edges[(h2,h1),S(e)] for e in self.edges(labels=None) ), min = 1)

        p.set_objective(None)

        try:
            p.solve(log=verbose)
        except MIPSolverException:
            raise ValueError("This graph has no minor isomorphic to H !")

        rs = p.get_values(rs)

        rs_dict = {}
        for h in H:
            rs_dict[h] = [v for v in self if rs[h,v]==1]

        return rs_dict

    ### Convexity

    def convexity_properties(self):
        r"""
        Returns a ``ConvexityProperties`` object corresponding to ``self``.

        This object contains the methods related to convexity in graphs (convex
        hull, hull number) and caches useful information so that it becomes
        comparatively cheaper to compute the convex hull of many different sets
        of the same graph.

        .. SEEALSO::

            In order to know what can be done through this object, please refer
            to module :mod:`sage.graphs.convexity_properties`.

        .. NOTE::

            If you want to compute many convex hulls, keep this object in memory
            ! When it is created, it builds a table of useful information to
            compute convex hulls. As a result ::

                sage: g = graphs.PetersenGraph()
                sage: g.convexity_properties().hull([1, 3])
                [1, 2, 3]
                sage: g.convexity_properties().hull([3, 7])
                [2, 3, 7]

            Is a terrible waste of computations, while ::

                sage: g = graphs.PetersenGraph()
                sage: CP = g.convexity_properties()
                sage: CP.hull([1, 3])
                [1, 2, 3]
                sage: CP.hull([3, 7])
                [2, 3, 7]

            Makes perfect sense.
        """
        from sage.graphs.convexity_properties import ConvexityProperties
        return ConvexityProperties(self)

    # Centrality
    def centrality_degree(self, v=None):
        r"""
        Returns the degree centrality of a vertex.

        The degree centrality of a vertex `v` is its degree, divided by
        `|V(G)|-1`. For more information, see the :wikipedia:`Centrality`.

        INPUT:

        - ``v`` - a vertex. Set to ``None`` (default) to get a dictionary
          associating each vertex with its centrality degree.

        .. SEEALSO::

            - :meth:`~sage.graphs.generic_graph.GenericGraph.centrality_closeness`
            - :meth:`~sage.graphs.generic_graph.GenericGraph.centrality_betweenness`

        EXAMPLES::

            sage: (graphs.ChvatalGraph()).centrality_degree()
            {0: 4/11, 1: 4/11, 2: 4/11, 3: 4/11,  4: 4/11,  5: 4/11,
             6: 4/11, 7: 4/11, 8: 4/11, 9: 4/11, 10: 4/11, 11: 4/11}
            sage: D = graphs.DiamondGraph()
            sage: D.centrality_degree()
            {0: 2/3, 1: 1, 2: 1, 3: 2/3}
            sage: D.centrality_degree(v=1)
            1

        TESTS::

            sage: Graph(1).centrality_degree()
            Traceback (most recent call last):
            ...
            ValueError: The centrality degree is not defined on graphs with only one vertex
        """
        from sage.rings.integer import Integer
        n_minus_one = Integer(self.order()-1)
        if n_minus_one == 0:
            raise ValueError("The centrality degree is not defined "
                             "on graphs with only one vertex")
        if v is None:
            return {v:self.degree(v)/n_minus_one for v in self}
        else:
            return self.degree(v)/n_minus_one

    ### Constructors

    def to_directed(self, implementation='c_graph', data_structure=None,
                    sparse=None):
        """
        Returns a directed version of the graph. A single edge becomes two
        edges, one in each direction.

        INPUT:

         - ``data_structure`` -- one of ``"sparse"``, ``"static_sparse"``, or
           ``"dense"``. See the documentation of :class:`Graph` or
           :class:`DiGraph`.

         - ``sparse`` (boolean) -- ``sparse=True`` is an alias for
           ``data_structure="sparse"``, and ``sparse=False`` is an alias for
           ``data_structure="dense"``.

        EXAMPLES::

            sage: graphs.PetersenGraph().to_directed()
            Petersen graph: Digraph on 10 vertices

        TESTS:

        Immutable graphs yield immutable graphs::

            sage: Graph([[1, 2]], immutable=True).to_directed()._backend
            <type 'sage.graphs.base.static_sparse_backend.StaticSparseBackend'>

        :trac:`17005`::

            sage: Graph([[1,2]], immutable=True).to_directed()
            Digraph on 2 vertices
        """
        if sparse is not None:
            if data_structure is not None:
                raise ValueError("The 'sparse' argument is an alias for "
                                 "'data_structure'. Please do not define both.")
            data_structure = "sparse" if sparse else "dense"

        if data_structure is None:
            from sage.graphs.base.dense_graph import DenseGraphBackend
            from sage.graphs.base.sparse_graph import SparseGraphBackend
            if isinstance(self._backend, DenseGraphBackend):
                data_structure = "dense"
            elif isinstance(self._backend, SparseGraphBackend):
                data_structure = "sparse"
            else:
                data_structure = "static_sparse"
        from sage.graphs.all import DiGraph
        D = DiGraph(name           = self.name(),
                    pos            = self._pos,
                    multiedges     = self.allows_multiple_edges(),
                    loops          = self.allows_loops(),
                    implementation = implementation,
                    data_structure = (data_structure if data_structure!="static_sparse"
                                      else "sparse")) # we need a mutable copy

        D.add_vertices(self.vertex_iterator())
        for u,v,l in self.edge_iterator():
            D.add_edge(u,v,l)
            D.add_edge(v,u,l)
        if hasattr(self, '_embedding'):
            D._embedding = copy(self._embedding)
        D._weighted = self._weighted

        if data_structure == "static_sparse":
            D = D.copy(data_structure=data_structure)

        return D

    def to_undirected(self):
        """
        Since the graph is already undirected, simply returns a copy of
        itself.

        EXAMPLES::

            sage: graphs.PetersenGraph().to_undirected()
            Petersen graph: Graph on 10 vertices
        """
        return self.copy()

    def join(self, other, verbose_relabel=None, labels="pairs"):
        """
        Returns the join of ``self`` and ``other``.

        INPUT:

        - ``verbose_relabel`` - deprecated.

        - ``labels`` - (defaults to 'pairs') If set to 'pairs', each
          element ``v`` in the first graph will be named ``(0,v)`` and
          each element ``u`` in ``other`` will be named ``(1,u)`` in
          the result. If set to 'integers', the elements of the result
          will be relabeled with consecutive integers.

        .. SEEALSO::

            * :meth:`~sage.graphs.generic_graph.GenericGraph.union`

            * :meth:`~sage.graphs.generic_graph.GenericGraph.disjoint_union`

        EXAMPLES::

            sage: G = graphs.CycleGraph(3)
            sage: H = Graph(2)
            sage: J = G.join(H); J
            Cycle graph join : Graph on 5 vertices
            sage: J.vertices()
            [(0, 0), (0, 1), (0, 2), (1, 0), (1, 1)]
            sage: J = G.join(H, labels='integers'); J
            Cycle graph join : Graph on 5 vertices
            sage: J.vertices()
            [0, 1, 2, 3, 4]
            sage: J.edges()
            [(0, 1, None), (0, 2, None), (0, 3, None), (0, 4, None), (1, 2, None), (1, 3, None), (1, 4, None), (2, 3, None), (2, 4, None)]

        ::

            sage: G = Graph(3)
            sage: G.name("Graph on 3 vertices")
            sage: H = Graph(2)
            sage: H.name("Graph on 2 vertices")
            sage: J = G.join(H); J
            Graph on 3 vertices join Graph on 2 vertices: Graph on 5 vertices
            sage: J.vertices()
            [(0, 0), (0, 1), (0, 2), (1, 0), (1, 1)]
            sage: J = G.join(H, labels='integers'); J
            Graph on 3 vertices join Graph on 2 vertices: Graph on 5 vertices
            sage: J.edges()
            [(0, 3, None), (0, 4, None), (1, 3, None), (1, 4, None), (2, 3, None), (2, 4, None)]
        """
        if verbose_relabel is not None:
            deprecation(17053, "Instead of verbose_relabel=True/False use labels='pairs'/'integers'.")
            if verbose_relabel is True:
                labels="pairs"
            if verbose_relabel is False:
                labels="integers"

        G = self.disjoint_union(other, labels=labels)
        if labels=="integers":
            G.add_edges((u,v) for u in range(self.order())
                        for v in range(self.order(), self.order()+other.order()))
        else:
            G.add_edges(((0,u), (1,v)) for u in self.vertices()
                        for v in other.vertices())

        G.name('%s join %s'%(self.name(), other.name()))
        return G


    def seidel_adjacency_matrix(self, vertices=None):
        r"""
        Returns the Seidel adjacency matrix of ``self``.

        Returns `J-I-2A`, for `A` the (ordinary)
        :meth:`adjacency matrix <GenericGraph.adjacency_matrix>` of ``self``,
        `I` the identity matrix, and `J` the all-1 matrix.
        It is closely related to :meth:`twograph`.

        The matrix returned is over the integers. If a different ring is
        desired, use either :meth:`sage.matrix.matrix0.Matrix.change_ring`
        method or :func:`matrix` function.

        INPUT:

        - ``vertices`` (list) -- the ordering of the vertices defining how they
          should appear in the matrix. By default, the ordering given by
          :meth:`GenericGraph.vertices` is used.

        EXAMPLES::

            sage: G = graphs.CycleGraph(5)
            sage: G = G.disjoint_union(graphs.CompleteGraph(1))
            sage: G.seidel_adjacency_matrix().minpoly()
            x^2 - 5
        """

        return -self.adjacency_matrix(sparse=False, vertices=vertices)+ \
                  self.complement().adjacency_matrix(sparse=False, \
                                            vertices=vertices)

    def seidel_switching(self, s, inplace=True):
        r"""
        Returns the Seidel switching of ``self`` w.r.t. subset of vertices ``s``.

        Returns the graph obtained by Seidel switching of ``self``
        with respect to the subset of vertices ``s``. This is the graph
        given by Seidel adjacency matrix `DSD`, for `S` the Seidel
        adjacency matrix of ``self``, and `D` the diagonal matrix with -1s
        at positions corresponding to ``s``, and 1s elsewhere.

        INPUT:

         - ``s`` -- a list of vertices of ``self``

        - ``inplace`` (boolean) -- whether to do the modification inplace, or to
          return a copy of the graph after switching.

        EXAMPLES::

            sage: G = graphs.CycleGraph(5)
            sage: G = G.disjoint_union(graphs.CompleteGraph(1))
            sage: G.seidel_switching([(0,1),(1,0),(0,0)])
            sage: G.seidel_adjacency_matrix().minpoly()
            x^2 - 5
            sage: G.is_connected()
            True

        TESTS::

            sage: H = G.seidel_switching([1,4,5],inplace=False)
            sage: G.seidel_switching([1,4,5])
            sage: G == H
            True
        """
        from itertools import product
        G = self if inplace else self.copy()
        boundary = self.edge_boundary(s)
        G.add_edges(product(s, set(self).difference(s)))
        G.delete_edges(boundary)
        if not inplace:
            return G

    def twograph(self):
        r"""
        Returns the two-graph of ``self``

        Returns the :class:`two-graph <sage.combinat.designs.twographs.TwoGraph>`
        with the triples
        `T=\{t \in \binom {V}{3} : \left| \binom {t}{2} \cap E \right| \text{odd} \}`
        where `V` and `E` are vertices and edges of ``self``, respectively.

        EXAMPLES::

            sage: p=graphs.PetersenGraph()
            sage: p.twograph()
            Incidence structure with 10 points and 60 blocks
            sage: p=graphs.chang_graphs()
            sage: T8 = graphs.CompleteGraph(8).line_graph()
            sage: C = T8.seidel_switching([(0,1,None),(2,3,None),(4,5,None),(6,7,None)],inplace=False)
            sage: T8.twograph()==C.twograph()
            True
            sage: T8.is_isomorphic(C)
            False

        TESTS::

            sage: from sage.combinat.designs.twographs import TwoGraph
            sage: p=graphs.PetersenGraph().twograph()
            sage: TwoGraph(p, check=True)
            Incidence structure with 10 points and 60 blocks

        .. SEEALSO::

            - :meth:`~sage.combinat.designs.twographs.TwoGraph.descendant`
              -- computes the descendant graph of the two-graph of self at a vertex

            - :func:`~sage.combinat.designs.twographs.twograph_descendant`
              -- ditto, but much faster.
        """
        from sage.combinat.designs.twographs import TwoGraph
        G = self.relabel(inplace=False)
        T = []

        # Triangles
        for x,y,z in G.subgraph_search_iterator(Graph({1:[2,3],2:[3]})):
            if x < y and y < z:
                T.append([x,y,z])

        # Triples with just one edge
        for x,y,z in G.subgraph_search_iterator(Graph({1:[2],3:[]}),induced=True):
            if x < y:
                T.append([x,y,z])

        T = TwoGraph(T)
        T.relabel({i:v for i,v in enumerate(self.vertices())})

        return T

    ### Visualization

    def write_to_eps(self, filename, **options):
        r"""
        Writes a plot of the graph to ``filename`` in ``eps`` format.

        INPUT:

         - ``filename`` -- a string
         - ``**options`` -- same layout options as :meth:`.layout`

        EXAMPLES::

            sage: P = graphs.PetersenGraph()
            sage: P.write_to_eps(tmp_filename(ext='.eps'))

        It is relatively simple to include this file in a LaTeX
        document.  ``\usepackage{graphics}`` must appear in the
        preamble, and ``\includegraphics{filename}`` will include
        the file. To compile the document to ``pdf`` with ``pdflatex`` or ``xelatex``
        the file needs first to be converted to ``pdf``, for example
        with ``ps2pdf filename.eps filename.pdf``.
        """
        from sage.graphs.print_graphs import print_graph_eps
        pos = self.layout(**options)
        [xmin, xmax, ymin, ymax] = self._layout_bounding_box(pos)
        for v in pos:
            pos[v] = (1.8*(pos[v][0] - xmin)/(xmax - xmin) - 0.9, 1.8*(pos[v][1] - ymin)/(ymax - ymin) - 0.9)
        if filename[-4:] != '.eps':
            filename += '.eps'
        f = open(filename, 'w')
        f.write( print_graph_eps(self.vertices(), self.edge_iterator(), pos) )
        f.close()

    def topological_minor(self, H, vertices = False, paths = False, solver=None, verbose=0):
        r"""
        Returns a topological `H`-minor from ``self`` if one exists.

        We say that a graph `G` has a topological `H`-minor (or that
        it has a graph isomorphic to `H` as a topological minor), if
        `G` contains a subdivision of a graph isomorphic to `H` (i.e.
        obtained from `H` through arbitrary subdivision of its edges)
        as a subgraph.

        For more information, see the :wikipedia:`Minor_(graph_theory)`.

        INPUT:

        - ``H`` -- The topological minor to find in the current graph.

        - ``solver`` -- (default: ``None``) Specify a Linear Program (LP)
          solver to be used. If set to ``None``, the default one is used. For
          more information on LP solvers and which default solver is used, see
          the method
          :meth:`solve <sage.numerical.mip.MixedIntegerLinearProgram.solve>`
          of the class
          :class:`MixedIntegerLinearProgram <sage.numerical.mip.MixedIntegerLinearProgram>`.

        - ``verbose`` -- integer (default: ``0``). Sets the level of
          verbosity. Set to 0 by default, which means quiet.

        OUTPUT:

        The topological `H`-minor found is returned as a subgraph `M`
        of ``self``, such that the vertex `v` of `M` that represents a
        vertex `h\in H` has ``h`` as a label (see
        :meth:`get_vertex <sage.graphs.generic_graph.GenericGraph.get_vertex>`
        and
        :meth:`set_vertex <sage.graphs.generic_graph.GenericGraph.set_vertex>`),
        and such that every edge of `M` has as a label the edge of `H`
        it (partially) represents.

        If no topological minor is found, this method returns
        ``False``.

        ALGORITHM:

        Mixed Integer Linear Programming.

        COMPLEXITY:

        Theoretically, when `H` is fixed, testing for the existence of
        a topological `H`-minor is polynomial. The known algorithms
        are highly exponential in `H`, though.

        .. NOTE::

            This function can be expected to be *very* slow, especially where
            the topological minor does not exist.

            (CPLEX seems to be *much* more efficient than GLPK on this kind of
            problem)

        EXAMPLES:

        Petersen's graph has a topological `K_4`-minor::

            sage: g = graphs.PetersenGraph()
            sage: g.topological_minor(graphs.CompleteGraph(4))
            Subgraph of (Petersen graph): Graph on ...

        And a topological `K_{3,3}`-minor::

            sage: g.topological_minor(graphs.CompleteBipartiteGraph(3,3))
            Subgraph of (Petersen graph): Graph on ...

        And of course, a tree has no topological `C_3`-minor::

            sage: g = graphs.RandomGNP(15,.3)
            sage: g = g.subgraph(edges = g.min_spanning_tree())
            sage: g.topological_minor(graphs.CycleGraph(3))
            False
        """
        self._scream_if_not_simple()
        H._scream_if_not_simple()
        # Useful alias ...
        G = self

        from sage.numerical.mip import MixedIntegerLinearProgram, MIPSolverException
        p = MixedIntegerLinearProgram(solver=solver)

        # This is an existence problem
        p.set_objective(None)

        #######################
        # Vertex representant #
        #######################
        #
        # v_repr[h,g] = 1 if vertex h from H is represented by vertex
        # g from G, 0 otherwise

        v_repr = p.new_variable(binary = True)

        # Exactly one representant per vertex of H
        for h in H:
            p.add_constraint( p.sum( v_repr[h,g] for g in G), min = 1, max = 1)

        # A vertex of G can only represent one vertex of H
        for g in G:
            p.add_constraint( p.sum( v_repr[h,g] for h in H), max = 1)

        ###################
        # Is representent #
        ###################
        #
        # is_repr[v] = 1 if v represents some vertex of H

        is_repr = p.new_variable(binary = True)

        for g in G:
            for h in H:
                p.add_constraint( v_repr[h,g] - is_repr[g], max = 0)

        ###################################
        # paths between the representents #
        ###################################
        #
        # For any edge (h1,h2) in H, we have a corresponding path in G
        # between the representants of h1 and h2. Which means there is
        # a flow of intensity 1 from one to the other.
        # We are then writing a flow problem for each edge of H.
        #
        # The variable flow[(h1,h2),(g1,g2)] indicates the amount of
        # flow on the edge (g1,g2) representing the edge (h1,h2).

        flow = p.new_variable(binary = True)

        # This lambda function returns the balance of flow
        # corresponding to commodity C at vertex v v

        flow_in = lambda C, v : p.sum( flow[C,(v,u)] for u in G.neighbors(v) )
        flow_out = lambda C, v : p.sum( flow[C,(u,v)] for u in G.neighbors(v) )

        flow_balance = lambda C, v : flow_in(C,v) - flow_out(C,v)

        for h1,h2 in H.edges(labels = False):

            for v in G:

                # The flow balance depends on whether the vertex v is
                # a representant of h1 or h2 in G, or a reprensentant
                # of none

                p.add_constraint( flow_balance((h1,h2),v) == v_repr[h1,v] - v_repr[h2,v] )

        #############################
        # Internal vertex of a path #
        #############################
        #
        # is_internal[C][g] = 1 if a vertex v from G is located on the
        # path representing the edge (=commodity) C

        is_internal = p.new_variable(binary = True)

        # When is a vertex internal for a commodity ?
        for C in H.edges(labels = False):
            for g in G:
                p.add_constraint( flow_in(C,g) + flow_out(C,g) - is_internal[C,g], max = 1)

        ############################
        # Two paths do not cross ! #
        ############################

        # A vertex can only be internal for one commodity, and zero if
        # the vertex is a representent

        for g in G:
            p.add_constraint( p.sum( is_internal[C,g] for C in H.edges(labels = False))
                              + is_repr[g], max = 1 )

        # (The following inequalities are not necessary, but they seem
        # to be of help (the solvers find the answer quicker when they
        # are added)

        # The flow on one edge can go in only one direction. Besides,
        # it can belong to at most one commodity and has a maximum
        # intensity of 1.

        for g1,g2 in G.edges(labels = None):

            p.add_constraint(   p.sum( flow[C,(g1,g2)] for C in H.edges(labels = False) )
                              + p.sum( flow[C,(g2,g1)] for C in H.edges(labels = False) ),
                                max = 1)


        # Now we can solve the problem itself !

        try:
            p.solve(log = verbose)

        except MIPSolverException:
            return False


        minor = G.subgraph()

        is_repr = p.get_values(is_repr)
        v_repr = p.get_values(v_repr)
        flow = p.get_values(flow)

        for u,v in minor.edges(labels = False):
            used = False
            for C in H.edges(labels = False):

                if flow[C,(u,v)] + flow[C,(v,u)] > .5:
                    used = True
                    minor.set_edge_label(u,v,C)
                    break
            if not used:
                minor.delete_edge(u,v)

        minor.delete_vertices( [v for v in minor
                                if minor.degree(v) == 0 ] )

        for g in minor:
            if is_repr[g] > .5:
                for h in H:
                    if v_repr[h,v] > .5:
                        minor.set_vertex(g,h)
                        break

        return minor

    ### Cliques

    def cliques_maximal(self, algorithm = "native"):
        """
        Returns the list of all maximal cliques, with each clique represented
        by a list of vertices. A clique is an induced complete subgraph, and a
        maximal clique is one not contained in a larger one.

        INPUT:

        - ``algorithm`` -- can be set to ``"native"`` (default) to use Sage's
          own implementation, or to ``"NetworkX"`` to use NetworkX'
          implementation of the Bron and Kerbosch Algorithm [BroKer1973]_.


        .. NOTE::

            This method sorts its output before returning it. If you prefer to
            save the extra time, you can call
            :class:`sage.graphs.independent_sets.IndependentSets` directly.

        .. NOTE::

            Sage's implementation of the enumeration of *maximal* independent
            sets is not much faster than NetworkX' (expect a 2x speedup), which
            is surprising as it is written in Cython. This being said, the
            algorithm from NetworkX appears to be sligthly different from this
            one, and that would be a good thing to explore if one wants to
            improve the implementation.

        ALGORITHM:

        This function is based on NetworkX's implementation of the Bron and
        Kerbosch Algorithm [BroKer1973]_.

        REFERENCE:

        .. [BroKer1973] Coen Bron and Joep Kerbosch. (1973). Algorithm 457:
          Finding All Cliques of an Undirected Graph. Commun. ACM. v
          16. n 9.  pages 575-577. ACM Press. [Online] Available:
          http://www.ram.org/computing/rambin/rambin.html

        EXAMPLES::

            sage: graphs.ChvatalGraph().cliques_maximal()
            [[0, 1], [0, 4], [0, 6], [0, 9], [1, 2], [1, 5], [1, 7], [2, 3],
             [2, 6], [2, 8], [3, 4], [3, 7], [3, 9], [4, 5], [4, 8], [5, 10],
             [5, 11], [6, 10], [6, 11], [7, 8], [7, 11], [8, 10], [9, 10], [9, 11]]
            sage: G = Graph({0:[1,2,3], 1:[2], 3:[0,1]})
            sage: G.show(figsize=[2,2])
            sage: G.cliques_maximal()
            [[0, 1, 2], [0, 1, 3]]
            sage: C=graphs.PetersenGraph()
            sage: C.cliques_maximal()
            [[0, 1], [0, 4], [0, 5], [1, 2], [1, 6], [2, 3], [2, 7], [3, 4],
             [3, 8], [4, 9], [5, 7], [5, 8], [6, 8], [6, 9], [7, 9]]
            sage: C = Graph('DJ{')
            sage: C.cliques_maximal()
            [[0, 4], [1, 2, 3, 4]]

        Comparing the two implementations::

            sage: g = graphs.RandomGNP(20,.7)
            sage: s1 = Set(map(Set, g.cliques_maximal(algorithm="NetworkX")))
            sage: s2 = Set(map(Set, g.cliques_maximal(algorithm="native")))
            sage: s1 == s2
            True
        """
        if algorithm == "native":
            from sage.graphs.independent_sets import IndependentSets
            return sorted(IndependentSets(self, maximal = True, complement = True))
        elif algorithm == "NetworkX":
            import networkx
            return sorted(networkx.find_cliques(self.networkx_graph(copy=False)))
        else:
            raise ValueError("Algorithm must be equal to 'native' or to 'NetworkX'.")

    def clique_maximum(self,  algorithm="Cliquer"):
        """
        Returns the vertex set of a maximal order complete subgraph.

        INPUT:

        - ``algorithm`` -- the algorithm to be used :

           - If ``algorithm = "Cliquer"`` (default) - This wraps the C program
             Cliquer [NisOst2003]_.

           - If ``algorithm = "MILP"``, the problem is solved through a Mixed
             Integer Linear Program.

             (see :class:`~sage.numerical.mip.MixedIntegerLinearProgram`)

           - If ``algorithm = "mcqd"`` - Uses the MCQD solver
             (`<http://www.sicmm.org/~konc/maxclique/>`_). Note that the MCQD
             package must be installed.

        .. NOTE::

            Currently only implemented for undirected graphs. Use to_undirected
            to convert a digraph to an undirected graph.

        ALGORITHM:

        This function is based on Cliquer [NisOst2003]_.

        EXAMPLES:

        Using Cliquer (default)::

            sage: C=graphs.PetersenGraph()
            sage: C.clique_maximum()
            [7, 9]
            sage: C = Graph('DJ{')
            sage: C.clique_maximum()
            [1, 2, 3, 4]

        Through a Linear Program::

            sage: len(C.clique_maximum(algorithm = "MILP"))
            4

        TESTS:

        Wrong algorithm::

            sage: C.clique_maximum(algorithm = "BFS")
            Traceback (most recent call last):
            ...
            NotImplementedError: Only 'MILP', 'Cliquer' and 'mcqd' are supported.

        """
        self._scream_if_not_simple(allow_multiple_edges=True)
        if algorithm=="Cliquer":
            from sage.graphs.cliquer import max_clique
            return max_clique(self)
        elif algorithm == "MILP":
            return self.complement().independent_set(algorithm = algorithm)
        elif algorithm == "mcqd":
            try:
                from sage.graphs.mcqd import mcqd
            except ImportError:
                raise ImportError("Please install the mcqd package")
            return mcqd(self)
        else:
            raise NotImplementedError("Only 'MILP', 'Cliquer' and 'mcqd' are supported.")

    def clique_number(self, algorithm="Cliquer", cliques=None):
        r"""
        Returns the order of the largest clique of the graph (the clique
        number).

        .. NOTE::

            Currently only implemented for undirected graphs. Use ``to_undirected``
            to convert a digraph to an undirected graph.

        INPUT:

        - ``algorithm`` -- the algorithm to be used :

           - If ``algorithm = "Cliquer"`` - This wraps the C program Cliquer
             [NisOst2003]_.

           - If ``algorithm = "networkx"`` - This function is based on
             NetworkX's implementation of the Bron and Kerbosch Algorithm
             [BroKer1973]_.

           - If ``algorithm = "MILP"``, the problem is solved through a Mixed
             Integer Linear Program.

             (see :class:`~sage.numerical.mip.MixedIntegerLinearProgram`)

           - If ``algorithm = "mcqd"`` - Uses the MCQD solver
             (`<http://www.sicmm.org/~konc/maxclique/>`_). Note that the MCQD
             package must be installed.

        - ``cliques`` - an optional list of cliques that can be input if
          already computed. Ignored unless ``algorithm=="networkx"``.

        ALGORITHM:

        This function is based on Cliquer [NisOst2003]_ and [BroKer1973]_.

        EXAMPLES::

            sage: C = Graph('DJ{')
            sage: C.clique_number()
            4
            sage: G = Graph({0:[1,2,3], 1:[2], 3:[0,1]})
            sage: G.show(figsize=[2,2])
            sage: G.clique_number()
            3

        By definition the clique number of a complete graph is its order::

            sage: all(graphs.CompleteGraph(i).clique_number() == i for i in xrange(1,15))
            True

        A non-empty graph without edges has a clique number of 1::

            sage: all((i*graphs.CompleteGraph(1)).clique_number() == 1 for i in xrange(1,15))
            True

        A complete multipartite graph with k parts has clique number k::

            sage: all((i*graphs.CompleteMultipartiteGraph(i*[5])).clique_number() == i for i in xrange(1,6))
            True

        TESTS::

            sage: g = graphs.PetersenGraph()
            sage: g.clique_number(algorithm="MILP")
            2
            sage: for i in range(10):                                            # optional - mcqd
            ...       g = graphs.RandomGNP(15,.5)                                # optional - mcqd
            ...       if g.clique_number() != g.clique_number(algorithm="mcqd"): # optional - mcqd
            ...           print "This is dead wrong !"                           # optional - mcqd
        """
        self._scream_if_not_simple(allow_loops=False)
        if algorithm=="Cliquer":
            from sage.graphs.cliquer import clique_number
            return clique_number(self)
        elif algorithm=="networkx":
            import networkx
            return networkx.graph_clique_number(self.networkx_graph(copy=False),cliques)
        elif algorithm == "MILP":
            return len(self.complement().independent_set(algorithm = algorithm))
        elif algorithm == "mcqd":
            try:
                from sage.graphs.mcqd import mcqd
            except ImportError:
                raise ImportError("Please install the mcqd package")
            return len(mcqd(self))
        else:
            raise NotImplementedError("Only 'networkx' 'MILP' 'Cliquer' and 'mcqd' are supported.")

    def cliques_number_of(self, vertices=None, cliques=None):
        """
        Returns a dictionary of the number of maximal cliques containing each
        vertex, keyed by vertex. (Returns a single value if
        only one input vertex).

        .. NOTE::

            Currently only implemented for undirected graphs. Use to_undirected
            to convert a digraph to an undirected graph.

        INPUT:

        -  ``vertices`` - the vertices to inspect (default is
           entire graph)

        -  ``cliques`` - list of cliques (if already
           computed)


        EXAMPLES::

            sage: C = Graph('DJ{')
            sage: C.cliques_number_of()
            {0: 1, 1: 1, 2: 1, 3: 1, 4: 2}
            sage: E = C.cliques_maximal()
            sage: E
            [[0, 4], [1, 2, 3, 4]]
            sage: C.cliques_number_of(cliques=E)
            {0: 1, 1: 1, 2: 1, 3: 1, 4: 2}
            sage: F = graphs.Grid2dGraph(2,3)
            sage: X = F.cliques_number_of()
            sage: for v in sorted(X.iterkeys()):
            ...    print v, X[v]
            (0, 0) 2
            (0, 1) 3
            (0, 2) 2
            (1, 0) 2
            (1, 1) 3
            (1, 2) 2
            sage: F.cliques_number_of(vertices=[(0, 1), (1, 2)])
            {(0, 1): 3, (1, 2): 2}
            sage: G = Graph({0:[1,2,3], 1:[2], 3:[0,1]})
            sage: G.show(figsize=[2,2])
            sage: G.cliques_number_of()
            {0: 2, 1: 2, 2: 1, 3: 1}
        """
        import networkx
        return networkx.number_of_cliques(self.networkx_graph(copy=False), vertices, cliques)

    def cliques_get_max_clique_graph(self, name=''):
        """
        Returns a graph constructed with maximal cliques as vertices, and
        edges between maximal cliques with common members in the original
        graph.

        For more information, see the :wikipedia:`Clique_graph`.

        .. NOTE::

            Currently only implemented for undirected graphs. Use to_undirected
            to convert a digraph to an undirected graph.

        INPUT:

        -  ``name`` - The name of the new graph.

        EXAMPLES::

            sage: (graphs.ChvatalGraph()).cliques_get_max_clique_graph()
            Graph on 24 vertices
            sage: ((graphs.ChvatalGraph()).cliques_get_max_clique_graph()).show(figsize=[2,2], vertex_size=20, vertex_labels=False)
            sage: G = Graph({0:[1,2,3], 1:[2], 3:[0,1]})
            sage: G.show(figsize=[2,2])
            sage: G.cliques_get_max_clique_graph()
            Graph on 2 vertices
            sage: (G.cliques_get_max_clique_graph()).show(figsize=[2,2])
        """
        import networkx
        return Graph(networkx.make_max_clique_graph(self.networkx_graph(copy=False), name=name, create_using=networkx.MultiGraph()))

    def cliques_get_clique_bipartite(self, **kwds):
        """
        Returns a bipartite graph constructed such that maximal cliques are the
        right vertices and the left vertices are retained from the given
        graph. Right and left vertices are connected if the bottom vertex
        belongs to the clique represented by a top vertex.

        .. NOTE::

            Currently only implemented for undirected graphs. Use to_undirected
            to convert a digraph to an undirected graph.

        EXAMPLES::

            sage: (graphs.ChvatalGraph()).cliques_get_clique_bipartite()
            Bipartite graph on 36 vertices
            sage: ((graphs.ChvatalGraph()).cliques_get_clique_bipartite()).show(figsize=[2,2], vertex_size=20, vertex_labels=False)
            sage: G = Graph({0:[1,2,3], 1:[2], 3:[0,1]})
            sage: G.show(figsize=[2,2])
            sage: G.cliques_get_clique_bipartite()
            Bipartite graph on 6 vertices
            sage: (G.cliques_get_clique_bipartite()).show(figsize=[2,2])
        """
        from bipartite_graph import BipartiteGraph
        import networkx
        return BipartiteGraph(networkx.make_clique_bipartite(self.networkx_graph(copy=False), **kwds))

    def independent_set(self, algorithm = "Cliquer", value_only = False, reduction_rules = True, solver = None, verbosity = 0):
        r"""
        Returns a maximum independent set.

        An independent set of a graph is a set of pairwise non-adjacent
        vertices. A maximum independent set is an independent set of maximum
        cardinality.  It induces an empty subgraph.

        Equivalently, an independent set is defined as the complement of a
        vertex cover.

        For more information, see the
        :wikipedia:`Independent_set_(graph_theory)` and the
        :wikipedia:`Vertex_cover`.

        INPUT:

        - ``algorithm`` -- the algorithm to be used

            * If ``algorithm = "Cliquer"`` (default), the problem is solved
              using Cliquer [NisOst2003]_.

              (see the :mod:`Cliquer modules <sage.graphs.cliquer>`)

            * If ``algorithm = "MILP"``, the problem is solved through a Mixed
              Integer Linear Program.

              (see :class:`~sage.numerical.mip.MixedIntegerLinearProgram`)

           * If ``algorithm = "mcqd"`` - Uses the MCQD solver
             (`<http://www.sicmm.org/~konc/maxclique/>`_). Note that the MCQD
             package must be installed.

        - ``value_only`` -- boolean (default: ``False``). If set to ``True``,
          only the size of a maximum independent set is returned. Otherwise,
          a maximum independent set is returned as a list of vertices.

        - ``reduction_rules`` -- (default: ``True``) Specify if the reductions
          rules from kernelization must be applied as pre-processing or not.
          See [ACFLSS04]_ for more details. Note that depending on the
          instance, it might be faster to disable reduction rules.

        - ``solver`` -- (default: ``None``) Specify a Linear Program (LP)
          solver to be used. If set to ``None``, the default one is used. For
          more information on LP solvers and which default solver is used, see
          the method
          :meth:`~sage.numerical.mip.MixedIntegerLinearProgram.solve`
          of the class
          :class:`~sage.numerical.mip.MixedIntegerLinearProgram`.

        - ``verbosity`` -- non-negative integer (default: ``0``). Set the level
          of verbosity you want from the linear program solver. Since the
          problem of computing an independent set is `NP`-complete, its solving
          may take some time depending on the graph. A value of 0 means that
          there will be no message printed by the solver. This option is only
          useful if ``algorithm="MILP"``.

        .. NOTE::

            While Cliquer/MCAD are usually (and by far) the most efficient
            implementations, the MILP formulation sometimes proves faster on
            very "symmetrical" graphs.

        EXAMPLES:

        Using Cliquer::

            sage: C = graphs.PetersenGraph()
            sage: C.independent_set()
            [0, 3, 6, 7]

        As a linear program::

            sage: C = graphs.PetersenGraph()
            sage: len(C.independent_set(algorithm = "MILP"))
            4

        .. PLOT::

            g = graphs.PetersenGraph()
            sphinx_plot(g.plot(partition=[g.independent_set()]))
        """
        my_cover = self.vertex_cover(algorithm=algorithm, value_only=value_only, reduction_rules=reduction_rules, solver=solver, verbosity=verbosity)
        if value_only:
            return self.order() - my_cover
        else:
            return [u for u in self.vertices() if not u in my_cover]


    def vertex_cover(self, algorithm = "Cliquer", value_only = False,
                     reduction_rules = True, solver = None, verbosity = 0):
        r"""
        Returns a minimum vertex cover of self represented by a set of vertices.

        A minimum vertex cover of a graph is a set `S` of vertices such that
        each edge is incident to at least one element of `S`, and such that `S`
        is of minimum cardinality. For more information, see the
        :wikipedia:`Wikipedia article on vertex cover <Vertex_cover>`.

        Equivalently, a vertex cover is defined as the complement of an
        independent set.

        As an optimization problem, it can be expressed as follows:

        .. MATH::

            \mbox{Minimize : }&\sum_{v\in G} b_v\\
            \mbox{Such that : }&\forall (u,v) \in G.edges(), b_u+b_v\geq 1\\
            &\forall x\in G, b_x\mbox{ is a binary variable}

        INPUT:

        - ``algorithm`` -- string (default: ``"Cliquer"``). Indicating
          which algorithm to use. It can be one of those two values.

          - ``"Cliquer"`` will compute a minimum vertex cover
            using the Cliquer package.

          - ``"MILP"`` will compute a minimum vertex cover through a mixed
            integer linear program.

          - If ``algorithm = "mcqd"`` - Uses the MCQD solver
            (`<http://www.sicmm.org/~konc/maxclique/>`_). Note that the MCQD
            package must be installed.

        - ``value_only`` -- boolean (default: ``False``). If set to ``True``,
          only the size of a minimum vertex cover is returned. Otherwise,
          a minimum vertex cover is returned as a list of vertices.

        - ``reduction_rules`` -- (default: ``True``) Specify if the reductions
          rules from kernelization must be applied as pre-processing or not.
          See [ACFLSS04]_ for more details. Note that depending on the
          instance, it might be faster to disable reduction rules.

        - ``solver`` -- (default: ``None``) Specify a Linear Program (LP)
          solver to be used. If set to ``None``, the default one is used. For
          more information on LP solvers and which default solver is used, see
          the method
          :meth:`solve <sage.numerical.mip.MixedIntegerLinearProgram.solve>`
          of the class
          :class:`MixedIntegerLinearProgram <sage.numerical.mip.MixedIntegerLinearProgram>`.

        - ``verbosity`` -- non-negative integer (default: ``0``). Set the level
          of verbosity you want from the linear program solver. Since the
          problem of computing a vertex cover is `NP`-complete, its solving may
          take some time depending on the graph. A value of 0 means that there
          will be no message printed by the solver. This option is only useful
          if ``algorithm="MILP"``.

        EXAMPLES:

        On the Pappus graph::

           sage: g = graphs.PappusGraph()
           sage: g.vertex_cover(value_only=True)
           9

        .. PLOT::

            g = graphs.PappusGraph()
            sphinx_plot(g.plot(partition=[g.vertex_cover()]))

        TESTS:

        The two algorithms should return the same result::

           sage: g = graphs.RandomGNP(10,.5)
           sage: vc1 = g.vertex_cover(algorithm="MILP")
           sage: vc2 = g.vertex_cover(algorithm="Cliquer")
           sage: len(vc1) == len(vc2)
           True

        The cardinality of the vertex cover is unchanged when reduction rules are used. First for trees::

           sage: for i in range(20):
           ...       g = graphs.RandomTree(20)
           ...       vc1_set = g.vertex_cover()
           ...       vc1 = len(vc1_set)
           ...       vc2 = g.vertex_cover(value_only = True, reduction_rules = False)
           ...       if vc1 != vc2:
           ...           print "Error :", vc1, vc2
           ...           print "With reduction rules :", vc1
           ...           print "Without reduction rules :", vc2
           ...           break
           ...       g.delete_vertices(vc1_set)
           ...       if g.size() != 0:
           ...           print "This thing is not a vertex cover !"

        Then for random GNP graphs::

           sage: for i in range(20):
           ...       g = graphs.RandomGNP(50,4/50)
           ...       vc1_set = g.vertex_cover()
           ...       vc1 = len(vc1_set)
           ...       vc2 = g.vertex_cover(value_only = True, reduction_rules = False)
           ...       if vc1 != vc2:
           ...           print "Error :", vc1, vc2
           ...           print "With reduction rules :", vc1
           ...           print "Without reduction rules :", vc2
           ...           break
           ...       g.delete_vertices(vc1_set)
           ...       if g.size() != 0:
           ...           print "This thing is not a vertex cover !"

        Testing mcqd::

            sage: graphs.PetersenGraph().vertex_cover(algorithm="mcqd",value_only=True) # optional - mcqd
            6

        Given a wrong algorithm::

            sage: graphs.PetersenGraph().vertex_cover(algorithm = "guess")
            Traceback (most recent call last):
            ...
            ValueError: The algorithm must be "Cliquer" "MILP" or "mcqd".

        REFERENCE:

        .. [ACFLSS04] F. N. Abu-Khzam, R. L. Collins, M. R. Fellows, M. A.
          Langston, W. H. Suters, and C. T. Symons: Kernelization Algorithm for
          the Vertex Cover Problem: Theory and Experiments. *SIAM ALENEX/ANALCO*
          2004: 62-69.
        """
        self._scream_if_not_simple(allow_multiple_edges=True)
        g = self

        ppset = []
        folded_vertices = []

        ###################
        # Reduction rules #
        ###################

        if reduction_rules:
            # We apply simple reduction rules allowing to identify vertices that
            # belongs to an optimal vertex cover

            # We first create manually a copy of the graph to prevent creating
            # multi-edges when merging vertices, if edges have labels (e.g., weights).
            g = copy(self)

            degree_at_most_two = set([u for u,du in g.degree(labels = True).items() if du <= 2])

            while degree_at_most_two:

                u = degree_at_most_two.pop()
                du = g.degree(u)

                if du == 0:
                    # RULE 1: isolated vertices are not part of the cover. We
                    # simply remove them from the graph. The degree of such
                    # vertices may have been reduced to 0 while applying other
                    # reduction rules
                    g.delete_vertex(u)

                elif du == 1:
                    # RULE 2: If a vertex u has degree 1, we select its neighbor
                    # v and remove both u and v from g.
                    v = g.neighbors(u)[0]
                    ppset.append(v)
                    g.delete_vertex(u)

                    for w in g.neighbors(v):
                        if g.degree(w) <= 3:
                            # The degree of w will be at most two after the
                            # deletion of v
                            degree_at_most_two.add(w)

                    g.delete_vertex(v)
                    degree_at_most_two.discard(v)

                elif du == 2:
                    v,w  = g.neighbors(u)

                    if g.has_edge(v,w):
                        # RULE 3: If the neighbors v and w of a degree 2 vertex
                        # u are incident, then we select both v and w and remove
                        # u, v, and w from g.
                        ppset.append(v)
                        ppset.append(w)
                        g.delete_vertex(u)
                        neigh = set(g.neighbors(v) + g.neighbors(w)).difference(set([v,w]))
                        g.delete_vertex(v)
                        g.delete_vertex(w)

                        for z in neigh:
                            if g.degree(z) <= 2:
                                degree_at_most_two.add(z)

                    else:
                        # RULE 4, folded vertices: If the neighbors v and w of a
                        # degree 2 vertex u are not incident, then we contract
                        # edges (u, v), (u,w). Then, if the solution contains u,
                        # we replace it with v and w. Otherwise, we let u in the
                        # solution.
                        neigh = set(g.neighbors(v) + g.neighbors(w)).difference(set([u,v,w]))
                        g.delete_vertex(v)
                        g.delete_vertex(w)
                        for z in neigh:
                            g.add_edge(u,z)

                        folded_vertices += [(u,v,w)]

                        if g.degree(u) <= 2:
                            degree_at_most_two.add(u)

                    degree_at_most_two.discard(v)
                    degree_at_most_two.discard(w)


                # RULE 5:
                # TODO: add extra reduction rules


        ##################
        # Main Algorithm #
        ##################

        if g.order() == 0:
            # Reduction rules were sufficients to get the solution
            size_cover_g = 0
            cover_g = []

        elif algorithm == "Cliquer" or algorithm == "mcqd":
            independent = g.complement().clique_maximum(algorithm=algorithm)
            if value_only:
                size_cover_g = g.order() - len(independent)
            else:
                cover_g = [u for u in g.vertices() if not u in independent]

        elif algorithm == "MILP":

            from sage.numerical.mip import MixedIntegerLinearProgram
            p = MixedIntegerLinearProgram(maximization=False, solver=solver)
            b = p.new_variable(binary=True)

            # minimizes the number of vertices in the set
            p.set_objective(p.sum(b[v] for v in g.vertices()))

            # an edge contains at least one vertex of the minimum vertex cover
            for (u,v) in g.edges(labels=None):
                p.add_constraint(b[u] + b[v], min=1)

            if value_only:
                size_cover_g = p.solve(objective_only=True, log=verbosity)
            else:
                p.solve(log=verbosity)
                b = p.get_values(b)
                cover_g = [v for v in g.vertices() if b[v] == 1]
        else:
            raise ValueError("The algorithm must be \"Cliquer\" \"MILP\" or \"mcqd\".")

        #########################
        # Returning the results #
        #########################

        # We finally reconstruct the solution according the reduction rules
        if value_only:
            return len(ppset) + len(folded_vertices) + size_cover_g
        else:
            # RULES 2 and 3:
            cover_g.extend(ppset)
            # RULE 4:
            folded_vertices.reverse()
            for u,v,w in folded_vertices:
                if u in cover_g:
                    cover_g.remove(u)
                    cover_g += [v,w]
                else:
                    cover_g += [u]
            cover_g.sort()
            return cover_g

    def cliques_vertex_clique_number(self, algorithm="cliquer", vertices=None,
                                     cliques=None):
        """
        Returns a dictionary of sizes of the largest maximal cliques containing
        each vertex, keyed by vertex. (Returns a single value if only one
        input vertex).

        .. NOTE::

            Currently only implemented for undirected graphs. Use to_undirected
            to convert a digraph to an undirected graph.

        INPUT:

         - ``algorithm`` - either ``cliquer`` or ``networkx``

           - ``cliquer`` - This wraps the C program Cliquer [NisOst2003]_.

           - ``networkx`` - This function is based on NetworkX's implementation
             of the Bron and Kerbosch Algorithm [BroKer1973]_.

        -  ``vertices`` - the vertices to inspect (default is entire graph).
           Ignored unless ``algorithm=='networkx'``.

        -  ``cliques`` - list of cliques (if already computed).  Ignored unless
           ``algorithm=='networkx'``.

        EXAMPLES::

            sage: C = Graph('DJ{')
            sage: C.cliques_vertex_clique_number()
            {0: 2, 1: 4, 2: 4, 3: 4, 4: 4}
            sage: E = C.cliques_maximal()
            sage: E
            [[0, 4], [1, 2, 3, 4]]
            sage: C.cliques_vertex_clique_number(cliques=E,algorithm="networkx")
            {0: 2, 1: 4, 2: 4, 3: 4, 4: 4}
            sage: F = graphs.Grid2dGraph(2,3)
            sage: X = F.cliques_vertex_clique_number(algorithm="networkx")
            sage: for v in sorted(X.iterkeys()):
            ...    print v, X[v]
            (0, 0) 2
            (0, 1) 2
            (0, 2) 2
            (1, 0) 2
            (1, 1) 2
            (1, 2) 2
            sage: F.cliques_vertex_clique_number(vertices=[(0, 1), (1, 2)])
            {(0, 1): 2, (1, 2): 2}
            sage: G = Graph({0:[1,2,3], 1:[2], 3:[0,1]})
            sage: G.show(figsize=[2,2])
            sage: G.cliques_vertex_clique_number()
            {0: 3, 1: 3, 2: 3, 3: 3}

        """

        if algorithm=="cliquer":
            from sage.graphs.cliquer import clique_number
            if vertices is None:
                vertices=self
            value={}
            for v in vertices:
                value[v] = 1+clique_number(self.subgraph(self.neighbors(v)))
                self.subgraph(self.neighbors(v)).plot()
            return value
        elif algorithm=="networkx":
            import networkx
            return networkx.node_clique_number(self.networkx_graph(copy=False),vertices, cliques)
        else:
            raise NotImplementedError("Only 'networkx' and 'cliquer' are supported.")

    def cliques_containing_vertex(self, vertices=None, cliques=None):
        """
        Returns the cliques containing each vertex, represented as a dictionary
        of lists of lists, keyed by vertex. (Returns a single list if only one
        input vertex).

        .. NOTE::

            Currently only implemented for undirected graphs. Use to_undirected
            to convert a digraph to an undirected graph.

        INPUT:

        -  ``vertices`` - the vertices to inspect (default is
           entire graph)

        -  ``cliques`` - list of cliques (if already
           computed)

        EXAMPLES::

            sage: C = Graph('DJ{')
            sage: C.cliques_containing_vertex()
            {0: [[4, 0]], 1: [[4, 1, 2, 3]], 2: [[4, 1, 2, 3]], 3: [[4, 1, 2, 3]], 4: [[4, 0], [4, 1, 2, 3]]}
            sage: E = C.cliques_maximal()
            sage: E
            [[0, 4], [1, 2, 3, 4]]
            sage: C.cliques_containing_vertex(cliques=E)
            {0: [[0, 4]], 1: [[1, 2, 3, 4]], 2: [[1, 2, 3, 4]], 3: [[1, 2, 3, 4]], 4: [[0, 4], [1, 2, 3, 4]]}
            sage: F = graphs.Grid2dGraph(2,3)
            sage: X = F.cliques_containing_vertex()
            sage: for v in sorted(X.iterkeys()):
            ...    print v, X[v]
            (0, 0) [[(0, 1), (0, 0)], [(1, 0), (0, 0)]]
            (0, 1) [[(0, 1), (0, 0)], [(0, 1), (0, 2)], [(0, 1), (1, 1)]]
            (0, 2) [[(0, 1), (0, 2)], [(1, 2), (0, 2)]]
            (1, 0) [[(1, 0), (0, 0)], [(1, 0), (1, 1)]]
            (1, 1) [[(0, 1), (1, 1)], [(1, 2), (1, 1)], [(1, 0), (1, 1)]]
            (1, 2) [[(1, 2), (0, 2)], [(1, 2), (1, 1)]]
            sage: F.cliques_containing_vertex(vertices=[(0, 1), (1, 2)])
            {(0, 1): [[(0, 1), (0, 0)], [(0, 1), (0, 2)], [(0, 1), (1, 1)]], (1, 2): [[(1, 2), (0, 2)], [(1, 2), (1, 1)]]}
            sage: G = Graph({0:[1,2,3], 1:[2], 3:[0,1]})
            sage: G.show(figsize=[2,2])
            sage: G.cliques_containing_vertex()
            {0: [[0, 1, 2], [0, 1, 3]], 1: [[0, 1, 2], [0, 1, 3]], 2: [[0, 1, 2]], 3: [[0, 1, 3]]}

        """
        import networkx
        return networkx.cliques_containing_node(self.networkx_graph(copy=False),vertices, cliques)

    def clique_complex(self):
        """
        Returns the clique complex of self. This is the largest simplicial complex on
        the vertices of self whose 1-skeleton is self.

        This is only makes sense for undirected simple graphs.

        EXAMPLES::

            sage: g = Graph({0:[1,2],1:[2],4:[]})
            sage: g.clique_complex()
            Simplicial complex with vertex set (0, 1, 2, 4) and facets {(4,), (0, 1, 2)}

            sage: h = Graph({0:[1,2,3,4],1:[2,3,4],2:[3]})
            sage: x = h.clique_complex()
            sage: x
            Simplicial complex with vertex set (0, 1, 2, 3, 4) and facets {(0, 1, 4), (0, 1, 2, 3)}
            sage: i = x.graph()
            sage: i==h
            True
            sage: x==i.clique_complex()
            True

        """
        if self.is_directed() or self.has_loops() or self.has_multiple_edges():
            raise ValueError("Self must be an undirected simple graph to have a clique complex.")
        import sage.homology.simplicial_complex
        C = sage.homology.simplicial_complex.SimplicialComplex(self.cliques_maximal(), maximality_check=True)
        C._graph = self
        return C

    def clique_polynomial(self, t = None):
        """
        Returns the clique polynomial of self.

        This is the polynomial where the coefficient of `t^n` is the number of
        cliques in the graph with `n` vertices. The constant term of the
        clique polynomial is always taken to be one.

        EXAMPLES::

            sage: g = Graph()
            sage: g.clique_polynomial()
            1
            sage: g = Graph({0:[1]})
            sage: g.clique_polynomial()
            t^2 + 2*t + 1
            sage: g = graphs.CycleGraph(4)
            sage: g.clique_polynomial()
            4*t^2 + 4*t + 1

        """
        if t is None:
            R = PolynomialRing(ZZ, 't')
            t = R.gen()
        number_of = [0]*(self.order() + 1)
        for x in IndependentSets(self, complement = True):
            number_of[len(x)] += 1
        return sum(coeff*t**i for i,coeff in enumerate(number_of) if coeff)

    ### Miscellaneous

    def cores(self, k = None, with_labels=False):
        """
        Returns the core number for each vertex in an ordered list.

        (for homomorphisms cores, see the :meth:`Graph.has_homomorphism_to`
        method)

        **DEFINITIONS**

        * *K-cores* in graph theory were introduced by Seidman in 1983 and by
          Bollobas in 1984 as a method of (destructively) simplifying graph
          topology to aid in analysis and visualization. They have been more
          recently defined as the following by Batagelj et al:

          *Given a graph `G` with vertices set `V` and edges set `E`, the
          `k`-core of `G` is the graph obtained from `G` by recursively removing
          the vertices with degree less than `k`, for as long as there are any.*

          This operation can be useful to filter or to study some properties of
          the graphs. For instance, when you compute the 2-core of graph G, you
          are cutting all the vertices which are in a tree part of graph.  (A
          tree is a graph with no loops). [WPkcore]_

          [PSW1996]_ defines a `k`-core of `G` as the largest subgraph (it is
          unique) of `G` with minimum degree at least `k`.

        * Core number of a vertex

          The core number of a vertex `v` is the largest integer `k` such that
          `v` belongs to the `k`-core of `G`.

        * Degeneracy

          The *degeneracy* of a graph `G`, usually denoted `\delta^*(G)`, is the
          smallest integer `k` such that the graph `G` can be reduced to the
          empty graph by iteratively removing vertices of degree `\leq
          k`. Equivalently, `\delta^*(G)=k` if `k` is the smallest integer such
          that the `k`-core of `G` is empty.

        **IMPLEMENTATION**

        This implementation is based on the NetworkX implementation of
        the algorithm described in [BZ]_.

        **INPUT**

        - ``k`` (integer)

            * If ``k = None`` (default), returns the core number for each vertex.

            * If ``k`` is an integer, returns a pair ``(ordering, core)``, where
              ``core`` is the list of vertices in the `k`-core of ``self``, and
              ``ordering`` is an elimination order for the other vertices such
              that each vertex is of degree strictly less than `k` when it is to
              be eliminated from the graph.

        - ``with_labels`` (boolean)

           * When set to ``False``, and ``k = None``, the method returns a list
             whose `i` th element is the core number of the `i` th vertex. When
             set to ``True``, the method returns a dictionary whose keys are
             vertices, and whose values are the corresponding core numbers.

             By default, ``with_labels = False``.

        .. SEEALSO::

           * Graph cores is also a notion related to graph homomorphisms. For
             this second meaning, see :meth:`Graph.has_homomorphism_to`.

        REFERENCE:

        .. [WPkcore] K-core. Wikipedia. (2007). [Online] Available:
          :wikipedia:`K-core`

        .. [PSW1996] Boris Pittel, Joel Spencer and Nicholas Wormald. Sudden
          Emergence of a Giant k-Core in a Random
          Graph. (1996). J. Combinatorial Theory. Ser B 67. pages
          111-151. [Online] Available:
          http://cs.nyu.edu/cs/faculty/spencer/papers/k-core.pdf

        .. [BZ] Vladimir Batagelj and Matjaz Zaversnik. An `O(m)`
          Algorithm for Cores Decomposition of
          Networks. :arxiv:`cs/0310049v1`.

        EXAMPLES::

            sage: (graphs.FruchtGraph()).cores()
            [3, 3, 3, 3, 3, 3, 3, 3, 3, 3, 3, 3]
            sage: (graphs.FruchtGraph()).cores(with_labels=True)
            {0: 3, 1: 3, 2: 3, 3: 3, 4: 3, 5: 3, 6: 3, 7: 3, 8: 3, 9: 3, 10: 3, 11: 3}
            sage: a=random_matrix(ZZ,20,x=2,sparse=True, density=.1)
            sage: b=Graph(20)
            sage: b.add_edges(a.nonzero_positions())
            sage: cores=b.cores(with_labels=True); cores
            {0: 3, 1: 3, 2: 3, 3: 3, 4: 2, 5: 2, 6: 3, 7: 1, 8: 3, 9: 3, 10: 3, 11: 3, 12: 3, 13: 3, 14: 2, 15: 3, 16: 3, 17: 3, 18: 3, 19: 3}
            sage: [v for v,c in cores.items() if c>=2] # the vertices in the 2-core
            [0, 1, 2, 3, 4, 5, 6, 8, 9, 10, 11, 12, 13, 14, 15, 16, 17, 18, 19]

        Checking the 2-core of a random lobster is indeed the empty set::

            sage: g = graphs.RandomLobster(20,.5,.5)
            sage: ordering, core = g.cores(2)
            sage: len(core) == 0
            True
        """
        self._scream_if_not_simple()
        # compute the degrees of each vertex
        degrees=self.degree(labels=True)

        # sort vertices by degree.  Store in a list and keep track of
        # where a specific degree starts (effectively, the list is
        # sorted by bins).
        verts= sorted( degrees.keys(), key=lambda x: degrees[x])
        bin_boundaries=[0]
        curr_degree=0
        for i,v in enumerate(verts):
            if degrees[v]>curr_degree:
                bin_boundaries.extend([i]*(degrees[v]-curr_degree))
                curr_degree=degrees[v]
        vert_pos = dict((v,pos) for pos,v in enumerate(verts))
        # Set up initial guesses for core and lists of neighbors.
        core= degrees
        nbrs=dict((v,set(self.neighbors(v))) for v in self)
        # form vertex core building up from smallest
        for v in verts:

            # If all the vertices have a degree larger than k, we can
            # return our answer if k is not None
            if k is not None and core[v] >= k:
                return verts[:vert_pos[v]], verts[vert_pos[v]:]

            for u in nbrs[v]:
                if core[u] > core[v]:
                    nbrs[u].remove(v)

                    # cleverly move u to the end of the next smallest
                    # bin (i.e., subtract one from the degree of u).
                    # We do this by swapping u with the first vertex
                    # in the bin that contains u, then incrementing
                    # the bin boundary for the bin that contains u.
                    pos=vert_pos[u]
                    bin_start=bin_boundaries[core[u]]
                    vert_pos[u]=bin_start
                    vert_pos[verts[bin_start]]=pos
                    verts[bin_start],verts[pos]=verts[pos],verts[bin_start]
                    bin_boundaries[core[u]]+=1
                    core[u] -= 1

        if k is not None:
            return verts, []

        if with_labels:
            return core
        else:
            return core.values()

    def modular_decomposition(self):
        r"""
        Returns the modular decomposition of the current graph.

        .. NOTE::

            In order to use this method you must install the
            ``modular_decomposition`` optional package. See
            :mod:`sage.misc.package`.

        Crash course on modular decomposition:

        A module `M` of a graph `G` is a proper subset of its vertices
        such that for all `u \in V(G)-M, v,w\in M` the relation `u
        \sim v \Leftrightarrow u \sim w` holds, where `\sim` denotes
        the adjacency relation in `G`. Equivalently, `M \subset V(G)`
        is a module if all its vertices have the same adjacency
        relations with each vertex outside of the module (vertex by
        vertex).

        Hence, for a set like a module, it is very easy to encode the
        information of the adjacencies between the vertices inside and
        outside the module -- we can actually add a new vertex `v_M`
        to our graph representing our module `M`, and let `v_M` be
        adjacent to `u\in V(G)-M` if and only if some `v\in M` (and
        hence all the vertices contained in the module) is adjacent to
        `u`. We can now independently (and recursively) study the
        structure of our module `M` and the new graph `G-M+\{v_M\}`,
        without any loss of information.

        Here are two very simple modules :

            * A connected component `C` (or the union of some --but
              not all-- of them) of a disconnected graph `G`, for
              instance, is a module, as no vertex of `C` has a
              neighbor outside of it.

            * An anticomponent `C` (or the union of some --but not
              all-- of them) of an non-anticonnected graph `G`, for
              the same reason (it is just the complement of the
              previous graph !).

        These modules being of special interest, the disjoint union of
        graphs is called a Parallel composition, and the complement of
        a disjoint union is called a Parallel composition. A graph
        whose only modules are singletons is called Prime.

        For more information on modular decomposition, in particular
        for an explanation of the terms "Parallel," "Prime" and
        "Serie," see the `Wikipedia article on modular decomposition
        <http://en.wikipedia.org/wiki/Modular_decomposition>`_.

        You may also be interested in the survey from Michel Habib and
        Christophe Paul entitled "A survey on Algorithmic aspects of
        modular decomposition" [HabPau10]_.

        OUTPUT:

        A pair of two values (recursively encoding the decomposition) :

            * The type of the current module :

                * ``"Parallel"``
                * ``"Prime"``
                * ``"Serie"``

            * The list of submodules (as list of pairs ``(type, list)``,
              recursively...) or the vertex's name if the module is a
              singleton.

        EXAMPLES:

        The Bull Graph is prime::

            sage: graphs.BullGraph().modular_decomposition() # optional -- modular_decomposition
            ('Prime', [3, 4, 0, 1, 2])

        The Petersen Graph too::

            sage: graphs.PetersenGraph().modular_decomposition() # optional -- modular_decomposition
            ('Prime', [2, 6, 3, 9, 7, 8, 0, 1, 5, 4])

        This a clique on 5 vertices with 2 pendant edges, though, has a more
        interesting decomposition ::

            sage: g = graphs.CompleteGraph(5)
            sage: g.add_edge(0,5)
            sage: g.add_edge(0,6)
            sage: g.modular_decomposition() # optional -- modular_decomposition
            ('Serie', [0, ('Parallel', [5, ('Serie', [1, 4, 3, 2]), 6])])

        ALGORITHM:

        This function uses a C implementation of a 2-step algorithm
        implemented by Fabien de Montgolfier [FMDec]_ :

            * Computation of a factorizing permutation [HabibViennot1999]_.

            * Computation of the tree itself [CapHabMont02]_.

        .. SEEALSO::

            - :meth:`is_prime` -- Tests whether a graph is prime.

        REFERENCE:

        .. [FMDec] Fabien de Montgolfier
          http://www.liafa.jussieu.fr/~fm/algos/index.html

        .. [HabibViennot1999] Michel Habib, Christiphe Paul, Laurent Viennot
          Partition refinement techniques: An interesting algorithmic tool kit
          International Journal of Foundations of Computer Science
          vol. 10 n2 pp.147--170, 1999

        .. [CapHabMont02] C. Capelle, M. Habib et F. de Montgolfier
          Graph decomposition and Factorising Permutations
          Discrete Mathematics and Theoretical Computer Sciences, vol 5 no. 1 , 2002.

        .. [HabPau10] Michel Habib and Christophe Paul
          A survey of the algorithmic aspects of modular decomposition
          Computer Science Review
          vol 4, number 1, pages 41--59, 2010
          http://www.lirmm.fr/~paul/md-survey.pdf
        """
        try:
            from sage.graphs.modular_decomposition import modular_decomposition
        except ImportError:
            raise RuntimeError("In order to use this method you must "
                               "install the modular_decomposition package")

        self._scream_if_not_simple()
        from sage.misc.stopgap import stopgap
        stopgap("Graph.modular_decomposition is known to return wrong results",13744)

        D = modular_decomposition(self)

        id_label = dict(enumerate(self.vertices()))

        relabel = lambda x : (x[0], [relabel(_) for _ in x[1]]) if isinstance(x,tuple) else id_label[x]

        return relabel(D)

    def is_prime(self):
        r"""
        Tests whether the current graph is prime.

        A graph is prime if all its modules are trivial (i.e. empty, all of the
        graph or singletons) -- see :meth:`modular_decomposition`.

        .. NOTE::

            In order to use this method you must install the
            ``modular_decomposition`` optional package. See
            :mod:`sage.misc.package`.

        EXAMPLE:

        The Petersen Graph and the Bull Graph are both prime::

            sage: graphs.PetersenGraph().is_prime() # optional - modular_decomposition
            True
            sage: graphs.BullGraph().is_prime()     # optional - modular_decomposition
            True

        Though quite obviously, the disjoint union of them is not::

            sage: (graphs.PetersenGraph() + graphs.BullGraph()).is_prime() # optional - modular_decomposition
            False
        """

        D = self.modular_decomposition()

        return D[0] == "Prime" and len(D[1]) == self.order()

    def _gomory_hu_tree(self, vertices, method="FF"):
        r"""
        Returns a Gomory-Hu tree associated to self.

        This function is the private counterpart of ``gomory_hu_tree()``,
        with the difference that it has an optional argument
        needed for recursive computations, which the user is not
        interested in defining himself.

        See the documentation of ``gomory_hu_tree()`` for more information.

        INPUT:

        - ``vertices`` - a set of "real" vertices, as opposed to the
          fakes one introduced during the computations. This variable is
          useful for the algorithm and for recursion purposes.

        - ``method`` -- There are currently two different
          implementations of this method :

              * If ``method = "FF"`` (default), a Python
                implementation of the Ford-Fulkerson algorithm is
                used.

              * If ``method = "LP"``, the flow problem is solved using
                Linear Programming.

        EXAMPLE:

        This function is actually tested in ``gomory_hu_tree()``, this
        example is only present to have a doctest coverage of 100%.

            sage: g = graphs.PetersenGraph()
            sage: t = g._gomory_hu_tree(frozenset(g.vertices()))
        """
        self._scream_if_not_simple()

        # Small case, not really a problem ;-)
        if len(vertices) == 1:
            g = Graph()
            g.add_vertices(vertices)
            return g

        # Take any two vertices (u,v)
        it = vertices.__iter__()
        u,v = next(it),next(it)

        # Compute a uv min-edge-cut.
        #
        # The graph is split into U,V with u \in U and v\in V.
        flow,edges,[U,V] = self.edge_cut(u, v, use_edge_labels=True, vertices=True, method=method)

        # One graph for each part of the previous one
        gU,gV = self.subgraph(U), self.subgraph(V)

        # A fake vertex fU (resp. fV) to represent U (resp. V)
        fU = frozenset(U)
        fV = frozenset(V)

        # Each edge (uu,vv) with uu \in U and vv\in V yields:
        # - an edge (uu,fV) in gU
        # - an edge (vv,fU) in gV
        #
        # If the same edge is added several times their capacities add up.

        from sage.rings.real_mpfr import RR
        for uu,vv,capacity in edges:
            capacity = capacity if capacity in RR else 1

            # Assume uu is in gU
            if uu in V:
                uu,vv = vv,uu

            # Create the new edges if necessary
            if not gU.has_edge(uu, fV):
                gU.add_edge(uu, fV, 0)
            if not gV.has_edge(vv, fU):
                gV.add_edge(vv, fU, 0)

            # update the capacities
            gU.set_edge_label(uu, fV, gU.edge_label(uu, fV) + capacity)
            gV.set_edge_label(vv, fU, gV.edge_label(vv, fU) + capacity)

        # Recursion on each side
        gU_tree = gU._gomory_hu_tree(vertices & frozenset(gU), method=method)
        gV_tree = gV._gomory_hu_tree(vertices & frozenset(gV), method=method)

        # Union of the two partial trees
        g = gU_tree.union(gV_tree)

        # An edge to connect them, with the appropriate label
        g.add_edge(u, v, flow)

        return g

    def gomory_hu_tree(self, method="FF"):
        r"""
        Returns a Gomory-Hu tree of self.

        Given a tree `T` with labeled edges representing capacities, it is very
        easy to determine the maximum flow between any pair of vertices :
        it is the minimal label on the edges of the unique path between them.

        Given a graph `G`, a Gomory-Hu tree `T` of `G` is a tree
        with the same set of vertices, and such that the maximum flow
        between any two vertices is the same in `G` as in `T`. See the
        `Wikipedia article on Gomory-Hu tree <http://en.wikipedia.org/wiki/Gomory%E2%80%93Hu_tree>`_.
        Note that, in general, a graph admits more than one Gomory-Hu tree.

        See also 15.4 (Gomory-Hu trees) from [SchrijverCombOpt]_.

        INPUT:

        - ``method`` -- There are currently two different
          implementations of this method :

              * If ``method = "FF"`` (default), a Python
                implementation of the Ford-Fulkerson algorithm is
                used.

              * If ``method = "LP"``, the flow problems are solved
                using Linear Programming.

        OUTPUT:

        A graph with labeled edges

        EXAMPLE:

        Taking the Petersen graph::

            sage: g = graphs.PetersenGraph()
            sage: t = g.gomory_hu_tree()

        Obviously, this graph is a tree::

            sage: t.is_tree()
            True

        Note that if the original graph is not connected, then the
        Gomory-Hu tree is in fact a forest::

            sage: (2*g).gomory_hu_tree().is_forest()
            True
            sage: (2*g).gomory_hu_tree().is_connected()
            False

        On the other hand, such a tree has lost nothing of the initial
        graph connectedness::

            sage: all([ t.flow(u,v) == g.flow(u,v) for u,v in Subsets( g.vertices(), 2 ) ])
            True

        Just to make sure, we can check that the same is true for two vertices
        in a random graph::

            sage: g = graphs.RandomGNP(20,.3)
            sage: t = g.gomory_hu_tree()
            sage: g.flow(0,1) == t.flow(0,1)
            True

        And also the min cut::

            sage: g.edge_connectivity() == min(t.edge_labels())
            True

        TESTS:

        :trac:`16475`::

            sage: G = graphs.PetersenGraph()
            sage: for u,v in G.edge_iterator(labels=False):
            ....:     G.set_edge_label(u, v, 1)
            sage: for u, v in [(0, 1), (0, 4), (0, 5), (1, 2), (1, 6), (3, 4), (5, 7), (5, 8)]:
            ....:     G.set_edge_label(u, v, 2)
            sage: T = G.gomory_hu_tree()
            sage: from itertools import combinations
            sage: for u,v in combinations(G,2):
            ....:     assert T.flow(u,v,use_edge_labels=True) == G.flow(u,v,use_edge_labels=True)
        """
        if not self.is_connected():
            g = Graph()
            for cc in self.connected_components_subgraphs():
                g = g.union(cc._gomory_hu_tree(frozenset(cc.vertices()),method=method))
        else:
            g = self._gomory_hu_tree(frozenset(self.vertices()),method=method)

        if self.get_pos() is not None:
            g.set_pos(dict(self.get_pos()))
        return g

    def two_factor_petersen(self):
        r"""
        Returns a decomposition of the graph into 2-factors.

        Petersen's 2-factor decomposition theorem asserts that any
        `2r`-regular graph `G` can be decomposed into 2-factors.
        Equivalently, it means that the edges of any `2r`-regular
        graphs can be partitionned in `r` sets `C_1,\dots,C_r` such
        that for all `i`, the set `C_i` is a disjoint union of cycles
        ( a 2-regular graph ).

        As any graph of maximal degree `\Delta` can be completed into
        a regular graph of degree `2\lceil\frac\Delta 2\rceil`, this
        result also means that the edges of any graph of degree `\Delta`
        can be partitionned in `r=2\lceil\frac\Delta 2\rceil` sets
        `C_1,\dots,C_r` such that for all `i`, the set `C_i` is a
        graph of maximal degree `2` ( a disjoint union of paths
        and cycles ).

        EXAMPLE:

        The Complete Graph on `7` vertices is a `6`-regular graph, so it can
        be edge-partitionned into `2`-regular graphs::

            sage: g = graphs.CompleteGraph(7)
            sage: classes = g.two_factor_petersen()
            sage: for c in classes:
            ...     gg = Graph()
            ...     gg.add_edges(c)
            ...     print max(gg.degree())<=2
            True
            True
            True
            sage: Set(set(classes[0]) | set(classes[1]) | set(classes[2])).cardinality() == g.size()
            True

        ::

            sage: g = graphs.CirculantGraph(24, [7, 11])
            sage: cl = g.two_factor_petersen()
            sage: g.plot(edge_colors={'black':cl[0], 'red':cl[1]})
            Graphics object consisting of 73 graphics primitives

        """
        self._scream_if_not_simple()
        d = self.eulerian_orientation()

        # This new graph is bipartite, and built the following way :
        #
        # To each vertex v of the digraph are associated two vertices,
        # a sink (-1,v) and a source (1,v)
        # Any edge (u,v) in the digraph is then added as ((-1,u),(1,v))

        from sage.graphs.graph import Graph
        g = Graph()
        g.add_edges([((-1,u),(1,v)) for (u,v) in d.edge_iterator(labels=None)])

        # This new bipartite graph is now edge_colored
        from sage.graphs.graph_coloring import edge_coloring
        classes = edge_coloring(g)

        # The edges in the classes are of the form ((-1,u),(1,v))
        # and have to be translated back to (u,v)
        classes_b = []
        for c in classes:
            classes_b.append([(u,v) for ((uu,u),(vv,v)) in c])

        return classes_b

    def kirchhoff_symanzik_polynomial(self, name='t'):
        """
        Return the Kirchhoff-Symanzik polynomial of a graph.

        This is a polynomial in variables `t_e` (each of them representing an
        edge of the graph `G`) defined as a sum over all spanning trees:

        .. MATH::

            \Psi_G(t) = \sum_{T\subseteq V\\atop{\\text{a spanning tree}}} \prod_{e \\not\in E(T)} t_e

        This is also called the first Symanzik polynomial or the Kirchhoff
        polynomial.

        INPUT:

        - ``name``: name of the variables (default: ``'t'``)

        OUTPUT:

        - a polynomial with integer coefficients

        ALGORITHM:

            This is computed here using a determinant, as explained in Section
            3.1 of [Marcolli2009]_.

            As an intermediate step, one computes a cycle basis `\mathcal C` of
            `G` and a rectangular `|\mathcal C| \\times |E(G)|` matrix with
            entries in `\{-1,0,1\}`, which describes which edge belong to which
            cycle of `\mathcal C` and their respective orientations.

            More precisely, after fixing an arbitrary orientation for each edge
            `e\in E(G)` and each cycle `C\in\mathcal C`, one gets a sign for
            every incident pair (edge, cycle) which is `1` if the orientation
            coincide and `-1` otherwise.

        EXAMPLES:

        For the cycle of length 5::

            sage: G = graphs.CycleGraph(5)
            sage: G.kirchhoff_symanzik_polynomial()
            t0 + t1 + t2 + t3 + t4

        One can use another letter for variables::

            sage: G.kirchhoff_symanzik_polynomial(name='u')
            u0 + u1 + u2 + u3 + u4

        For the 'coffee bean' graph::

            sage: G = Graph([(0,1,'a'),(0,1,'b'),(0,1,'c')],multiedges=True)
            sage: G.kirchhoff_symanzik_polynomial()
            t0*t1 + t0*t2 + t1*t2

        For the 'parachute' graph::

            sage: G = Graph([(0,2,'a'),(0,2,'b'),(0,1,'c'),(1,2,'d')], multiedges=True)
            sage: G.kirchhoff_symanzik_polynomial()
            t0*t1 + t0*t2 + t1*t2 + t1*t3 + t2*t3

        For the complete graph with 4 vertices::

            sage: G = graphs.CompleteGraph(4)
            sage: G.kirchhoff_symanzik_polynomial()
            t0*t1*t3 + t0*t2*t3 + t1*t2*t3 + t0*t1*t4 + t0*t2*t4 + t1*t2*t4
            + t1*t3*t4 + t2*t3*t4 + t0*t1*t5 + t0*t2*t5 + t1*t2*t5 + t0*t3*t5
            + t2*t3*t5 + t0*t4*t5 + t1*t4*t5 + t3*t4*t5

        REFERENCES:

        .. [Marcolli2009] Matilde Marcolli, Feynman Motives, Chapter 3,
           Feynman integrals and algebraic varieties,
           http://www.its.caltech.edu/~matilde/LectureN3.pdf

        .. [Brown2011] Francis Brown, Multiple zeta values and periods: From
           moduli spaces to Feynman integrals, in Contemporary Mathematics vol
           539
        """
        from sage.matrix.constructor import matrix
        from sage.rings.integer_ring import ZZ
        from sage.rings.polynomial.polynomial_ring_constructor import PolynomialRing

        edges = self.edges()
        cycles = self.cycle_basis(output='edge')

        edge2int = {e: j for j, e in enumerate(edges)}
        circuit_mtrx = matrix(ZZ, self.size(), len(cycles))
        for i, cycle in enumerate(cycles):
            for edge in cycle:
                if edge in edges:
                    circuit_mtrx[edge2int[edge], i] = +1
                else:
                    circuit_mtrx[edge2int[(edge[1], edge[0], edge[2])], i] = -1

        D = matrix.diagonal(PolynomialRing(ZZ, name, self.size()).gens())
        return (circuit_mtrx.transpose() * D * circuit_mtrx).determinant()

    def ihara_zeta_function_inverse(self):
        """
        Compute the inverse of the Ihara zeta function of the graph.

        This is a polynomial in one variable with integer coefficients. The
        Ihara zeta function itself is the inverse of this polynomial.

        See :wikipedia:`Ihara zeta function`.

        ALGORITHM:

        This is computed here as the (reversed) characteristic
        polynomial of a square matrix of size twice the number of edges,
        related to the adjacency matrix of the line graph, see for example
        Proposition 9 in [ScottStorm]_ and Def. 4.1 in [Terras]_.

        The graph is first replaced by its 2-core, as this does not change
        the Ihara zeta function.

        EXAMPLES::

            sage: G = graphs.CompleteGraph(4)
            sage: factor(G.ihara_zeta_function_inverse())
            (2*t - 1) * (t + 1)^2 * (t - 1)^3 * (2*t^2 + t + 1)^3

            sage: G = graphs.CompleteGraph(5)
            sage: factor(G.ihara_zeta_function_inverse())
            (-1) * (3*t - 1) * (t + 1)^5 * (t - 1)^6 * (3*t^2 + t + 1)^4

            sage: G = graphs.PetersenGraph()
            sage: factor(G.ihara_zeta_function_inverse())
            (-1) * (2*t - 1) * (t + 1)^5 * (t - 1)^6 * (2*t^2 + 2*t + 1)^4
            * (2*t^2 - t + 1)^5

            sage: G = graphs.RandomTree(10)
            sage: G.ihara_zeta_function_inverse()
            1

        REFERENCES:

        .. [HST] Matthew D. Horton, H. M. Stark, and Audrey A. Terras,
           What are zeta functions of graphs and what are they good for?
           in Quantum graphs and their applications, 173-189,
           Contemp. Math., Vol. 415

        .. [Terras] Audrey Terras, Zeta functions of graphs: a stroll through
           the garden, Cambridge Studies in Advanced Mathematics, Vol. 128

        .. [ScottStorm] Geoffrey Scott and Christopher Storm, The coefficients
           of the Ihara zeta function, Involve (http://msp.org/involve/2008/1-2/involve-v1-n2-p08-p.pdf)
        """
        from sage.matrix.constructor import matrix

        H = self.subgraph(vertices=self.cores(k=2)[1])
        E = H.edges()
        m = len(E)
        # compute (Hashimoto) edge matrix T
        T = matrix(ZZ, 2 * m, 2 * m, 0)
        for i in range(m):
            for j in range(m):
                if i != j:
                    if E[i][1] == E[j][0]:  # same orientation
                        T[2 * i, 2 * j] = 1
                        T[2 * j + 1, 2 * i + 1] = 1
                    elif E[i][1] == E[j][1]:  # opposite orientation (towards)
                        T[2 * i, 2 * j + 1] = 1
                        T[2 * j, 2 * i + 1] = 1
                    elif E[i][0] == E[j][0]:  # opposite orientation (away)
                        T[2 * i + 1, 2 * j] = 1
                        T[2 * j + 1, 2 * i] = 1
        return T.charpoly('t').reverse()


# Aliases to functions defined in Cython modules
import types

import sage.graphs.weakly_chordal
Graph.is_long_hole_free = types.MethodType(sage.graphs.weakly_chordal.is_long_hole_free, None, Graph)
Graph.is_long_antihole_free = types.MethodType(sage.graphs.weakly_chordal.is_long_antihole_free, None, Graph)
Graph.is_weakly_chordal = types.MethodType(sage.graphs.weakly_chordal.is_weakly_chordal, None, Graph)

import sage.graphs.asteroidal_triples
Graph.is_asteroidal_triple_free = types.MethodType(sage.graphs.asteroidal_triples.is_asteroidal_triple_free, None, Graph)

import sage.graphs.chrompoly
Graph.chromatic_polynomial = types.MethodType(sage.graphs.chrompoly.chromatic_polynomial, None, Graph)

import sage.graphs.graph_decompositions.rankwidth
Graph.rank_decomposition = types.MethodType(sage.graphs.graph_decompositions.rankwidth.rank_decomposition, None, Graph)

import sage.graphs.matchpoly
Graph.matching_polynomial = types.MethodType(sage.graphs.matchpoly.matching_polynomial, None, Graph)

import sage.graphs.cliquer
Graph.cliques_maximum = types.MethodType(sage.graphs.cliquer.all_max_clique, None, Graph)

import sage.graphs.spanning_tree
Graph.random_spanning_tree = types.MethodType(sage.graphs.spanning_tree.random_spanning_tree, None, Graph)

import sage.graphs.graph_decompositions.graph_products
Graph.is_cartesian_product = types.MethodType(sage.graphs.graph_decompositions.graph_products.is_cartesian_product, None, Graph)

import sage.graphs.distances_all_pairs
Graph.is_distance_regular = types.MethodType(sage.graphs.distances_all_pairs.is_distance_regular, None, Graph)

import sage.graphs.base.static_dense_graph
Graph.is_strongly_regular = types.MethodType(sage.graphs.base.static_dense_graph.is_strongly_regular, None, Graph)

# From Python modules
import sage.graphs.line_graph
Graph.is_line_graph = sage.graphs.line_graph.is_line_graph

from sage.graphs.tutte_polynomial import tutte_polynomial
Graph.tutte_polynomial = tutte_polynomial

from sage.graphs.lovasz_theta import lovasz_theta
Graph.lovasz_theta = lovasz_theta<|MERGE_RESOLUTION|>--- conflicted
+++ resolved
@@ -553,8 +553,6 @@
 from sage.graphs.independent_sets import IndependentSets
 from sage.combinat.combinatorial_map import combinatorial_map
 
-<<<<<<< HEAD
-=======
 def FindStatGraph(x):
     """
     Construct an immutable graph.
@@ -566,7 +564,6 @@
     """
     G = Graph([range(x[1]), lambda i, j: (i,j) in x[1] or (j,i) in x[0]], immutable=True)
     return G
->>>>>>> 55d96736
 
 class Graph(GenericGraph):
     r"""
