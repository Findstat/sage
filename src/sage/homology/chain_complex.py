r"""
Chain complexes

AUTHORS:

- John H. Palmieri (2009-04)

This module implements bounded chain complexes of free `R`-modules,
for any commutative ring `R` (although the interesting things, like
homology, only work if `R` is the integers or a field).

Fix a ring `R`.  A chain complex over `R` is a collection of
`R`-modules `\{C_n\}` indexed by the integers, with `R`-module maps
`d_n : C_n \rightarrow C_{n+1}` such that `d_{n+1} \circ d_n = 0` for
all `n`.  The maps `d_n` are called *differentials*.

One can vary this somewhat: the differentials may decrease degree by
one instead of increasing it: sometimes a chain complex is defined
with `d_n : C_n \rightarrow C_{n-1}` for each `n`. Indeed, the
differentials may change dimension by any fixed integer.

Also, the modules may be indexed over an abelian group other than the
integers, e.g., `\ZZ^{m}` for some integer `m \geq 1`, in which case
the differentials may change the grading by any element of that
grading group. The elements of the grading group are generally called
degrees, so `C_n` is the module in degree `n` and so on.

In this implementation, the ring `R` must be commutative and the
modules `C_n` must be free `R`-modules.  As noted above, homology
calculations will only work if the ring `R` is either `\ZZ` or a
field.  The modules may be indexed by any free abelian group.  The
differentials may increase degree by 1 or decrease it, or indeed
change it by any fixed amount: this is controlled by the
``degree_of_differential`` parameter used in defining the chain
complex.
"""


########################################################################
#       Copyright (C) 2013 John H. Palmieri <palmieri@math.washington.edu>
#                          Volker Braun <vbraun.name@gmail.com>
#
#  Distributed under the terms of the GNU General Public License (GPL)
#  as published by the Free Software Foundation; either version 2 of
#  the License, or (at your option) any later version.
#
#                  http://www.gnu.org/licenses/
########################################################################

from copy import copy

from sage.structure.parent import Parent
from sage.structure.element import ModuleElement
from sage.structure.element import is_Vector
from sage.misc.cachefunc import cached_method

from sage.rings.integer_ring import ZZ
from sage.rings.rational_field import QQ
from sage.modules.free_module import FreeModule
from sage.modules.free_module_element import vector
from sage.matrix.matrix0 import Matrix
from sage.matrix.constructor import matrix, prepare_dict
from sage.misc.latex import latex
from sage.rings.all import GF, prime_range
from sage.misc.decorators import rename_keyword
from sage.homology.homology_group import HomologyGroup


def _latex_module(R, m):
    """
    LaTeX string representing a free module over ``R`` of rank ``m``.

    INPUT:

    - ``R`` -- a commutative ring
    - ``m`` -- non-negative integer

    This is used by the ``_latex_`` method for chain complexes.

    EXAMPLES::

        sage: from sage.homology.chain_complex import _latex_module
        sage: _latex_module(ZZ, 3)
        '\\Bold{Z}^{3}'
        sage: _latex_module(ZZ, 0)
        '0'
        sage: _latex_module(GF(3), 1)
        '\\Bold{F}_{3}^{1}'
    """
    if m == 0:
        return str(latex(0))
    return str(latex(FreeModule(R, m)))


@rename_keyword(deprecation=15151, check_products='check', check_diffs='check')
def ChainComplex(data=None, **kwds):
    r"""
    Define a chain complex.

    INPUT:

    - ``data`` -- the data defining the chain complex; see below for
      more details.
    
    The following keyword arguments are supported:

    - ``base_ring`` -- a commutative ring (optional), the ring over
      which the chain complex is defined. If this is not specified,
      it is determined by the data defining the chain complex.

    - ``grading_group`` -- a additive free abelian group (optional,
      default ``ZZ``), the group over which the chain complex is
      indexed.

    - ``degree_of_differential`` -- element of grading_group
       (optional, default ``1``). The degree of the differential.

    - ``degree`` -- alias for ``degree_of_differential``.

    - ``check`` -- boolean (optional, default ``True``). If ``True``,
      check that each consecutive pair of differentials are
      composable and have composite equal to zero.

    OUTPUT:

    A chain complex.

    .. WARNING::

       Right now, homology calculations will only work if the base
       ring is either `\ZZ` or a field, so please take this into account
       when defining a chain complex.

    Use data to define the chain complex.  This may be in any of the
    following forms.

    1. a dictionary with integers (or more generally, elements of
       grading_group) for keys, and with ``data[n]`` a matrix representing
       (via left multiplication) the differential coming from degree
       `n`.  (Note that the shape of the matrix then determines the
       rank of the free modules `C_n` and `C_{n+d}`.)

    2. a list/tuple/iterable of the form `[C_0, d_0, C_1, d_1, C_2,
       d_2, ...]`, where each `C_i` is a free module and each `d_i` is
       a matrix, as above.  This only makes sense if ``grading_group``
       is `\ZZ` and ``degree`` is 1.

    3. a list/tuple/iterable of the form `[r_0, d_0, r_1, d_1, r_2,
       d_2, \ldots]`, where `r_i` is the rank of the free module `C_i`
       and each `d_i` is a matrix, as above.  This only makes sense if
       ``grading_group`` is `\ZZ` and ``degree`` is 1.

    4. a list/tuple/iterable of the form `[d_0, d_1, d_2, \ldots]` where
       each `d_i` is a matrix, as above.  This only makes sense if
       ``grading_group`` is `\ZZ` and ``degree`` is 1.

    .. NOTE::

       In fact, the free modules `C_i` in case 2 and the ranks `r_i`
       in case 3 are ignored: only the matrices are kept, and from
       their shapes, the ranks of the modules are determined.
       (Indeed, if ``data`` is a list or tuple, then any element which
       is not a matrix is discarded; thus the list may have any number
       of different things in it, and all of the non-matrices will be
       ignored.)  No error checking is done to make sure, for
       instance, that the given modules have the appropriate ranks for
       the given matrices.  However, as long as ``check`` is True, the
       code checks to see if the matrices are composable and that each
       appropriate composite is zero.

    If the base ring is not specified, then the matrices are examined
    to determine a ring over which they are all naturally defined, and
    this becomes the base ring for the complex.  If no such ring can
    be found, an error is raised.  If the base ring is specified, then
    the matrices are converted automatically to this ring when
    defining the chain complex.  If some matrix cannot be converted,
    then an error is raised.

    EXAMPLES::

        sage: ChainComplex()
        Trivial chain complex over Integer Ring

        sage: C = ChainComplex({0: matrix(ZZ, 2, 3, [3, 0, 0, 0, 0, 0])})
        sage: C
        Chain complex with at most 2 nonzero terms over Integer Ring

        sage: m = matrix(ZZ, 2, 2, [0, 1, 0, 0])
        sage: D = ChainComplex([m, m], base_ring=GF(2)); D
        Chain complex with at most 3 nonzero terms over Finite Field of size 2
        sage: D == loads(dumps(D))
        True
        sage: D.differential(0)==m, m.is_immutable(), D.differential(0).is_immutable()
        (True, False, True)

    Note that when a chain complex is defined in Sage, new
    differentials may be created: every nonzero module in the chain
    complex must have a differential coming from it, even if that
    differential is zero::

        sage: IZ = ChainComplex({0: identity_matrix(ZZ, 1)})
        sage: IZ.differential()  # the differentials in the chain complex
        {0: [1], 1: [], -1: []}
        sage: IZ.differential(1).parent()
        Full MatrixSpace of 0 by 1 dense matrices over Integer Ring
        sage: mat = ChainComplex({0: matrix(ZZ, 3, 4)}).differential(1)
        sage: mat.nrows(), mat.ncols()
        (0, 3)

    Defining the base ring implicitly::

        sage: ChainComplex([matrix(QQ, 3, 1), matrix(ZZ, 4, 3)])
        Chain complex with at most 3 nonzero terms over Rational Field
        sage: ChainComplex([matrix(GF(125, 'a'), 3, 1), matrix(ZZ, 4, 3)])
        Chain complex with at most 3 nonzero terms over Finite Field in a of size 5^3

    If the matrices are defined over incompatible rings, an error results::

        sage: ChainComplex([matrix(GF(125, 'a'), 3, 1), matrix(QQ, 4, 3)])
        Traceback (most recent call last):
        ...
        TypeError: unable to find a common ring for all elements

    If the base ring is given explicitly but is not compatible with
    the matrices, an error results::

        sage: ChainComplex([matrix(GF(125, 'a'), 3, 1)], base_ring=QQ)
        Traceback (most recent call last):
        ...
        TypeError: Unable to coerce 0 (<type 
        'sage.rings.finite_rings.element_givaro.FiniteField_givaroElement'>) to Rational
    """
    check = kwds.get('check', True)
    base_ring = kwds.get('base_ring', None)
    grading_group = kwds.get('grading_group', ZZ)
    degree = kwds.get('degree_of_differential', kwds.get('degree', 1))
    try:
        degree = grading_group(degree)
<<<<<<< HEAD
    except StandardError:
=======
    except Exception:
>>>>>>> bc33ff08
        raise ValueError('degree is not an element of the grading group')

    # transform data into data_dict
    if data is None or (isinstance(data, (list, tuple)) and len(data) == 0):
        # the zero chain complex
        try:
            zero = grading_group.identity()
        except AttributeError:
            zero = grading_group.zero_element()
        if base_ring is None:
            base_ring = ZZ
        data_dict = dict()
    elif isinstance(data, dict):  # data is dictionary
        data_dict = data
    else: # data is list/tuple/iterable
        data_matrices = filter(lambda x: isinstance(x, Matrix), data)
        if degree != 1:
            raise ValueError('degree must be +1 if the data argument is a list or tuple')
        if grading_group != ZZ:
            raise ValueError('grading_group must be ZZ if the data argument is a list or tuple')
        data_dict = dict((grading_group(i), m) for i,m in enumerate(data_matrices))

    if base_ring is None:
        _, base_ring = prepare_dict(dict([n, data_dict[n].base_ring()(0)] for n in data_dict))

    # make sure values in data_dict are appropriate matrices
    for n in data_dict.keys():
        if not n in grading_group:
            raise ValueError('one of the dictionary keys is not an element of the grading group')
        mat = data_dict[n]
        if not isinstance(mat, Matrix):
            raise TypeError('one of the differentials in the data is not a matrix')
        if mat.base_ring() is base_ring: 
            if not mat.is_immutable():
                mat = copy(mat)  # do not make any arguments passed immutable
                mat.set_immutable()
        else:
            mat = mat.change_ring(base_ring)
            mat.set_immutable()
        data_dict[n] = mat

    # include any "obvious" zero matrices that are not 0x0 
    for n in data_dict.keys():  # note: data_dict will be mutated in this loop
        mat1 = data_dict[n]
        if (mat1.nrows(), mat1.ncols()) == (0, 0):
            del data_dict[n]
        if (mat1.nrows() != 0) and (n+degree not in data_dict):
            if n+2*degree in data_dict:
                mat2 = matrix(base_ring, data_dict[n+2*degree].ncols(), mat1.nrows())
            else:
                mat2 = matrix(base_ring, 0, mat1.nrows())
            mat2.set_immutable()
            data_dict[n+degree] = mat2
        if (mat1.ncols() != 0) and (n-degree not in data_dict):
            if n-2*degree in data_dict:
                mat0 = matrix(base_ring, mat1.ncols(), data_dict[n-2*degree].nrows())
            else:
                mat0 = matrix(base_ring, mat1.ncols(), 0)
            mat0.set_immutable()
            data_dict[n-degree] = mat0
        
    # check that this is a complex: going twice is zero
    if check:
        for n in data_dict.keys():
            mat0 = data_dict[n]
            try:
                mat1 = data_dict[n+degree]
            except KeyError:
                continue
            try:
                prod = mat1 * mat0
            except TypeError:
                raise TypeError('the differentials d_{{{}}} and d_{{{}}} are not compatible: '
                                'their product is not defined'.format(n, n+degree))
            if not prod.is_zero():
                raise ValueError('the differentials d_{{{}}} and d_{{{}}} are not compatible: '
                                 'their composition is not zero.'.format(n, n+degree))

    return ChainComplex_class(grading_group, degree, base_ring, data_dict)
    

class Chain_class(ModuleElement):
    
    def __init__(self, parent, vectors, check=True):
        r"""
        A Chain in a Chain Complex

        A chain is collection of module elements for each module `C_n`
        of the chain complex `(C_n, d_n)`. There is no restriction on
        how the differentials `d_n` act on the elements of the chain.
        
        .. NOTE::

            You must use the chain complex to construct chains.

        EXAMPLES::

            sage: C = ChainComplex({0: matrix(ZZ, 2, 3, [3, 0, 0, 0, 0, 0])}, base_ring=GF(7))
            sage: C.category()
            Category of chain complexes over Finite Field of size 7

        TESTS::

            sage: C = ChainComplex({0: matrix(ZZ, 2, 3, [3, 0, 0, 0, 0, 0])})
            sage: c = C({0:vector([0, 1, 2]), 1:vector([3, 4])})
            sage: TestSuite(c).run()
        """
        # only nonzero vectors shall be stored, ensuring this is the
        # job of the _element constructor_
        assert all(v.is_immutable() and not v.is_zero() 
                   and v.base_ring() is parent.base_ring() 
                   for v in vectors.values())
        self._vec = vectors
        super(Chain_class, self).__init__(parent)

    def vector(self, degree):
        """
        Return the free module element in ``degree``.

        EXAMPLES::

            sage: C = ChainComplex({0: matrix(ZZ, 2, 3, [3, 0, 0, 0, 0, 0])})
            sage: c = C({0:vector([1, 2, 3]), 1:vector([4, 5])})
            sage: c.vector(0)
            (1, 2, 3)
            sage: c.vector(1)
            (4, 5)
            sage: c.vector(2)
            ()
        """
        try:
            return self._vec[degree]
        except KeyError:
            return self.parent().free_module(degree).zero()

    def _repr_(self):
        """
        Print representation.

        EXAMPLES::

            sage: C = ChainComplex({0: matrix(ZZ, 2, 3, [3, 0, 0, 0, 0, 0])})
            sage: C()
            Trivial chain
            sage: C({0:vector([1, 2, 3])})
            Chain(0:(1, 2, 3))
            sage: c = C({0:vector([1, 2, 3]), 1:vector([4, 5])});  c
            Chain with 2 nonzero terms over Integer Ring
            sage: c._repr_()
            'Chain with 2 nonzero terms over Integer Ring'
        """
        n = len(self._vec)
        if n == 0:
            return 'Trivial chain'

        if n == 1:
            deg, vec = self._vec.iteritems().next()
            return 'Chain({0}:{1})'.format(deg, vec)

        return 'Chain with {0} nonzero terms over {1}'.format(
            n, self.parent().base_ring())

    def _ascii_art_(self):
        """
        Return an ascii art representation.

        Note that arrows go to the left so that composition of
        differentials is the usual matrix multiplication.

        EXAMPLES::

            sage: C = ChainComplex({0: matrix(ZZ, 2, 3, [3, 0, 0, 0, 0, 0]), 1:zero_matrix(1,2)})
            sage: c = C({0:vector([1, 2, 3]), 1:vector([4, 5])})
            sage: ascii_art(c)
               d_2       d_1       d_0  [1]  d_-1  
            0 <---- [0] <---- [4] <---- [2] <----- 0
                              [5]       [3]
        """
        from sage.misc.ascii_art import AsciiArt

        def arrow_art(d):
            d_str = ['  d_{0}  '.format(d)]
            arrow = ' <' + '-'*(len(d_str[0])-3) + ' '
            d_str.append(arrow)
            return AsciiArt(d_str, baseline=0)

        def vector_art(d):
            v = self.vector(d)
            if v.degree() == 0:
                return AsciiArt(['0'])
            v = str(v.column()).splitlines()
            return AsciiArt(v, baseline=len(v)/2)
            
        result = []
        chain_complex = self.parent()
        for ordered in chain_complex.ordered_degrees():
            ordered = list(reversed(ordered))
            if len(ordered) == 0:
                return AsciiArt(['0'])
            result_ordered = vector_art(ordered[0] + chain_complex.degree_of_differential())
            for n in ordered:
                result_ordered += arrow_art(n) + vector_art(n)
            result = [result_ordered] + result
        concatenated = result[0]
        for r in result[1:]:
            concatenated += AsciiArt([' ... ']) + r
        return concatenated

    def is_cycle(self):
        """
        Return whether the chain is a cycle.

        OUTPUT:

        Boolean. Whether the elements of the chain are in the kernel
        of the differentials.

        EXAMPLES::
        
            sage: C = ChainComplex({0: matrix(ZZ, 2, 3, [3, 0, 0, 0, 0, 0])})
            sage: c = C({0:vector([0, 1, 2]), 1:vector([3, 4])})
            sage: c.is_cycle()
            True
        """
        chain_complex = self.parent()
        for d, v in self._vec.iteritems():
            dv = chain_complex.differential(d) * v
            if not dv.is_zero():
                return False
        return True
    
    def is_boundary(self):
        """
        Return whether the chain is a boundary.
        
        OUTPUT:

        Boolean. Whether the elements of the chain are in the image of
        the differentials.

        EXAMPLES::
        
            sage: C = ChainComplex({0: matrix(ZZ, 2, 3, [3, 0, 0, 0, 0, 0])})
            sage: c = C({0:vector([0, 1, 2]), 1:vector([3, 4])})
            sage: c.is_boundary()
            False
            sage: z3 = C({1:(1, 0)})
            sage: z3.is_cycle()
            True
            sage: (2*z3).is_boundary()
            False
            sage: (3*z3).is_boundary()
            True
        """
        chain_complex = self.parent()
        for d, v in self._vec.iteritems():
            d = chain_complex.differential(d - chain_complex.degree_of_differential()).transpose()
            if v not in d.image():
                return False
        return True
        
    def _add_(self, other):
        """
        Module addition
        
        EXAMPLES::

            sage: C = ChainComplex({0: matrix(ZZ, 2, 3, [3, 0, 0, 0, 0, 0])})
            sage: c = C({0:vector([0, 1, 2]), 1:vector([3, 4])})
            sage: c + c
            Chain with 2 nonzero terms over Integer Ring
            sage: ascii_art(c + c)
               d_1       d_0  [0]  d_-1  
            0 <---- [6] <---- [2] <----- 0
                    [8]       [4]
        """
        vectors = dict()
        for d in set(self._vec.keys() + other._vec.keys()):
            v = self.vector(d) + other.vector(d)
            if not v.is_zero():
                v.set_immutable()
                vectors[d] = v                
        parent = self.parent()
        return parent.element_class(parent, vectors)

    def _rmul_(self, scalar):
        """
        Scalar multiplication

        EXAMPLES::

            sage: C = ChainComplex({0: matrix(ZZ, 2, 3, [3, 0, 0, 0, 0, 0])})
            sage: c = C({0:vector([0, 1, 2]), 1:vector([3, 4])})
            sage: 2 * c
            Chain with 2 nonzero terms over Integer Ring
            sage: 2 * c == c + c == c * 2
            True
        """
        vectors = dict()
        for d, v in self._vec.iteritems():
            v = scalar * v
            if not v.is_zero():
                v.set_immutable()
                vectors[d] = v                
        parent = self.parent()
        return parent.element_class(parent, vectors)

    def __cmp__(self, other):
        """
        Compare two chains

        EXAMPLES::

            sage: C = ChainComplex({0: matrix(ZZ, 2, 3, [3, 0, 0, 0, 0, 0])})
            sage: c = C({0:vector([0, 1, 2]), 1:vector([3, 4])})
            sage: c == c
            True
            sage: c == C(0)
            False
        """
        c = cmp(type(self), type(other))
        if c != 0:
            return c
        c = cmp(self.parent(), other.parent())
        if c != 0:
            return c
        return cmp(self._vec, other._vec)
        

class ChainComplex_class(Parent):
    r"""
    See :func:`ChainComplex` for full documentation.

    The differentials are required to be in the following canonical form:

    * All differentials that are not `0 \times 0` must be specified
      (even if they have zero rows or zero columns), and

    * Differentials that are `0 \times 0` must not be specified.

    * Immutable matrices over the ``base_ring``

    This and more is ensured by the assertions in the
    constructor. The :func:`ChainComplex` factory function must
    ensure that only valid input is passed.

    EXAMPLES::

        sage: C = ChainComplex(); C
        Trivial chain complex over Integer Ring

        sage: D = ChainComplex({0: matrix(ZZ, 2, 3, [3, 0, 0, 0, 0, 0])})
        sage: D
        Chain complex with at most 2 nonzero terms over Integer Ring
    """
    def __init__(self, grading_group, degree_of_differential, base_ring, differentials):
        """
        Initialize ``self``.

        TESTS::

            sage: ChainComplex().base_ring()
            Integer Ring

            sage: C = ChainComplex({0: matrix(ZZ, 2, 3, [3, 0, 0, 0, 0, 0])})
            sage: TestSuite(C).run()
        """
        if any(d.base_ring() != base_ring or not d.is_immutable() or
                   (d.ncols(), d.nrows()) == (0, 0)
                   for d in differentials.values()):
            raise ValueError('invalid differentials')
        if degree_of_differential.parent() is not grading_group:
            raise ValueError('the degree_of_differential.parent() must be grading_group')
        if grading_group is not ZZ and grading_group.is_multiplicative():
            raise ValueError('grading_group must be either ZZ or multiplicative')
        # all differentials (excluding the 0x0 ones) must be specified to the constructor
        if any(dim+degree_of_differential not in differentials and d.nrows() != 0
               for dim, d in differentials.iteritems()):
            raise ValueError('invalid differentials')
        if any(dim-degree_of_differential not in differentials and d.ncols() != 0
               for dim, d in differentials.iteritems()):
            raise ValueError('invalid differentials')
        self._grading_group = grading_group
        self._degree_of_differential = degree_of_differential
        self._diff = differentials

        from sage.categories.all import ChainComplexes
        category = ChainComplexes(base_ring)
        super(ChainComplex_class, self).__init__(base=base_ring, category=category)

    Element = Chain_class

    def _element_constructor_(self, vectors, check=True):
        """
        The element constructor.

        This is part of the Parent/Element framework. Calling the
        parent uses this method to construct elements.

        TESTS::

            sage: D = ChainComplex({0: matrix(ZZ, 2, 2, [1,0,0,2])})
            sage: D._element_constructor_(0)
            Trivial chain
            sage: D({0:[2, 3]})
            Chain(0:(2, 3))
        """
        if not vectors:  # special case: the zero chain
            return self.element_class(self, {})
        if isinstance(vectors, Chain_class):
            vectors = vectors._vec
        data = dict()
        for degree, vec in vectors.iteritems():
            if not is_Vector(vec):
                vec = vector(self.base_ring(), vec)
                vec.set_immutable()
            if check and vec.degree() != self.free_module_rank(degree):
                raise ValueError('vector dimension does not match module dimension')
            if vec.is_zero():
                continue
            if vec.base_ring() != self.base_ring():
                vec = vec.change_ring(self.base_ring())
            if not vec.is_immutable():
                vec = copy(vec)
                vec.set_immutable()
            data[degree] = vec
        return self.element_class(self, data)

    def random_element(self):
        """
        Return a random element.

        EXAMPLES::

            sage: D = ChainComplex({0: matrix(ZZ, 2, 2, [1,0,0,2])})
            sage: D.random_element()    # random output
            Chain with 1 nonzero terms over Integer Ring
       """
        vec = dict()
        for d in self.nonzero_degrees():
            vec[d] = self.free_module(d).random_element()
        return self(vec)

    _an_element_ = random_element

    @cached_method
    def rank(self, degree, ring=None):
        r"""
        Return the rank of a differential

        INPUT:
        
        - ``degree`` -- an element `\delta` of the grading
          group. Which differential `d_{\delta}` we want to know the
          rank of
        
        - ``ring`` -- (optional) a commutative ring `S`;
          if specified, the rank is computed after changing to this ring
    
        OUTPUT:

        The rank of the differential `d_{\delta} \otimes_R S`, where
        `R` is the base ring of the chain complex.

        EXAMPLES::

            sage: C = ChainComplex({0:matrix(ZZ, [[2]])})
            sage: C.differential(0)
            [2]
            sage: C.rank(0)
            1
            sage: C.rank(0, ring=GF(2))
            0
<<<<<<< HEAD
        """
        degree = self.grading_group()(degree)
        try:
            d = self._diff[degree]
        except IndexError:
            return ZZ.zero()
        if d.nrows() == 0 or d.ncols() == 0:
            return ZZ.zero()
        if ring is None:
            return d.rank()
        return d.change_ring(ring).rank()

    def grading_group(self):
        r"""
        Return the grading group.

        OUTPUT:

        The discrete abelian group that indexes the individual modules
        of the complex. Usually `\ZZ`.

        EXAMPLES::

            sage: G = AdditiveAbelianGroup([0, 3])
            sage: C = ChainComplex(grading_group=G, degree=G([1,2]))
            sage: C.grading_group()
            Additive abelian group isomorphic to Z/3 + Z
            sage: C.degree_of_differential()
            (2, 1)
        """
        return self._grading_group
        
    @cached_method
    def nonzero_degrees(self):
        r"""
        Return the degrees in which the module is non-trivial.

        See also :meth:`ordered_degrees`.

        OUTPUT:

        The tuple containing all degrees `n` (grading group elements)
        such that the module `C_n` of the chain is non-trivial.

        EXAMPLES::

            sage: one = matrix(ZZ, [[1]])
            sage: D = ChainComplex({0: one, 2: one, 6:one})
            sage: ascii_art(D)
                       [1]                             [1]       [0]       [1]      
            0 <-- C_7 <---- C_6 <-- 0  ...  0 <-- C_3 <---- C_2 <---- C_1 <---- C_0 <-- 0 
            sage: D.nonzero_degrees()
            (0, 1, 2, 3, 6, 7)
        """
        return tuple(sorted(n for n,d in self._diff.iteritems() if d.ncols() > 0))

    @cached_method
    def ordered_degrees(self, start=None, exclude_first=False):
        r"""
        Sort the degrees in the order determined by the differential

        INPUT:

        - ``start`` -- (default: ``None``) a degree (element of the grading
          group) or ``None``

        - ``exclude_first`` -- boolean (optional; default:
          ``False``); whether to exclude the lowest degree -- this is a
          handy way to just get the degrees of the non-zero modules,
          as the domain of the first differential is zero.

        OUTPUT:

        If ``start`` has been specified, the longest tuple of degrees

        * containing ``start`` (unless ``start`` would be the first
          and ``exclude_first=True``),
        
        * in ascending order relative to :meth:`degree_of_differential`, and

        * such that none of the corresponding differentials are `0\times 0`. 

        If ``start`` has not been specified, a tuple of such tuples of
        degrees. One for each sequence of non-zero differentials. They
        are returned in sort order.

        EXAMPLES::
        
            sage: one = matrix(ZZ, [[1]])
            sage: D = ChainComplex({0: one, 2: one, 6:one})
            sage: ascii_art(D)
                       [1]                             [1]       [0]       [1]      
            0 <-- C_7 <---- C_6 <-- 0  ...  0 <-- C_3 <---- C_2 <---- C_1 <---- C_0 <-- 0 
            sage: D.ordered_degrees()
            ((-1, 0, 1, 2, 3), (5, 6, 7))
            sage: D.ordered_degrees(exclude_first=True)
            ((0, 1, 2, 3), (6, 7))
            sage: D.ordered_degrees(6)
            (5, 6, 7)
            sage: D.ordered_degrees(5, exclude_first=True)
            (6, 7)
        """
        if start is None:
            result = []
            degrees = set(self._diff.keys())
            while len(degrees) > 0:
                ordered = self.ordered_degrees(degrees.pop())
                degrees.difference_update(ordered)
                if exclude_first:
                    ordered = tuple(ordered[1:])
                result.append(ordered)
            result.sort()
            return tuple(result)

        import collections
        deg = start
        result = collections.deque()
        result.append(start)

        next_deg = start + self.degree_of_differential()
        while next_deg in self._diff:
            result.append(next_deg)
            next_deg += self.degree_of_differential()

        prev_deg = start - self.degree_of_differential()
        while prev_deg in self._diff:
            result.appendleft(prev_deg)
            prev_deg -= self.degree_of_differential()

        if exclude_first:
            result.popleft()
        return tuple(result)

    def degree_of_differential(self):
        """
        Return the degree of the differentials of the complex

        OUTPUT:

        An element of the grading group.

        EXAMPLES::

            sage: D = ChainComplex({0: matrix(ZZ, 2, 2, [1,0,0,2])})
            sage: D.degree_of_differential()
            1
        """
=======
        """
        degree = self.grading_group()(degree)
        try:
            d = self._diff[degree]
        except IndexError:
            return ZZ.zero()
        if d.nrows() == 0 or d.ncols() == 0:
            return ZZ.zero()
        if ring is None:
            return d.rank()
        return d.change_ring(ring).rank()

    def grading_group(self):
        r"""
        Return the grading group.

        OUTPUT:

        The discrete abelian group that indexes the individual modules
        of the complex. Usually `\ZZ`.

        EXAMPLES::

            sage: G = AdditiveAbelianGroup([0, 3])
            sage: C = ChainComplex(grading_group=G, degree=G([1,2]))
            sage: C.grading_group()
            Additive abelian group isomorphic to Z/3 + Z
            sage: C.degree_of_differential()
            (2, 1)
        """
        return self._grading_group
        
    @cached_method
    def nonzero_degrees(self):
        r"""
        Return the degrees in which the module is non-trivial.

        See also :meth:`ordered_degrees`.

        OUTPUT:

        The tuple containing all degrees `n` (grading group elements)
        such that the module `C_n` of the chain is non-trivial.

        EXAMPLES::

            sage: one = matrix(ZZ, [[1]])
            sage: D = ChainComplex({0: one, 2: one, 6:one})
            sage: ascii_art(D)
                       [1]                             [1]       [0]       [1]      
            0 <-- C_7 <---- C_6 <-- 0  ...  0 <-- C_3 <---- C_2 <---- C_1 <---- C_0 <-- 0 
            sage: D.nonzero_degrees()
            (0, 1, 2, 3, 6, 7)
        """
        return tuple(sorted(n for n,d in self._diff.iteritems() if d.ncols() > 0))

    @cached_method
    def ordered_degrees(self, start=None, exclude_first=False):
        r"""
        Sort the degrees in the order determined by the differential

        INPUT:

        - ``start`` -- (default: ``None``) a degree (element of the grading
          group) or ``None``

        - ``exclude_first`` -- boolean (optional; default:
          ``False``); whether to exclude the lowest degree -- this is a
          handy way to just get the degrees of the non-zero modules,
          as the domain of the first differential is zero.

        OUTPUT:

        If ``start`` has been specified, the longest tuple of degrees

        * containing ``start`` (unless ``start`` would be the first
          and ``exclude_first=True``),
        
        * in ascending order relative to :meth:`degree_of_differential`, and

        * such that none of the corresponding differentials are `0\times 0`. 

        If ``start`` has not been specified, a tuple of such tuples of
        degrees. One for each sequence of non-zero differentials. They
        are returned in sort order.

        EXAMPLES::
        
            sage: one = matrix(ZZ, [[1]])
            sage: D = ChainComplex({0: one, 2: one, 6:one})
            sage: ascii_art(D)
                       [1]                             [1]       [0]       [1]      
            0 <-- C_7 <---- C_6 <-- 0  ...  0 <-- C_3 <---- C_2 <---- C_1 <---- C_0 <-- 0 
            sage: D.ordered_degrees()
            ((-1, 0, 1, 2, 3), (5, 6, 7))
            sage: D.ordered_degrees(exclude_first=True)
            ((0, 1, 2, 3), (6, 7))
            sage: D.ordered_degrees(6)
            (5, 6, 7)
            sage: D.ordered_degrees(5, exclude_first=True)
            (6, 7)
        """
        if start is None:
            result = []
            degrees = set(self._diff.keys())
            while len(degrees) > 0:
                ordered = self.ordered_degrees(degrees.pop())
                degrees.difference_update(ordered)
                if exclude_first:
                    ordered = tuple(ordered[1:])
                result.append(ordered)
            result.sort()
            return tuple(result)

        import collections
        deg = start
        result = collections.deque()
        result.append(start)

        next_deg = start + self.degree_of_differential()
        while next_deg in self._diff:
            result.append(next_deg)
            next_deg += self.degree_of_differential()

        prev_deg = start - self.degree_of_differential()
        while prev_deg in self._diff:
            result.appendleft(prev_deg)
            prev_deg -= self.degree_of_differential()

        if exclude_first:
            result.popleft()
        return tuple(result)

    def degree_of_differential(self):
        """
        Return the degree of the differentials of the complex

        OUTPUT:

        An element of the grading group.

        EXAMPLES::

            sage: D = ChainComplex({0: matrix(ZZ, 2, 2, [1,0,0,2])})
            sage: D.degree_of_differential()
            1
        """
>>>>>>> bc33ff08
        return self._degree_of_differential

    def differential(self, dim=None):
        """
        The differentials which make up the chain complex.

        INPUT:

        - ``dim`` -- element of the grading group (optional, default
          ``None``); if this is ``None``, return a dictionary of all
          of the differentials, or if this is a single element, return
          the differential starting in that dimension

        OUTPUT:

        Either a dictionary of all of the differentials or a single
        differential (i.e., a matrix).

        EXAMPLES::

            sage: D = ChainComplex({0: matrix(ZZ, 2, 2, [1,0,0,2])})
            sage: D.differential()
            {0: [1 0]
            [0 2], 1: [], -1: []}
            sage: D.differential(0)
            [1 0]
            [0 2]
            sage: C = ChainComplex({0: identity_matrix(ZZ, 40)})
            sage: C.differential()
            {0: 40 x 40 dense matrix over Integer Ring, 1: [],
             -1: 40 x 0 dense matrix over Integer Ring}
        """
        if dim is None:
            return copy(self._diff)
        dim = self.grading_group()(dim)
        try:
            return self._diff[dim]
        except KeyError:
            pass
        # all differentials that are not 0x0 are in self._diff
        return matrix(self.base_ring(), 0, 0)

    def dual(self):
        """
        The dual chain complex to ``self``.

        Since all modules in ``self`` are free of finite rank, the
        dual in dimension `n` is isomorphic to the original chain
        complex in dimension `n`, and the corresponding boundary
        matrix is the transpose of the matrix in the original complex.
        This converts a chain complex to a cochain complex and vice versa.

        EXAMPLES::

            sage: C = ChainComplex({2: matrix(ZZ, 2, 3, [3, 0, 0, 0, 0, 0])})
            sage: C.degree_of_differential()
            1
            sage: C.differential(2)
            [3 0 0]
            [0 0 0]
            sage: C.dual().degree_of_differential()
            -1
            sage: C.dual().differential(3)
            [3 0]
            [0 0]
            [0 0]
        """
        data = {}
        deg = self.degree_of_differential()
        for d in self.differential():
            data[(d+deg)] = self.differential()[d].transpose()
        return ChainComplex(data, degree=-deg)
    
    def free_module_rank(self, degree):
        r"""
        Return the rank of the free module at the given ``degree``.

        INPUT:

        - ``degree`` -- an element of the grading group

        OUTPUT:

        Integer. The rank of the free module `C_n` at the given degree
        `n`.

        EXAMPLES::

            sage: C = ChainComplex({0: matrix(ZZ, 2, 3, [3, 0, 0, 0, 0, 0]), 1: matrix(ZZ, [[0, 1]])})
            sage: [C.free_module_rank(i) for i in range(-2, 5)]
            [0, 0, 3, 2, 1, 0, 0]
        """
        try:
            return self._diff[degree].ncols()
        except KeyError:
            return ZZ.zero()
        
    def free_module(self, degree=None):
        r"""
        Return the free module at fixed ``degree``, or their sum.

        INPUT:

        - ``degree`` -- an element of the grading group or ``None`` (default).

        OUTPUT:

        The free module `C_n` at the given degree `n`. If the degree
        is not specified, the sum `\bigoplus C_n` is returned.

        EXAMPLES::

            sage: C = ChainComplex({0: matrix(ZZ, 2, 3, [3, 0, 0, 0, 0, 0]), 1: matrix(ZZ, [[0, 1]])})
            sage: C.free_module()
            Ambient free module of rank 6 over the principal ideal domain Integer Ring
            sage: C.free_module(0)
            Ambient free module of rank 3 over the principal ideal domain Integer Ring
            sage: C.free_module(1)
            Ambient free module of rank 2 over the principal ideal domain Integer Ring
            sage: C.free_module(2)
            Ambient free module of rank 1 over the principal ideal domain Integer Ring
        """
        if degree is None:
            rank = sum([mat.ncols() for mat in self.differential().values()])
        else:
            rank = self.free_module_rank(degree)
        return FreeModule(self.base_ring(), rank)

    def __cmp__(self, other):
        """
        Return ``True`` iff this chain complex is the same as other: that
        is, if the base rings and the matrices of the two are the
        same.

        EXAMPLES::

            sage: C = ChainComplex({0: matrix(ZZ, 2, 3, [3, 0, 0, 0, 0, 0])}, base_ring=GF(2))
            sage: D = ChainComplex({0: matrix(GF(2), 2, 3, [1, 0, 0, 0, 0, 0]), 1: matrix(ZZ, 0, 2), 3: matrix(ZZ, 0, 0)})  # base_ring determined from the matrices
            sage: C == D
            True
        """
        if not isinstance(other, ChainComplex_class):
            return cmp(type(other), ChainComplex_class)
        c = cmp(self.base_ring(), other.base_ring())
        if c != 0:
            return c
        R = self.base_ring()
        equal = True
        for d,mat in self.differential().iteritems():
            if d not in other.differential():
                equal = equal and mat.ncols() == 0 and mat.nrows() == 0
            else:
                equal = (equal and
                         other.differential()[d].change_ring(R) == mat.change_ring(R))
        for d,mat in other.differential().iteritems():
            if d not in self.differential():
                equal = equal and mat.ncols() == 0 and mat.nrows() == 0
        if equal:
            return 0
        return -1

<<<<<<< HEAD
    def _homology_chomp(deg, base_ring, verbose, generators):
=======
    def _homology_chomp(self, deg, base_ring, verbose, generators):
>>>>>>> bc33ff08
        """
        Helper function for :meth:`homology`.

        EXAMPLES::

            sage: C = ChainComplex({0: matrix(ZZ, 2, 3, [3, 0, 0, 0, 0, 0])}, base_ring=GF(2))
            sage: C._homology_chomp(None, GF(2), False, False)   # optional - CHomP
<<<<<<< HEAD
        
        """
=======
            {0: Vector space of dimension 2 over Finite Field of size 2, 1: Vector space of dimension 1 over Finite Field of size 2}
        """
        from sage.interfaces.chomp import homchain
>>>>>>> bc33ff08
        H = homchain(self, base_ring=base_ring, verbose=verbose, generators=generators)
        if H is None:
            raise RuntimeError('ran CHomP, but no output')
        if deg is None:
            return H
        try:
<<<<<<< HEAD
            return H[d]
=======
            return H[deg]
>>>>>>> bc33ff08
        except KeyError:
            return HomologyGroup(0, base_ring)


    @rename_keyword(deprecation=15151, dim='deg')
    def homology(self, deg=None, **kwds):
        r"""
        The homology of the chain complex.

        INPUT:

        - ``deg`` -- an element of the grading group for the chain
          complex (default: ``None``); the degree in which
          to compute homology -- if this is ``None``, return the
          homology in every degree in which the chain complex is
          possibly nonzero

        - ``base_ring`` -- a commutative ring (optional, default is the
          base ring for the chain complex); must be either the
          integers `\ZZ` or a field

        - ``generators`` -- boolean (optional, default ``False``); if
          ``True``, return generators for the homology groups along with
          the groups. See :trac:`6100`

        - ``verbose`` - boolean (optional, default ``False``); if
          ``True``, print some messages as the homology is computed

        - ``algorithm`` - string (optional, default ``'auto'``); the
          options are:

          * ``'auto'``
          * ``'chomp'``
          * ``'dhsw'``
          * ``'pari'``
          * ``'no_chomp'``

        see below for descriptions

        OUTPUT:

        If the degree is specified, the homology in degree ``deg``.
        Otherwise, the homology in every dimension as a dictionary
        indexed by dimension.

        ALGORITHM:

        If ``algorithm`` is set to ``'auto'`` (the default), then use
        CHomP if available. CHomP is available at the web page
        http://chomp.rutgers.edu/.  It is also an experimental package
        for Sage. If ``algorithm`` is ``chomp``, always use chomp.

        CHomP computes homology, not cohomology, and only works over
        the integers or finite prime fields.  Therefore if any of
        these conditions fails, or if CHomP is not present, or if
        ``algorithm`` is set to 'no_chomp', go to plan B: if ``self``
        has a ``_homology`` method -- each simplicial complex has
        this, for example -- then call that.  Such a method implements
        specialized algorithms for the particular type of cell
        complex.

        Otherwise, move on to plan C: compute the chain complex of
        ``self`` and compute its homology groups.  To do this: over a
        field, just compute ranks and nullities, thus obtaining
        dimensions of the homology groups as vector spaces.  Over the
        integers, compute Smith normal form of the boundary matrices
        defining the chain complex according to the value of
        ``algorithm``.  If ``algorithm`` is ``'auto'`` or ``'no_chomp'``,
        then for each relatively small matrix, use the standard Sage
        method, which calls the Pari package.  For any large matrix,
        reduce it using the Dumas, Heckenbach, Saunders, and Welker
        elimination algorithm [DHSW]_: see
        :func:`~sage.homology.matrix_utils.dhsw_snf` for details.

        Finally, ``algorithm`` may also be ``'pari'`` or ``'dhsw'``, which
        forces the named algorithm to be used regardless of the size
        of the matrices and regardless of whether CHomP is available.

        As of this writing, CHomP is by far the fastest option,
        followed by the ``'auto'`` or ``'no_chomp'`` setting of using the
        Dumas, Heckenbach, Saunders, and Welker elimination algorithm
        [DHSW]_ for large matrices and Pari for small ones.

        .. WARNING::

           This only works if the base ring is the integers or a
           field.  Other values will return an error.

        EXAMPLES::

            sage: C = ChainComplex({0: matrix(ZZ, 2, 3, [3, 0, 0, 0, 0, 0])})
            sage: C.homology()
            {0: Z x Z, 1: Z x C3}
            sage: C.homology(deg=1, base_ring = GF(3))
            Vector space of dimension 2 over Finite Field of size 3
            sage: D = ChainComplex({0: identity_matrix(ZZ, 4), 4: identity_matrix(ZZ, 30)})
            sage: D.homology()
            {0: 0, 1: 0, 4: 0, 5: 0}

        Generators: generators are given as
        a list of cycles, each of which is an element in the
        appropriate free module, and hence is represented as a vector::

            sage: C.homology(1, generators=True)  # optional - CHomP
            (Z x C3, [(0, 1), (1, 0)])

        Tests for :trac:`6100`, the Klein bottle with generators::

            sage: d0 = matrix(ZZ, 0,1)
            sage: d1 = matrix(ZZ, 1,3, [[0,0,0]])
            sage: d2 = matrix(ZZ, 3,2, [[1,1], [1,-1], [-1,1]])
            sage: C_k = ChainComplex({0:d0, 1:d1, 2:d2}, degree=-1)
            sage: C_k.homology(generators=true)   # optional - CHomP
            {0: (Z, [(1)]), 1: (Z x C2, [(0, 0, 1), (0, 1, -1)])}

        From a torus using a field::

            sage: T = simplicial_complexes.Torus()
            sage: C_t = T.chain_complex()
            sage: C_t.homology(base_ring=QQ, generators=True)
            {0: [(Vector space of dimension 1 over Rational Field, Chain(0:(0, 0, 0, 0, 0, 0, 1)))],
             1: [(Vector space of dimension 1 over Rational Field,
               Chain(1:(0, 0, 0, 0, 0, 0, 0, 0, 0, 0, 0, 0, -1, -1, 0, 0, 0, -1, 0, 1, 0))),
              (Vector space of dimension 1 over Rational Field,
               Chain(1:(0, 0, 0, 0, 0, 0, 0, 0, 0, 0, 0, 0, 0, 0, 0, 1, 0, 1, 0, -1, -1)))],
             2: [(Vector space of dimension 1 over Rational Field,
               Chain(2:(1, -1, -1, -1, 1, -1, -1, 1, 1, 1, 1, 1, -1, -1)))]}
        """
        from sage.interfaces.chomp import have_chomp, homchain

        if deg is not None and deg not in self.grading_group():
            raise ValueError('degree is not an element of the grading group')

        verbose = kwds.get('verbose', False)
        generators = kwds.get('generators', False)
        base_ring = kwds.get('base_ring', self.base_ring())
        if not (base_ring.is_field() or base_ring is ZZ):
            raise NotImplementedError('can only compute homology if the base ring is the integers or a field')

        algorithm = kwds.get('algorithm', 'auto')
        if algorithm not in ['dhsw', 'pari', 'auto', 'no_chomp', 'chomp']:
            raise NotImplementedError('algorithm not recognized')
        if algorithm == 'auto' \
           and (base_ring == ZZ or (base_ring.is_prime_field() and base_ring != QQ)) \
           and have_chomp('homchain'):
            algorithm = 'chomp'
        if algorithm == 'chomp':
            return self._homology_chomp(deg, base_ring, verbose, generators)

        if deg is None:
            deg = self.nonzero_degrees()
        if isinstance(deg, (list, tuple)):
            answer = {}
            for deg in self.nonzero_degrees():
                answer[deg] = self._homology_in_degree(deg, base_ring, verbose, generators, algorithm)
            return answer
        else:
            return self._homology_in_degree(deg, base_ring, verbose, generators, algorithm)

    def _homology_in_degree(self, deg, base_ring, verbose, generators, algorithm):
        """
        Helper method for :meth:`homology`.

        EXAMPLES::

            sage: C = ChainComplex({0: matrix(ZZ, 2, 3, [3, 0, 0, 0, 0, 0])})
            sage: C.homology(1) == C._homology_in_degree(1, ZZ, False, False, 'auto')
            True
        """
        if deg not in self.nonzero_degrees():
            zero_homology = HomologyGroup(0, base_ring)
            if generators:
                return (zero_homology, vector(base_ring, []))
            else:
                return zero_homology
        if verbose:
            print('Computing homology of the chain complex in dimension %s...' % n)

        fraction_field = base_ring.fraction_field()
        def change_ring(X):
            if X.base_ring() is base_ring:
                return X
            return X.change_ring(base_ring)                        

        # d_out is the differential going out of degree deg,
        # d_in is the differential entering degree deg
        differential = self.degree_of_differential()
        d_in = change_ring(self.differential(deg - differential))
        d_out = change_ring(self.differential(deg))
        d_out_rank = self.rank(deg, ring=fraction_field)
        d_out_nullity = d_out.ncols() - d_out_rank

        if d_in.is_zero():
            if generators: #Include the generators of the nullspace
                return [(HomologyGroup(1, base_ring), self({deg:gen}))
                        for gen in d_out.right_kernel().basis()]
            else:
                return HomologyGroup(d_out_nullity, base_ring)

        if generators:
            orders, gens = self._homology_generators_snf(d_in, d_out, d_out_rank)
            answer = [(HomologyGroup(1, base_ring, [order]), self({deg:gen}))
                      for order, gen in zip(orders, gens)]
        else:
            if base_ring.is_field():
                d_in_rank = self.rank(deg-differential, ring=base_ring)
                answer = HomologyGroup(d_out_nullity - d_in_rank, base_ring)
            elif base_ring == ZZ:
                if d_in.ncols() == 0:
                    all_divs = [0] * d_out_nullity
                else:
                    if algorithm in ['auto', 'no_chomp']:
                        if ((d_in.ncols() > 300 and d_in.nrows() > 300)
                            or (min(d_in.ncols(), d_in.nrows()) > 100 and
                                d_in.ncols() + d_in.nrows() > 600)):
                            algorithm = 'dhsw'
                        else:
                            algorithm = 'pari'
                    if algorithm == 'dhsw':
                        from sage.homology.matrix_utils import dhsw_snf
                        all_divs = dhsw_snf(d_in, verbose=verbose)
                    elif algorithm == 'pari':
                        all_divs = d_in.elementary_divisors(algorithm)
                    else:
                        raise ValueError('unsupported algorithm')
                all_divs = all_divs[:d_out_nullity]
                # divisors equal to 1 produce trivial
                # summands, so filter them out
                divisors = filter(lambda x: x != 1, all_divs)
                answer = HomologyGroup(len(divisors), base_ring, divisors)
            else:
                raise NotImplementedError('only base rings ZZ and fields are supported')
        return answer

    def _homology_generators_snf(self, d_in, d_out, d_out_rank):
        """
        Compute the homology generators using the Smith normal form.

        EXAMPLES::

            sage: C = ChainComplex({0: matrix(ZZ, 2, 3, [3, 0, 0, 0, 0, 0])})
            sage: C.homology(1)
            Z x C3
            sage: C._homology_generators_snf(C.differential(0), C.differential(1), 0)
            ([3, 0], [(1, 0), (0, 1)])
        """
        # Find the kernel of the out-going differential.
        K = d_out.right_kernel().matrix().transpose().change_ring(d_out.base_ring())

        # Compute the induced map to the kernel
        S = K.augment(d_in).hermite_form()
        d_in_induced = S.submatrix(row=0, nrows=d_in.nrows()-d_out_rank,
                                   col=d_in.nrows()-d_out_rank, ncols=d_in.ncols())

        # Find the SNF of the induced matrix and appropriate generators
        (N, P, Q) = d_in_induced.smith_form()
        all_divs = [0]*N.nrows()
        non_triv = 0
        for i in range(0, N.nrows()):
            if i >= N.ncols():
                break
            all_divs[i] = N[i][i]
            if N[i][i] == 1:
                non_triv = non_triv + 1
        divisors = filter(lambda x: x != 1, all_divs)
        gens = (K * P.inverse().submatrix(col=non_triv)).columns()
        return divisors, gens

    def betti(self, deg=None, base_ring=None):
        """
        The Betti number the chain complex.

        That is, write the homology in this degree as a direct sum
        of a free module and a torsion module; the Betti number is the
        rank of the free summand.

        INPUT:

        - ``deg`` -- an element of the grading group for the chain
          complex or None (default ``None``); if ``None``,
          then return every Betti number, as a dictionary indexed by
          degree, or if an element of the grading group, then return
          the Betti number in that degree

        - ``base_ring`` -- a commutative ring (optional, default is the
          base ring for the chain complex); compute homology with
          these coefficients -- must be either the integers or a
          field

        OUTPUT: 

        The Betti number in degree ``deg`` -- the rank of the free
        part of the homology module in this degree.

        EXAMPLES::

            sage: C = ChainComplex({0: matrix(ZZ, 2, 3, [3, 0, 0, 0, 0, 0])})
            sage: C.betti(0)
            2
            sage: [C.betti(n) for n in range(5)]
            [2, 1, 0, 0, 0]
            sage: C.betti()
            {0: 2, 1: 1}
        """
        if base_ring is None:
            base_ring = QQ
        try:
            base_ring = base_ring.fraction_field()
        except AttributeError:
            raise NotImplementedError('only implemented if the base ring is ZZ or a field')
        H = self.homology(deg, base_ring=base_ring)
        if isinstance(H, dict):
            return dict([deg, homology_group.dimension()] for deg, homology_group in H.iteritems())
        else:
            return H.dimension()

    def torsion_list(self, max_prime, min_prime=2):
        r"""
        Look for torsion in this chain complex by computing its mod `p`
        homology for a range of primes `p`.

        INPUT:

        -  ``max_prime`` -- prime number; search for torsion mod `p` for
           all `p` strictly less than this number

        -  ``min_prime`` -- prime (optional, default 2); search for
           torsion mod `p` for primes at least as big as this

        Return a list of pairs `(p, d)` where `p` is a prime at which
        there is torsion and `d` is a list of dimensions in which this
        torsion occurs.

        The base ring for the chain complex must be the integers; if
        not, an error is raised.

        ALGORITHM:

        let `C` denote the chain complex.  Let `P` equal
        ``max_prime``.  Compute the mod `P` homology of `C`, and use
        this as the base-line computation: the assumption is that this
        is isomorphic to the integral homology tensored with
        `\GF{P}`.  Then compute the mod `p` homology for a range of
        primes `p`, and record whenever the answer differs from the
        base-line answer.

        EXAMPLES::

            sage: C = ChainComplex({0: matrix(ZZ, 2, 3, [3, 0, 0, 0, 0, 0])})
            sage: C.homology()
            {0: Z x Z, 1: Z x C3}
            sage: C.torsion_list(11)
            [(3, [1])]
            sage: C = ChainComplex([matrix(ZZ, 1, 1, [2]), matrix(ZZ, 1, 1), matrix(1, 1, [3])])
            sage: C.homology(1)
            C2
            sage: C.homology(3)
            C3
            sage: C.torsion_list(5)
            [(2, [1]), (3, [3])]
        """
        if self.base_ring() != ZZ:
            raise NotImplementedError('only implemented for base ring the integers')
        answer = []
        torsion_free = self.betti(base_ring=GF(max_prime))
        for p in prime_range(min_prime, max_prime):
            mod_p_betti = self.betti(base_ring=GF(p))
            if mod_p_betti != torsion_free:
                diff_dict = {}
                temp_diff = {}
                D = self.degree_of_differential()
                for i in torsion_free:
                    temp_diff[i] = mod_p_betti.get(i, 0) - torsion_free[i]
                for i in temp_diff:
                    if temp_diff[i] > 0:
                        if i+D in diff_dict:
                            lower = diff_dict[i+D]
                        else:
                            lower = 0
                        current = temp_diff[i]
                        if current > lower:
                            diff_dict[i] = current - lower
                            if i-D in diff_dict:
                                diff_dict[i-D] -= current - lower
                differences = []
                for i in diff_dict:
                    if diff_dict[i] != 0:
                        differences.append(i)
                answer.append((p,differences))
        return answer

    def _Hom_(self, other, category=None):
        """
        Return the set of chain maps between chain complexes ``self``
        and ``other``.

        EXAMPLES::

            sage: S = simplicial_complexes.Sphere(2)
            sage: T = simplicial_complexes.Torus()
            sage: C = S.chain_complex(augmented=True,cochain=True)
            sage: D = T.chain_complex(augmented=True,cochain=True)
            sage: Hom(C,D)  # indirect doctest
            Set of Morphisms from Chain complex with at most 4 nonzero terms over
            Integer Ring to Chain complex with at most 4 nonzero terms over Integer
            Ring in Category of chain complexes over Integer Ring
        """
        from sage.homology.chain_complex_homspace import ChainComplexHomspace
        return ChainComplexHomspace(self, other)

    def _flip_(self):
        """
        Flip chain complex upside down (degree `n` gets changed to
        degree `-n`), thus turning a chain complex into a cochain complex
        without changing the homology (except for flipping it, too).

        EXAMPLES::

            sage: C = ChainComplex({2: matrix(ZZ, 2, 3, [3, 0, 0, 0, 0, 0])})
            sage: C.degree_of_differential()
            1
            sage: C.differential(2)
            [3 0 0]
            [0 0 0]
            sage: C._flip_().degree_of_differential()
            -1
            sage: C._flip_().differential(-2)
            [3 0 0]
            [0 0 0]
        """
        data = {}
        deg = self.degree_of_differential()
        for d in self.differential():
            data[-d] = self.differential()[d]
        return ChainComplex(data, degree=-deg)

    def _chomp_repr_(self):
        r"""
        String representation of ``self`` suitable for use by the CHomP
        program.

        Since CHomP can only handle chain complexes, not cochain
        complexes, and since it likes its complexes to start in degree
        0, flip the complex over if necessary, and shift it to start
        in degree 0.  Note also that CHomP only works over the
        integers or a finite prime field.

        EXAMPLES::

            sage: C = ChainComplex({-2: matrix(ZZ, 1, 3, [3, 0, 0])}, degree=-1)
            sage: C._chomp_repr_()
            'chain complex\n\nmax dimension = 1\n\ndimension 0\n   boundary a1 = 0\n\ndimension 1\n   boundary a1 = + 3 * a1 \n   boundary a2 = 0\n   boundary a3 = 0\n\n'
            sage: C = ChainComplex({-2: matrix(ZZ, 1, 3, [3, 0, 0])}, degree=1)
            sage: C._chomp_repr_()
            'chain complex\n\nmax dimension = 1\n\ndimension 0\n   boundary a1 = 0\n\ndimension 1\n   boundary a1 = + 3 * a1 \n   boundary a2 = 0\n   boundary a3 = 0\n\n'
        """
        deg = self.degree_of_differential()
        if (self.grading_group() != ZZ or
            (deg != 1 and deg != -1)):
            raise ValueError('CHomP only works on Z-graded chain complexes with '
                             'differential of degree 1 or -1')
        base_ring = self.base_ring()
        if (base_ring == QQ) or (base_ring != ZZ and not (base_ring.is_prime_field())):
            raise ValueError('CHomP doesn\'t compute over the rationals, only over Z or F_p')
        if deg == -1:
            diffs = self.differential()
        else:
            diffs = self._flip_().differential()

        if len(diffs) == 0:
            diffs = {0: matrix(ZZ, 0,0)}

        maxdim = max(diffs)
        mindim = min(diffs)
        # will shift chain complex by subtracting mindim from
        # dimensions, so its bottom dimension is zero.
        s = "chain complex\n\nmax dimension = %s\n\n" % (maxdim - mindim - 1,)

        for i in range(0, maxdim - mindim):
            s += "dimension %s\n" % i
            mat = diffs.get(i + mindim, matrix(base_ring, 0, 0))
            for idx in range(mat.ncols()):
                s += "   boundary a%s = " % (idx + 1)
                # construct list of bdries
                col = mat.column(idx)
                if col.nonzero_positions():
                    for j in col.nonzero_positions():
                        entry = col[j]
                        if entry > 0:
                            sgn = "+"
                        else:
                            sgn = "-"
                            entry = -entry
                        s += "%s %s * a%s " % (sgn, entry, j+1)
                else:
                    s += "0"
                s += "\n"
            s += "\n"
        return s

    def _repr_(self):
        """
        Print representation.

        EXAMPLES::

            sage: C = ChainComplex({0: matrix(ZZ, 2, 3, [3, 0, 0, 0, 0, 0])})
            sage: C
            Chain complex with at most 2 nonzero terms over Integer Ring
        """
        diffs = filter(lambda mat: mat.nrows() + mat.ncols() > 0,
                       self._diff.values())
        if len(diffs) == 0:
            s = 'Trivial chain complex'
        else:
            s = 'Chain complex with at most {0} nonzero terms'.format(len(diffs)-1)
        s += ' over {0}'.format(self.base_ring())
        return s

    def _ascii_art_(self):
        """
        Return an ascii art representation.

        Note that arrows go to the left so that composition of
        differentials is the usual matrix multiplication.

        EXAMPLES::

            sage: C = ChainComplex({0: matrix(ZZ, 2, 3, [3, 0, 0, 0, 0, 0]), 1:zero_matrix(1,2)})
            sage: ascii_art(C)
                                    [3 0 0]
                        [0 0]       [0 0 0]
             0 <-- C_2 <------ C_1 <-------- C_0 <-- 0
        
            sage: one = matrix(ZZ, [[1]])
            sage: D = ChainComplex({0: one, 2: one, 6:one})
            sage: ascii_art(D)
                        [1]                             [1]       [0]       [1]
             0 <-- C_7 <---- C_6 <-- 0  ...  0 <-- C_3 <---- C_2 <---- C_1 <---- C_0 <-- 0
        """
        from sage.misc.ascii_art import AsciiArt

        def arrow_art(n):
            d_n = self.differential(n)
            if d_n.nrows() == 0 or d_n.ncols() == 0:
                return AsciiArt(['<--'])
            d_str = [' '+line+' ' for line in str(d_n).splitlines()]
            arrow = '<' + '-'*(len(d_str[0])-1)
            d_str.append(arrow)
            return AsciiArt(d_str)

        def module_art(n):
            C_n = self.free_module(n)
            if C_n.rank() == 0:
                return AsciiArt([' 0 '])
            else:
                return AsciiArt([' C_{0} '.format(n)])
        
        result = []
        for ordered in self.ordered_degrees():
            ordered = list(reversed(ordered))
            if len(ordered) == 0:
                return AsciiArt(['0'])
            result_ordered = module_art(ordered[0] + self.degree_of_differential())
            for n in ordered:
                result_ordered += arrow_art(n) + module_art(n)
            result = [result_ordered] + result
        concatenated = result[0]
        for r in result[1:]:
            concatenated += AsciiArt([' ... ']) + r
        return concatenated

    def _latex_(self):
        """
        LaTeX print representation.

        EXAMPLES::

            sage: C = ChainComplex({0: matrix(ZZ, 2, 3, [3, 0, 0, 0, 0, 0])})
            sage: C._latex_()
            '\\Bold{Z}^{3} \\xrightarrow{d_{0}} \\Bold{Z}^{2}'
        """
#         Warning: this is likely to screw up if, for example, the
#         degree of the differential is 2 and there are nonzero terms
#         in consecutive dimensions (e.g., in dimensions 0 and 1).  In
#         such cases, the representation might show a differential
#         connecting these terms, although the differential goes from
#         dimension 0 to dimension 2, and from dimension 1 to
#         dimension 3, etc.  I don't know how much effort should be
#         put into trying to fix this.
        string = ""
        dict = self._diff
        deg = self.degree_of_differential()
        ring = self.base_ring()
        if self.grading_group() != ZZ:
            guess = dict.keys()[0]
            if guess-deg in dict:
                string += "\\dots \\xrightarrow{d_{%s}} " % latex(guess-deg)
            string += _latex_module(ring, mat.ncols())
            string += " \\xrightarrow{d_{%s}} \\dots" % latex(guess)
        else:
            backwards = (deg < 0)
            sorted_list = sorted(dict.keys(), reverse=backwards)
            if len(dict) <= 6:
                for n in sorted_list[1:-1]:
                    mat = dict[n]
                    string += _latex_module(ring, mat.ncols())
                    string += " \\xrightarrow{d_{%s}} " % latex(n)
                mat = dict[sorted_list[-1]]
                string += _latex_module(ring, mat.ncols())
            else:
                for n in sorted_list[:2]:
                    mat = dict[n]
                    string += _latex_module(ring, mat.ncols())
                    string += " \\xrightarrow{d_{%s}} " % latex(n)
                string += "\\dots "
                n = sorted_list[-2]
                string += "\\xrightarrow{d_{%s}} " % latex(n)
                mat = dict[sorted_list[-1]]
                string += _latex_module(ring, mat.ncols())
        return string


from sage.structure.sage_object import register_unpickle_override
register_unpickle_override('sage.homology.chain_complex', 'ChainComplex', ChainComplex_class)
<|MERGE_RESOLUTION|>--- conflicted
+++ resolved
@@ -236,11 +236,7 @@
     degree = kwds.get('degree_of_differential', kwds.get('degree', 1))
     try:
         degree = grading_group(degree)
-<<<<<<< HEAD
-    except StandardError:
-=======
     except Exception:
->>>>>>> bc33ff08
         raise ValueError('degree is not an element of the grading group')
 
     # transform data into data_dict
@@ -714,7 +710,6 @@
             1
             sage: C.rank(0, ring=GF(2))
             0
-<<<<<<< HEAD
         """
         degree = self.grading_group()(degree)
         try:
@@ -862,155 +857,6 @@
             sage: D.degree_of_differential()
             1
         """
-=======
-        """
-        degree = self.grading_group()(degree)
-        try:
-            d = self._diff[degree]
-        except IndexError:
-            return ZZ.zero()
-        if d.nrows() == 0 or d.ncols() == 0:
-            return ZZ.zero()
-        if ring is None:
-            return d.rank()
-        return d.change_ring(ring).rank()
-
-    def grading_group(self):
-        r"""
-        Return the grading group.
-
-        OUTPUT:
-
-        The discrete abelian group that indexes the individual modules
-        of the complex. Usually `\ZZ`.
-
-        EXAMPLES::
-
-            sage: G = AdditiveAbelianGroup([0, 3])
-            sage: C = ChainComplex(grading_group=G, degree=G([1,2]))
-            sage: C.grading_group()
-            Additive abelian group isomorphic to Z/3 + Z
-            sage: C.degree_of_differential()
-            (2, 1)
-        """
-        return self._grading_group
-        
-    @cached_method
-    def nonzero_degrees(self):
-        r"""
-        Return the degrees in which the module is non-trivial.
-
-        See also :meth:`ordered_degrees`.
-
-        OUTPUT:
-
-        The tuple containing all degrees `n` (grading group elements)
-        such that the module `C_n` of the chain is non-trivial.
-
-        EXAMPLES::
-
-            sage: one = matrix(ZZ, [[1]])
-            sage: D = ChainComplex({0: one, 2: one, 6:one})
-            sage: ascii_art(D)
-                       [1]                             [1]       [0]       [1]      
-            0 <-- C_7 <---- C_6 <-- 0  ...  0 <-- C_3 <---- C_2 <---- C_1 <---- C_0 <-- 0 
-            sage: D.nonzero_degrees()
-            (0, 1, 2, 3, 6, 7)
-        """
-        return tuple(sorted(n for n,d in self._diff.iteritems() if d.ncols() > 0))
-
-    @cached_method
-    def ordered_degrees(self, start=None, exclude_first=False):
-        r"""
-        Sort the degrees in the order determined by the differential
-
-        INPUT:
-
-        - ``start`` -- (default: ``None``) a degree (element of the grading
-          group) or ``None``
-
-        - ``exclude_first`` -- boolean (optional; default:
-          ``False``); whether to exclude the lowest degree -- this is a
-          handy way to just get the degrees of the non-zero modules,
-          as the domain of the first differential is zero.
-
-        OUTPUT:
-
-        If ``start`` has been specified, the longest tuple of degrees
-
-        * containing ``start`` (unless ``start`` would be the first
-          and ``exclude_first=True``),
-        
-        * in ascending order relative to :meth:`degree_of_differential`, and
-
-        * such that none of the corresponding differentials are `0\times 0`. 
-
-        If ``start`` has not been specified, a tuple of such tuples of
-        degrees. One for each sequence of non-zero differentials. They
-        are returned in sort order.
-
-        EXAMPLES::
-        
-            sage: one = matrix(ZZ, [[1]])
-            sage: D = ChainComplex({0: one, 2: one, 6:one})
-            sage: ascii_art(D)
-                       [1]                             [1]       [0]       [1]      
-            0 <-- C_7 <---- C_6 <-- 0  ...  0 <-- C_3 <---- C_2 <---- C_1 <---- C_0 <-- 0 
-            sage: D.ordered_degrees()
-            ((-1, 0, 1, 2, 3), (5, 6, 7))
-            sage: D.ordered_degrees(exclude_first=True)
-            ((0, 1, 2, 3), (6, 7))
-            sage: D.ordered_degrees(6)
-            (5, 6, 7)
-            sage: D.ordered_degrees(5, exclude_first=True)
-            (6, 7)
-        """
-        if start is None:
-            result = []
-            degrees = set(self._diff.keys())
-            while len(degrees) > 0:
-                ordered = self.ordered_degrees(degrees.pop())
-                degrees.difference_update(ordered)
-                if exclude_first:
-                    ordered = tuple(ordered[1:])
-                result.append(ordered)
-            result.sort()
-            return tuple(result)
-
-        import collections
-        deg = start
-        result = collections.deque()
-        result.append(start)
-
-        next_deg = start + self.degree_of_differential()
-        while next_deg in self._diff:
-            result.append(next_deg)
-            next_deg += self.degree_of_differential()
-
-        prev_deg = start - self.degree_of_differential()
-        while prev_deg in self._diff:
-            result.appendleft(prev_deg)
-            prev_deg -= self.degree_of_differential()
-
-        if exclude_first:
-            result.popleft()
-        return tuple(result)
-
-    def degree_of_differential(self):
-        """
-        Return the degree of the differentials of the complex
-
-        OUTPUT:
-
-        An element of the grading group.
-
-        EXAMPLES::
-
-            sage: D = ChainComplex({0: matrix(ZZ, 2, 2, [1,0,0,2])})
-            sage: D.degree_of_differential()
-            1
-        """
->>>>>>> bc33ff08
         return self._degree_of_differential
 
     def differential(self, dim=None):
@@ -1172,11 +1018,7 @@
             return 0
         return -1
 
-<<<<<<< HEAD
-    def _homology_chomp(deg, base_ring, verbose, generators):
-=======
     def _homology_chomp(self, deg, base_ring, verbose, generators):
->>>>>>> bc33ff08
         """
         Helper function for :meth:`homology`.
 
@@ -1184,25 +1026,16 @@
 
             sage: C = ChainComplex({0: matrix(ZZ, 2, 3, [3, 0, 0, 0, 0, 0])}, base_ring=GF(2))
             sage: C._homology_chomp(None, GF(2), False, False)   # optional - CHomP
-<<<<<<< HEAD
-        
-        """
-=======
             {0: Vector space of dimension 2 over Finite Field of size 2, 1: Vector space of dimension 1 over Finite Field of size 2}
         """
         from sage.interfaces.chomp import homchain
->>>>>>> bc33ff08
         H = homchain(self, base_ring=base_ring, verbose=verbose, generators=generators)
         if H is None:
             raise RuntimeError('ran CHomP, but no output')
         if deg is None:
             return H
         try:
-<<<<<<< HEAD
-            return H[d]
-=======
             return H[deg]
->>>>>>> bc33ff08
         except KeyError:
             return HomologyGroup(0, base_ring)
 
