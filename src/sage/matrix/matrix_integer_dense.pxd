<<<<<<< HEAD
include "sage/ext/cdefs.pxi"
include "sage/libs/ntl/decl.pxi"
include "sage/libs/flint/fmpz.pxi"
include "sage/libs/flint/fmpz_mat.pxi"
include "sage/libs/flint/fmpz_poly.pxi"
=======
from sage.libs.gmp.types cimport *
include "sage/libs/flint/fmpz_mat.pxi"
>>>>>>> 9876879b

cimport matrix_dense
from sage.rings.integer cimport Integer
from sage.ext.mod_int cimport *

ctypedef long* GEN

cdef class Matrix_integer_dense(matrix_dense.Matrix_dense):
    cdef char _initialized
    cdef char _initialized_linbox
    cdef mpz_t * _entries
    cdef mpz_t ** _rows
    cdef fmpz_mat_t _matrix
    cdef object _pivots
    cdef int mpz_height(self, mpz_t height) except -1
    cdef _mod_int_c(self, mod_int modulus)
    cdef _mod_two(self)
    cdef _zero_out_matrix(self)
    cdef _pickle_version0(self)
    cdef _unpickle_version0(self, data)
    cpdef _export_as_string(self, int base=?)
    cdef _init_linbox(self)
    cdef _dealloc_linbox(self)
<<<<<<< HEAD
    cdef void reduce_entry_unsafe(self, Py_ssize_t i, Py_ssize_t j, Integer modulus)
=======
>>>>>>> 9876879b
    cdef set_unsafe_mpz(self, Py_ssize_t i, Py_ssize_t j, const mpz_t value)
    cdef set_unsafe_si(self, Py_ssize_t i, Py_ssize_t j, const long long value)
    cdef get_unsafe_mpz(self, Py_ssize_t i, Py_ssize_t j, mpz_t value)
    cdef double get_unsafe_double(self, Py_ssize_t i, Py_ssize_t j)

    # HNF Modn
    cdef int _hnf_modn(Matrix_integer_dense self, Matrix_integer_dense res,
            mod_int det) except -1
    cdef long long* _hnf_modn_impl(Matrix_integer_dense self, mod_int det,
                                   Py_ssize_t nrows, Py_ssize_t ncols) except NULL
    cdef Matrix_integer_dense _new_uninitialized_matrix(self, Py_ssize_t nrows, Py_ssize_t ncols)

    cdef extract_hnf_from_pari_matrix(self, GEN H, int flag, bint include_zero_rows)

cpdef _lift_crt(Matrix_integer_dense M, residues, moduli=*)

################################################################
# fast conversion to PARI on the stack
################################################################
cdef inline GEN pari_GEN(Matrix_integer_dense B)<|MERGE_RESOLUTION|>--- conflicted
+++ resolved
@@ -1,13 +1,5 @@
-<<<<<<< HEAD
-include "sage/ext/cdefs.pxi"
-include "sage/libs/ntl/decl.pxi"
-include "sage/libs/flint/fmpz.pxi"
-include "sage/libs/flint/fmpz_mat.pxi"
-include "sage/libs/flint/fmpz_poly.pxi"
-=======
 from sage.libs.gmp.types cimport *
 include "sage/libs/flint/fmpz_mat.pxi"
->>>>>>> 9876879b
 
 cimport matrix_dense
 from sage.rings.integer cimport Integer
@@ -31,10 +23,6 @@
     cpdef _export_as_string(self, int base=?)
     cdef _init_linbox(self)
     cdef _dealloc_linbox(self)
-<<<<<<< HEAD
-    cdef void reduce_entry_unsafe(self, Py_ssize_t i, Py_ssize_t j, Integer modulus)
-=======
->>>>>>> 9876879b
     cdef set_unsafe_mpz(self, Py_ssize_t i, Py_ssize_t j, const mpz_t value)
     cdef set_unsafe_si(self, Py_ssize_t i, Py_ssize_t j, const long long value)
     cdef get_unsafe_mpz(self, Py_ssize_t i, Py_ssize_t j, mpz_t value)
