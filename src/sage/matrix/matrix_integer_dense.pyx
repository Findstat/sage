"""
Dense matrices over the integer ring

AUTHORS:

- William Stein

- Robert Bradshaw

- Marc Masdeu (August 2014). Implemented using FLINT, see :trac:`16803`.

- Jeroen Demeyer (October 2014): lots of fixes, see :trac:`17090` and
  :trac:`17094`.

EXAMPLES::

    sage: a = matrix(ZZ, 3,3, range(9)); a
    [0 1 2]
    [3 4 5]
    [6 7 8]
    sage: a.det()
    0
    sage: a[0,0] = 10; a.det()
    -30
    sage: a.charpoly()
    x^3 - 22*x^2 + 102*x + 30
    sage: b = -3*a
    sage: a == b
    False
    sage: b < a
    True

TESTS::

    sage: a = matrix(ZZ,2,range(4), sparse=False)
    sage: TestSuite(a).run()
    sage: Matrix(ZZ,0,0).inverse()
    []

"""

#*****************************************************************************
#       Copyright (C) 2006,2007 William Stein
#       Copyright (C) 2014 Marc Masdeu
#       Copyright (C) 2014 Jeroen Demeyer
#
# This program is free software: you can redistribute it and/or modify
# it under the terms of the GNU General Public License as published by
# the Free Software Foundation, either version 2 of the License, or
# (at your option) any later version.
#                  http://www.gnu.org/licenses/
#*****************************************************************************

from libc.stdint cimport int64_t

from sage.modules.vector_integer_dense cimport Vector_integer_dense

from sage.misc.misc import verbose, get_verbose, cputime

from sage.rings.arith import previous_prime
from sage.structure.element import is_Element
from sage.structure.proof.proof import get_flag as get_proof_flag
from sage.misc.randstate cimport randstate, current_randstate

from sage.matrix.matrix_rational_dense cimport Matrix_rational_dense

#########################################################
# PARI C library
from sage.libs.pari.gen cimport gen
from sage.libs.pari.pari_instance cimport PariInstance

import sage.libs.pari.pari_instance
cdef PariInstance pari = sage.libs.pari.pari_instance.pari

include "sage/libs/pari/decl.pxi"
include "sage/libs/pari/pari_err.pxi"

cdef extern from "convert.h":
    cdef void t_INT_to_ZZ( mpz_t value, long *g )

#########################################################

include "sage/ext/interrupt.pxi"
include "sage/ext/stdsage.pxi"
<<<<<<< HEAD
include "sage/ext/gmp.pxi"
include "sage/ext/random.pxi"
=======
>>>>>>> 4cd153a4


from sage.ext.multi_modular import MultiModularBasis
from sage.ext.multi_modular cimport MultiModularBasis

from sage.rings.integer cimport Integer
from sage.rings.rational_field import QQ
from sage.rings.real_double import RDF
from sage.rings.integer_ring import ZZ, IntegerRing_class
from sage.rings.integer_ring cimport IntegerRing_class
from sage.rings.finite_rings.integer_mod_ring import IntegerModRing
from sage.rings.polynomial.polynomial_ring_constructor import PolynomialRing
from sage.rings.polynomial.polynomial_integer_dense_flint cimport Polynomial_integer_dense_flint
from sage.structure.element cimport ModuleElement, RingElement, Element, Vector
from sage.structure.element import is_Vector
from sage.structure.sequence import Sequence

from matrix_modn_dense_float cimport Matrix_modn_dense_template
from matrix_modn_dense_float cimport Matrix_modn_dense_float
from matrix_modn_dense_double cimport Matrix_modn_dense_double

from matrix_mod2_dense import Matrix_mod2_dense
from matrix_mod2_dense cimport Matrix_mod2_dense

from matrix_modn_dense cimport is_Matrix_modn_dense


from matrix2 import decomp_seq

from matrix cimport Matrix

cimport sage.structure.element

import sage.matrix.matrix_space as matrix_space

################
# Used for modular HNF
from sage.rings.fast_arith cimport arith_int
cdef arith_int ai = arith_int()

######### linbox interface ##########
from sage.libs.linbox.linbox cimport Linbox_integer_dense
cdef Linbox_integer_dense linbox = Linbox_integer_dense()
USE_LINBOX_POLY = True


########## iml -- integer matrix library ###########

cdef extern from "iml.h":

    enum SOLU_POS:
        LeftSolu = 101
        RightSolu = 102

    long nullspaceMP(long n, long m,
                     mpz_t *A, mpz_t * *mp_N_pass)

    void nonsingSolvLlhsMM (SOLU_POS solupos, long n, \
                       long m, mpz_t *mp_A, mpz_t *mp_B, mpz_t *mp_N, \
                       mpz_t mp_D)


fplll_fp_map = {None: None,
                'fp': 'double',
                'qd': 'long double',
                'xd': 'dpe',
                'rr': 'mpfr'}

cdef class Matrix_integer_dense(matrix_dense.Matrix_dense):   # dense or sparse
    r"""
    Matrix over the integers, implemented using FLINT.

    On a 32-bit machine, they can have at most `2^{32}-1` rows or
    columns.  On a 64-bit machine, matrices can have at most
    `2^{64}-1` rows or columns.

    EXAMPLES::

        sage: a = MatrixSpace(ZZ,3)(2); a
        [2 0 0]
        [0 2 0]
        [0 0 2]
        sage: a = matrix(ZZ,1,3, [1,2,-3]); a
        [ 1  2 -3]
        sage: a = MatrixSpace(ZZ,2,4)(2); a
        Traceback (most recent call last):
        ...
        TypeError: nonzero scalar matrix must be square
    """
    ########################################################################
    # LEVEL 1 functionality
    # x * __cinit__
    # x * __dealloc__
    # x * __init__
    # x * set_unsafe
    # x * get_unsafe
    # x * def _pickle
    # x * def _unpickle
    ########################################################################

    def __cinit__(self, parent, entries, coerce, copy):
        """
        Create and allocate memory for the matrix. Does not actually
        initialize any of the memory.

        INPUT:


        -  ``parent, entries, coerce, copy`` - as for
           __init__.


        EXAMPLES::

            sage: from sage.matrix.matrix_integer_dense import Matrix_integer_dense
            sage: a = Matrix_integer_dense.__new__(Matrix_integer_dense, Mat(ZZ,3), 0,0,0)
            sage: type(a)
            <type 'sage.matrix.matrix_integer_dense.Matrix_integer_dense'>
        """
        self._parent = parent
        self._base_ring = ZZ
        self._nrows = parent.nrows()
        self._ncols = parent.ncols()
        self._pivots = None
        self._initialized_mpz = False
        self._entries = NULL
        self._rows = NULL
        fmpz_mat_init(self._matrix, self._nrows, self._ncols)

    cdef inline int _init_mpz(self) except -1:
        if self._initialized_mpz:
            return 0
        else:
            return self._init_mpz_impl()

    cdef inline int _init_linbox(self) except -1:
        if not self._initialized_mpz:
            self._init_mpz_impl()
        linbox.set(self._rows, self._nrows, self._ncols)
        return 0

    cdef int _init_mpz_impl(self) except -1:
        cdef Py_ssize_t i, j, k

        sig_on()
        self._rows = <mpz_t **> sage_malloc(sizeof(mpz_t*) * self._nrows)
        if not self._rows:
            raise MemoryError
        self._entries = <mpz_t *> sage_malloc(sizeof(mpz_t) * self._nrows * self._ncols)
        if not self._entries:
            sage_free(self._rows)
            raise MemoryError
        k = 0
        for i in range(self._nrows):
            self._rows[i] = self._entries + k
            for j in range(self._ncols):
                mpz_init(self._entries[k])
                fmpz_get_mpz(self._entries[k],fmpz_mat_entry(self._matrix,i,j))
                k += 1
        sig_off()
        self._initialized_mpz = True
        return 1

    cdef void _dealloc_mpz(self):
        if not self._initialized_mpz:
            return
        cdef Py_ssize_t k
        for k in range(self._nrows * self._ncols):
            mpz_clear(self._entries[k])
        sage_free(self._rows)
        sage_free(self._entries)
        self._initialized_mpz = False

    def __copy__(self):
        r"""
        Returns a new copy of this matrix.

        EXAMPLES::

            sage: a = matrix(ZZ,1,3, [1,2,-3]); a
            [ 1  2 -3]
            sage: b = a.__copy__(); b
            [ 1  2 -3]
            sage: b is a
            False
            sage: b == a
            True
        """
        cdef Matrix_integer_dense A
        A = self._new_uninitialized_matrix(self._nrows,self._ncols)

        cdef Py_ssize_t i
        sig_on()
        fmpz_mat_set(A._matrix,self._matrix)
        sig_off()
        if self._subdivisions is not None:
            A.subdivide(*self.subdivisions())
        return A

    def __hash__(self):
        r"""
        Returns hash of self.

        self must be immutable.

        EXAMPLES::

            sage: a = Matrix(ZZ,2,[1,2,3,4])
            sage: hash(a)
            Traceback (most recent call last):
            ...
            TypeError: mutable matrices are unhashable

        ::

            sage: a.set_immutable()
            sage: hash(a)
            8
        """
        return self._hash()

    def __dealloc__(self):
        """
        Frees all the memory allocated for this matrix.

        EXAMPLE::

            sage: a = Matrix(ZZ,2,[1,2,3,4])
            sage: del a
        """
        fmpz_mat_clear(self._matrix)
        self._dealloc_mpz()

    def __init__(self, parent, entries, copy, coerce):
        r"""
        Initialize a dense matrix over the integers.

        INPUT:


        -  ``parent`` - a matrix space

        -  ``entries`` - list - create the matrix with those
           entries along the rows.

        -  ``other`` - a scalar; entries is coerced to an
           integer and the diagonal entries of this matrix are set to that
           integer.

        -  ``coerce`` - whether need to coerce entries to the
           integers (program may crash if you get this wrong)

        -  ``copy`` - ignored (since integers are immutable)


        EXAMPLES:

        The __init__ function is called implicitly in each of the
        examples below to actually fill in the values of the matrix.

        We create a `2 \times 2` and a `1\times 4` matrix::

            sage: matrix(ZZ,2,2,range(4))
            [0 1]
            [2 3]
            sage: Matrix(ZZ,1,4,range(4))
            [0 1 2 3]

        If the number of columns isn't given, it is determined from the
        number of elements in the list.

        ::

            sage: matrix(ZZ,2,range(4))
            [0 1]
            [2 3]
            sage: matrix(ZZ,2,range(6))
            [0 1 2]
            [3 4 5]

        Another way to make a matrix is to create the space of matrices and
        coerce lists into it.

        ::

            sage: A = Mat(ZZ,2); A
            Full MatrixSpace of 2 by 2 dense matrices over Integer Ring
            sage: A(range(4))
            [0 1]
            [2 3]

        Actually it is only necessary that the input can be coerced to a
        list, so the following also works::

            sage: v = reversed(range(4)); type(v)
            <type 'listreverseiterator'>
            sage: A(v)
            [3 2]
            [1 0]

        Matrices can have many rows or columns (in fact, on a 64-bit
        machine they could have up to `2^64-1` rows or columns)::

            sage: v = matrix(ZZ,1,10^5, range(10^5))
            sage: v.parent()
            Full MatrixSpace of 1 by 100000 dense matrices over Integer Ring
        """
        cdef Py_ssize_t i, j, k
        cdef bint is_list
        cdef Integer x

        if entries is None:
            x = ZZ(0)
            is_list = 0
        elif isinstance(entries, (int,long)) or is_Element(entries):
            try:
                x = ZZ(entries)
            except TypeError:
                raise TypeError("unable to coerce entry to an integer")
            is_list = 0
        else:
            entries = list(entries)
            is_list = 1
        if is_list:
            # Create the matrix whose entries are in the given entry list.
            if len(entries) != self._nrows * self._ncols:
                raise TypeError("entries has the wrong length")
            if coerce:
                k = 0
                for i from 0 <= i < self._nrows:
                    for j from 0 <= j < self._ncols:
                        x = ZZ(entries[k])
                        k += 1
                        # todo -- see integer.pyx and the TODO there; perhaps this could be
                        # sped up by creating a mpz_init_set_sage function.
                        fmpz_set_mpz(fmpz_mat_entry(self._matrix, i, j),(<Integer>x).value)
            else:
                k = 0
                for i from 0 <= i < self._nrows:
                    for j from 0 <= j < self._ncols:
                        fmpz_set_mpz(fmpz_mat_entry(self._matrix, i,j),(<Integer> entries[k]).value)
                        k += 1
        else:
            # If x is zero, make the zero matrix and be done.
            if mpz_sgn(x.value) == 0:
                fmpz_mat_zero(self._matrix)
                return

            # the matrix must be square:
            if self._nrows != self._ncols:
                raise TypeError("nonzero scalar matrix must be square")

            # Now we set all the diagonal entries to x and all other entries to 0.
            fmpz_mat_zero(self._matrix)
            for i from 0 <= i < self._nrows:
                fmpz_set_mpz(fmpz_mat_entry(self._matrix,i,i), x.value)

    cdef set_unsafe(self, Py_ssize_t i, Py_ssize_t j, object x):
        """
        Set position i,j of this matrix to ``x``.

        The object ``x`` must be of type ``Integer``.

        INPUT:

        - ``i`` -- row

        - ``j`` -- column

        - ``x`` -- must be Integer! The value to set self[i,j] to.

        EXAMPLES::

            sage: a = matrix(ZZ,2,3, range(6)); a
            [0 1 2]
            [3 4 5]
            sage: a[0,0] = 10
            sage: a
            [10  1  2]
            [ 3  4  5]
        """
        self.set_unsafe_mpz(i, j, (<Integer>x).value)

    cdef void set_unsafe_mpz(self, Py_ssize_t i, Py_ssize_t j, const mpz_t value):
        """
        Set position i,j of this matrix to ``value``.

        INPUT:

        - ``i`` -- row

        - ``j`` -- column

        - ``value`` -- The value to set self[i,j] to. This will make a
          copy of ``value``.

        EXAMPLES::

            sage: a = matrix(ZZ,2,3, range(6)); a
            [0 1 2]
            [3 4 5]
            sage: a[0,0] = 10
            sage: a
            [10  1  2]
            [ 3  4  5]
        """
        fmpz_set_mpz(fmpz_mat_entry(self._matrix,i,j), value)
        if self._initialized_mpz:
            mpz_set(self._entries[i*self._ncols + j], value)

    cdef void set_unsafe_si(self, Py_ssize_t i, Py_ssize_t j, long value):
        """
        Set position i,j of this matrix to ``value``.
        """
        fmpz_set_si(fmpz_mat_entry(self._matrix,i,j), value)
        if self._initialized_mpz:
            mpz_set_si(self._entries[i*self._ncols + j], value)

    cdef void set_unsafe_double(self, Py_ssize_t i, Py_ssize_t j, double value):
        """
        Set position i,j of this matrix to ``value``.
        """
        fmpz_set_d(fmpz_mat_entry(self._matrix,i,j), value)
        if self._initialized_mpz:
            mpz_set_d(self._entries[i*self._ncols + j], value)

    cdef get_unsafe(self, Py_ssize_t i, Py_ssize_t j):
        """
        Returns (i, j) entry of self as a new Integer.

        .. warning::

           This is very unsafe; it assumes i and j are in the right
           range.

        EXAMPLES::

            sage: a = MatrixSpace(ZZ,3)(range(9)); a
            [0 1 2]
            [3 4 5]
            [6 7 8]
            sage: a[1,2]
            5
            sage: a[4,7]
            Traceback (most recent call last):
            ...
            IndexError: matrix index out of range
            sage: a[-1,0]
            6
        """
        cdef Integer z = PY_NEW(Integer)
        self.get_unsafe_mpz(i, j, z.value)
        return z

    cdef void get_unsafe_mpz(self, Py_ssize_t i, Py_ssize_t j, mpz_t value):
        """
        Copy entry i,j of the matrix ``self`` to ``value``.

        .. warning::

           This is very unsafe; it assumes i and j are in the right
           range.

        EXAMPLES::

            sage: a = MatrixSpace(ZZ,3)(range(9)); a
            [0 1 2]
            [3 4 5]
            [6 7 8]
            sage: a[1,2]
            5
            sage: a[4,7]
            Traceback (most recent call last):
            ...
            IndexError: matrix index out of range
            sage: a[-1,0]
            6
        """
        fmpz_get_mpz(value,fmpz_mat_entry(self._matrix, i, j))

    cdef double get_unsafe_double(self, Py_ssize_t i, Py_ssize_t j):
        """
        Returns (j, i) entry of self as a new Integer.

        .. warning::

           This is very unsafe; it assumes i and j are in the right
           range.

        EXAMPLES::

            sage: a = MatrixSpace(ZZ,3)(range(9)); a
            [0 1 2]
            [3 4 5]
            [6 7 8]
            sage: a[1,2]
            5
            sage: a[4,7]
            Traceback (most recent call last):
            ...
            IndexError: matrix index out of range
            sage: a[-1,0]
            6
        """
        return fmpz_get_d(fmpz_mat_entry(self._matrix, i, j))

    def _pickle(self):
        """
        EXAMPLES::

            sage: a = matrix(ZZ,2,3,[1,193,15,-2,3,0])
            sage: a._pickle()
            ('1 61 f -2 3 0', 0)

            sage: S = ModularSymbols(250,4,sign=1).cuspidal_submodule().new_subspace().decomposition() # long time
            sage: S == loads(dumps(S)) # long time
            True
        """
        return self._pickle_version0(), 0

    cdef _pickle_version0(self):
        """
        EXAMPLES::

            sage: matrix(ZZ,1,3,[1,193,15])._pickle()   # indirect doctest
            ('1 61 f', 0)

        """
        return self._export_as_string(32)

    cpdef _export_as_string(self, int base=10):
        """
        Return space separated string of the entries in this matrix, in the
        given base. This is optimized for speed.

        INPUT: base -an integer = 36; (default: 10)

        EXAMPLES::

            sage: m = matrix(ZZ,2,3,[1,2,-3,1,-2,-45])
            sage: m._export_as_string(10)
            '1 2 -3 1 -2 -45'
            sage: m._export_as_string(16)
            '1 2 -3 1 -2 -2d'
        """
        # TODO: *maybe* redo this to use mpz_import and mpz_export
        # from sec 5.14 of the GMP manual. ??
        cdef int i, j, len_so_far, m, n
        cdef char *a
        cdef char *s
        cdef char *t
        cdef char *tmp

        if self._nrows == 0 or self._ncols == 0:
            data = ''
        else:
            n = self._nrows*self._ncols*10
            s = <char*> sage_malloc(n * sizeof(char))
            t = s
            len_so_far = 0

            sig_on()
            for i from 0 <= i < self._nrows:
                for j from 0 <= j < self._ncols:
                    # mat_entry = fmpz_mat_entry(self._matrix,i,j)
                    m = fmpz_sizeinbase(fmpz_mat_entry(self._matrix,i,j), base)
                    if len_so_far + m + 2 >= n:
                        # copy to new string with double the size
                        n = 2*n + m + 1
                        tmp = <char*> sage_malloc(n * sizeof(char))
                        strcpy(tmp, s)
                        sage_free(s)
                        s = tmp
                        t = s + len_so_far
                    #endif
                    fmpz_get_str(t, base, fmpz_mat_entry(self._matrix,i,j))
                    m = strlen(t)
                    len_so_far = len_so_far + m + 1
                    t = t + m
                    t[0] = <char>32
                    t[1] = <char>0
                    t = t + 1
            sig_off()
            data = str(s)[:-1]
            sage_free(s)
        return data

    def _unpickle(self, data, int version):
        if version == 0:
            self._unpickle_version0(data)
        else:
            raise RuntimeError("unknown matrix version (=%s)"%version)

    cdef _unpickle_version0(self, data):
        cdef Py_ssize_t i, j, n, k
        data = data.split()
        n = self._nrows * self._ncols
        if len(data) != n:
            raise RuntimeError("invalid pickle data.")
        k = 0
        for i from 0 <= i < self._nrows:
            for j from 0 <= j < self._ncols:
                s = data[k]
                k += 1
                if fmpz_set_str(fmpz_mat_entry(self._matrix,i,j), s, 32):
                    raise RuntimeError("invalid pickle data")

    def __richcmp__(Matrix self, right, int op):  # always need for mysterious reasons.
        return self._richcmp(right, op)

    ########################################################################
    # LEVEL 1 helpers:
    #   These function support the implementation of the level 1 functionality.
    ########################################################################
    cdef Matrix_integer_dense _new_uninitialized_matrix(self, Py_ssize_t nrows, Py_ssize_t ncols):
        """
        Return a new matrix over the integers from given parent
        All memory is allocated for this matrix, but its
        entries have not yet been filled in.
        """
        cdef object P =  matrix_space.MatrixSpace(ZZ, nrows, ncols, sparse=False)
        cdef Matrix_integer_dense ans = Matrix_integer_dense.__new__(Matrix_integer_dense, P, None, None, None)
        if ans._matrix == NULL:
            raise MemoryError("out of memory allocating a matrix")
        return ans

    ########################################################################
    # LEVEL 2 functionality
    # x * cdef _add_
    # x * cdef _sub_
    # x * cdef _mul_
    # x * cdef _cmp_c_impl
    #   * __neg__
    #   * __invert__
    #   * __copy__
    # x * _multiply_classical
    #   * _list -- list of underlying elements (need not be a copy)
    #   * _dict -- sparse dictionary of underlying elements (need not be a copy)
    ########################################################################

    # cdef _mul_(self, Matrix right):
    # def __neg__(self):
    # def __invert__(self):
    # def __copy__(self):
    # def _multiply_classical(left, matrix.Matrix _right):
    # def _list(self):
    # def _dict(self):

    def __nonzero__(self):
        r"""
        Tests whether self is the zero matrix.

        EXAMPLES::

            sage: a = MatrixSpace(ZZ, 2, 3)(range(6)); a
            [0 1 2]
            [3 4 5]
            sage: a.__nonzero__()
            True
            sage: (a - a).__nonzero__()
            False

        ::

            sage: a = MatrixSpace(ZZ, 0, 3)()
            sage: a.__nonzero__()
            False
            sage: a = MatrixSpace(ZZ, 3, 0)()
            sage: a.__nonzero__()
            False
            sage: a = MatrixSpace(ZZ, 0, 0)()
            sage: a.__nonzero__()
            False
        """
        return not fmpz_mat_is_zero(self._matrix)


    def _multiply_linbox(self, Matrix_integer_dense right):
        """
        Multiply matrices over ZZ using linbox.

        .. warning::

           This is very slow right now, i.e., linbox is very slow.

        EXAMPLES::

            sage: A = matrix(ZZ,2,3,range(6))
            sage: A*A.transpose()
            [ 5 14]
            [14 50]
            sage: A._multiply_linbox(A.transpose())
            [ 5 14]
            [14 50]

        TESTS:

        This fixes a bug found in :trac:`17094`::

            sage: A = identity_matrix(ZZ,3)
            sage: A._multiply_linbox(A)
            [1 0 0]
            [0 1 0]
            [0 0 1]
        """
        cdef int e
        cdef long int i,j
        cdef Matrix_integer_dense ans
        cdef Matrix_integer_dense left = <Matrix_integer_dense>self

        if self._nrows == right._nrows:
            # self acts on the space of right
            parent = right.parent()
        if self._ncols == right._ncols:
            # right acts on the space of self
            parent = self.parent()
        else:
            parent = self.matrix_space(left._nrows, right._ncols)

        ans = self._new_uninitialized_matrix(parent.nrows(),parent.ncols())

        left._init_linbox()
        right._init_mpz()
        ans._init_mpz()

        sig_on()
        linbox.matrix_matrix_multiply(ans._rows, right._rows, right._nrows, right._ncols)
        for i from 0 <= i < ans._nrows:
            for j from 0 <= j < ans._ncols:
                fmpz_set_mpz(fmpz_mat_entry(ans._matrix,i,j),ans._rows[i][j])
        sig_off()
        return ans

    def _multiply_classical(self, Matrix_integer_dense right):
        """
        EXAMPLE::

            sage: n = 3
            sage: a = MatrixSpace(ZZ,n,n)(range(n^2))
            sage: b = MatrixSpace(ZZ,n,n)(range(1, n^2 + 1))
            sage: a._multiply_classical(b)
            [ 18  21  24]
            [ 54  66  78]
            [ 90 111 132]
        """
        if self._ncols != right._nrows:
            raise IndexError("Number of columns of self must equal number of rows of right.")

        cdef Py_ssize_t i, j, k, nr, nc, snc
        cdef object parent

        nr = self._nrows
        nc = right._ncols
        snc = self._ncols

        if self._nrows == right._nrows:
            # self acts on the space of right
            parent = right.parent()
        if self._ncols == right._ncols:
            # right acts on the space of self
            parent = self.parent()
        else:
            parent = self.matrix_space(nr, nc)

        cdef Matrix_integer_dense M, _right
        _right = right

        M = self._new_uninitialized_matrix(parent.nrows(),parent.ncols())

        cdef fmpz_t s
        fmpz_init(s)
        sig_on()
        for i from 0 <= i < nr:
            for j from 0 <= j < nc:
                fmpz_set_si(s,0)   # set s = 0
                for k from 0 <= k < snc:
                    fmpz_addmul(s, fmpz_mat_entry(self._matrix,i,k), fmpz_mat_entry(_right._matrix,k,j))
                fmpz_set(fmpz_mat_entry(M._matrix,i,j),s)
        sig_off()
        fmpz_clear(s)
        return M

    cdef sage.structure.element.Matrix _matrix_times_matrix_(self, sage.structure.element.Matrix right):
        cdef Py_ssize_t i, j, k, l, nr, nc, snc
        cdef object parent

        if self._ncols != right._nrows:
            raise IndexError("Number of columns of self must equal number of rows of right.")

        nr = self._nrows
        nc = right._ncols
        snc = self._ncols

        if self._nrows == right._nrows:
            # self acts on the space of right
            parent = right.parent()
        if self._ncols == right._ncols:
            # right acts on the space of self
            parent = self.parent()
        else:
            parent = self.matrix_space(nr, nc)

        cdef Matrix_integer_dense M = self._new_uninitialized_matrix(parent.nrows(),parent.ncols())

        sig_on()
        fmpz_mat_mul(M._matrix,self._matrix,(<Matrix_integer_dense>right)._matrix)
        sig_off()
        return M


    cpdef ModuleElement _lmul_(self, RingElement right):
        """
        EXAMPLES::

            sage: a = matrix(QQ,2,range(6))
            sage: (3/4) * a
            [   0  3/4  3/2]
            [ 9/4    3 15/4]
        """
        cdef Py_ssize_t i
        cdef Integer x = Integer(right)
        cdef fmpz_t z
        cdef Matrix_integer_dense M
        M = self._new_uninitialized_matrix(self._nrows,self._ncols)
        sig_on()
        fmpz_init_set_readonly(z, x.value)
        fmpz_mat_scalar_mul_fmpz(M._matrix, self._matrix, z)
        fmpz_clear_readonly(z)
        sig_off()
        return M

    cpdef ModuleElement _add_(self, ModuleElement right):
        """
        Add two dense matrices over ZZ.

        EXAMPLES::

            sage: a = MatrixSpace(ZZ,3)(range(9))
            sage: a+a
            [ 0  2  4]
            [ 6  8 10]
            [12 14 16]
            sage: b = MatrixSpace(ZZ,3)(range(9))
            sage: b.swap_rows(1,2)
            sage: a+b
            [ 0  2  4]
            [ 9 11 13]
            [ 9 11 13]
        """
        cdef Py_ssize_t i, j

        cdef Matrix_integer_dense M
        M = self._new_uninitialized_matrix(self._nrows,self._ncols)

        sig_on()
        fmpz_mat_add(M._matrix,self._matrix,(<Matrix_integer_dense> right)._matrix)
        sig_off()
        return M

    cpdef ModuleElement _sub_(self, ModuleElement right):
        """
        Subtract two dense matrices over ZZ.

        EXAMPLES::

            sage: M = Mat(ZZ,3)
            sage: a = M(range(9)); b = M(reversed(range(9)))
            sage: a - b
            [-8 -6 -4]
            [-2  0  2]
            [ 4  6  8]
        """
        cdef Py_ssize_t i, j

        cdef Matrix_integer_dense M
        M = self._new_uninitialized_matrix(self._nrows,self._ncols)

        sig_on()
        fmpz_mat_sub(M._matrix,self._matrix,(<Matrix_integer_dense> right)._matrix)
        sig_off()
        return M


    cdef int _cmp_c_impl(self, Element right) except -2:
        r"""
        Compares self with right, examining entries in lexicographic (row
        major) ordering.

        EXAMPLES::

            sage: Matrix(ZZ, [[0, 10], [20, 30]]).__cmp__(Matrix(ZZ, [[0, 10], [20, 30]]))
            0
            sage: Matrix(ZZ, [[0, 10], [20, 30]]).__cmp__(Matrix(ZZ, [[0, 15], [20, 30]]))
            -1
            sage: Matrix(ZZ, [[5, 10], [20, 30]]).__cmp__(Matrix(ZZ, [[0, 15], [20, 30]]))
            1
            sage: Matrix(ZZ, [[5, 10], [20, 30]]).__cmp__(Matrix(ZZ, [[0, 10], [25, 30]]))
            1
        """
        cdef Py_ssize_t i, j
        cdef int k

        sig_on()
        for i from 0 <= i < self._nrows:
            for j from 0 <= j < self._ncols:
                k = fmpz_cmp(fmpz_mat_entry(self._matrix,i,j),fmpz_mat_entry((<Matrix_integer_dense>right)._matrix,i,j))
                if k:
                    sig_off()
                    if k < 0:
                        return -1
                    else:
                        return 1
        sig_off()
        return 0

    # TODO: Implement better
    cdef Vector _vector_times_matrix_(self, Vector v):
        """
        Returns the vector times matrix product.

        INPUT:


        -  ``v`` - a free module element.


        OUTPUT: The vector times matrix product v\*A.

        EXAMPLES::

            sage: B = matrix(ZZ,2, [1,2,3,4])
            sage: V = ZZ^2
            sage: w = V([-1,5])
            sage: w*B
            (14, 18)
        """
        cdef Vector_integer_dense w, ans
        cdef Py_ssize_t i, j
        cdef fmpz_t x
        cdef fmpz_t z

        M = self._row_ambient_module()
        w = <Vector_integer_dense> v
        ans = M.zero_vector()

        sig_on()
        fmpz_init(x)
        fmpz_init(z)
        for i from 0 <= i < self._ncols:
            fmpz_set_si(x, 0)
            for j from 0 <= j < self._nrows:
                fmpz_set_mpz(z,w._entries[j])
                fmpz_addmul(x, z, fmpz_mat_entry(self._matrix,j,i))
            fmpz_get_mpz(ans._entries[i], x)
        fmpz_clear(x)
        fmpz_clear(z)
        sig_off()
        return ans


    ########################################################################
    # LEVEL 3 functionality (Optional)
    #    * __deepcopy__
    #    * __invert__
    #    * Matrix windows -- only if you need strassen for that base
    #    * Other functions (list them here):
    #    * Specialized echelon form
    ########################################################################

    def _clear_denom(self):
        """
        INPUT:

        -  ``self`` - a matrix

        OUTPUT:  self, 1

        EXAMPLES::

            sage: a = matrix(ZZ,2,[1,2,3,4])
            sage: a._clear_denom()
            (
            [1 2]
            [3 4], 1
            )
        """
        return self, ZZ(1)

    def charpoly(self, var='x', algorithm='generic'):
        """
        INPUT:


        -  ``var`` - a variable name

        -  ``algorithm`` - 'generic' (default), 'flint' or 'linbox'


        .. note::

           Linbox charpoly disabled on 64-bit machines, since it hangs
           in many cases.

        EXAMPLES::

            sage: A = matrix(ZZ,6, range(36))
            sage: f = A.charpoly(); f
            x^6 - 105*x^5 - 630*x^4
            sage: f(A) == 0
            True
            sage: n=20; A = Mat(ZZ,n)(range(n^2))
            sage: A.charpoly()
            x^20 - 3990*x^19 - 266000*x^18
            sage: A.minpoly()
            x^3 - 3990*x^2 - 266000*x

        TESTS:

        The cached polynomial should be independent of the ``var``
        argument (:trac:`12292`). We check (indirectly) that the
        second call uses the cached value by noting that its result is
        not cached::

            sage: M = MatrixSpace(ZZ, 2)
            sage: A = M(range(0, 2^2))
            sage: type(A)
            <type 'sage.matrix.matrix_integer_dense.Matrix_integer_dense'>
            sage: A.charpoly('x')
            x^2 - 3*x - 2
            sage: A.charpoly('y')
            y^2 - 3*y - 2
            sage: A._cache['charpoly_linbox']
            x^2 - 3*x - 2

        """
        cdef long i,n
        cdef Integer z
        cdef Polynomial_integer_dense_flint g
        if algorithm == 'generic':
            algorithm = 'linbox'
        cache_key = 'charpoly_%s' % algorithm
        g = self.fetch(cache_key)
        if g is not None:
            return g.change_variable_name(var)

        if algorithm == 'flint' or (algorithm == 'linbox' and not USE_LINBOX_POLY):
            g = PolynomialRing(ZZ,names = var).gen()
            sig_on()
            fmpz_mat_charpoly(g.__poly,self._matrix)
            sig_off()
        elif algorithm == 'linbox':
            g = self._charpoly_linbox(var)
        else:
            raise ValueError("no algorithm '%s'"%algorithm)
        self.cache(cache_key, g)
        return g

    def minpoly(self, var='x', algorithm = 'linbox'):
        """
        INPUT:


        -  ``var`` - a variable name

        -  ``algorithm`` - 'linbox' (default) 'generic'


        .. note::

           Linbox charpoly disabled on 64-bit machines, since it hangs
           in many cases.

        EXAMPLES::

            sage: A = matrix(ZZ,6, range(36))
            sage: A.minpoly()
            x^3 - 105*x^2 - 630*x
            sage: n=6; A = Mat(ZZ,n)([k^2 for k in range(n^2)])
            sage: A.minpoly()
            x^4 - 2695*x^3 - 257964*x^2 + 1693440*x
        """
        key = 'minpoly_%s_%s'%(algorithm, var)
        x = self.fetch(key)
        if x: return x


        if algorithm == 'linbox' and not USE_LINBOX_POLY:
            algorithm = 'generic'
        if algorithm == 'linbox':
            g = self._minpoly_linbox(var)
        elif algorithm == 'generic':
            g = matrix_dense.Matrix_dense.minpoly(self, var)
        else:
            raise ValueError("no algorithm '%s'"%algorithm)
        self.cache(key, g)
        return g

    def _minpoly_linbox(self, var='x'):
        return self._poly_linbox(var=var, typ='minpoly')

    def _charpoly_linbox(self, var='x'):
        if self.is_zero():  # program around a bug in linbox on 32-bit linux
            x = self.base_ring()[var].gen()
            return x ** self._nrows
        return self._poly_linbox(var=var, typ='charpoly')

    def _poly_linbox(self, var='x', typ='minpoly'):
        """
        INPUT:


        -  ``var`` - 'x'

        -  ``typ`` - 'minpoly' or 'charpoly'

        """
        time = verbose('computing %s of %s x %s matrix using linbox'%(typ, self._nrows, self._ncols))
        if self._nrows != self._ncols:
            raise ArithmeticError("self must be a square matrix")
        if self._nrows <= 1:
            return matrix_dense.Matrix_dense.charpoly(self, var)
        self._init_linbox()
        if typ == 'minpoly':
            sig_on()
            v = linbox.minpoly()
            sig_off()
        else:
            sig_on()
            v = linbox.charpoly()
            sig_off()
        R = self._base_ring[var]
        verbose('finished computing %s'%typ, time)
        return R(v)


    def height(self):
        """
        Return the height of this matrix, i.e., the max absolute value of
        the entries of the matrix.

        OUTPUT: A nonnegative integer.

        EXAMPLE::

            sage: a = Mat(ZZ,3)(range(9))
            sage: a.height()
            8
            sage: a = Mat(ZZ,2,3)([-17,3,-389,15,-1,0]); a
            [ -17    3 -389]
            [  15   -1    0]
            sage: a.height()
            389
        """
        cdef Integer x = PY_NEW(Integer)
        self.mpz_height(x.value)
        return x

    cdef int mpz_height(self, mpz_t height) except -1:
        """
        Used to compute the height of this matrix.

        INPUT:

        - ``height`` -- a GMP mpz_t which has been initialized

        OUTPUT: sets the value of height to the height of this matrix,
        i.e., the max absolute value of the entries of the matrix.
        """
        cdef fmpz_t x,h
        cdef Py_ssize_t i,j

        sig_on()
        fmpz_init(h)
        fmpz_init(x)
        for i from 0 <= i < self._nrows:
            for j from 0 <= j < self._ncols:
                fmpz_abs(x, fmpz_mat_entry(self._matrix,i,j))
                if fmpz_cmp(h, x) < 0:
                    fmpz_set(h, x)
        fmpz_get_mpz(height,h)
        fmpz_clear(h)
        fmpz_clear(x)
        sig_off()
        return 0   # no error occurred.

    def _multiply_multi_modular(self, Matrix_integer_dense right):
        """
        Multiply this matrix by ``left`` using a multi modular algorithm.

        EXAMPLES::

            sage: M = Matrix(ZZ, 2, 3, range(5,11))
            sage: N = Matrix(ZZ, 3, 2, range(15,21))
            sage: M._multiply_multi_modular(N)
            [310 328]
            [463 490]
            sage: M._multiply_multi_modular(-N)
            [-310 -328]
            [-463 -490]
        """
        cdef Integer h
        cdef Matrix_integer_dense left = <Matrix_integer_dense>self
        cdef mod_int *moduli
        cdef int i, n, k
        cdef object parent

        nr = left._nrows
        nc = right._ncols
        snc = left._ncols


        cdef Matrix_integer_dense result


        h = left.height() * right.height() * left.ncols()
        verbose('multiplying matrices of height %s and %s'%(left.height(),right.height()))
        mm = MultiModularBasis(h)
        res = left._reduce(mm)
        res_right = right._reduce(mm)
        k = len(mm)
        for i in range(k):  # yes, I could do this with zip, but to conserve memory...
            t = cputime()
            res[i] *= res_right[i]
            verbose('multiplied matrices modulo a prime (%s/%s)'%(i+1,k), t)
        result = left.new_matrix(nr,nc)
        _lift_crt(result, res, mm)  # changes result
        return result

    def _mod_int(self, modulus):
        """
        Reduce the integer matrix modulo a positive integer.

        EXAMPLES::
            sage: matrix(QQ,2,[1,0,0,1]).change_ring(GF(2)) - 1
            [0 0]
            [0 0]

        """
        cdef mod_int c = modulus
        if int(c) != modulus:
            raise OverflowError
        else:
            return self._mod_int_c(modulus)

    cdef _mod_two(self):
        cdef Matrix_mod2_dense res
        res = Matrix_mod2_dense.__new__(Matrix_mod2_dense, matrix_space.MatrixSpace(IntegerModRing(2), self._nrows, self._ncols, sparse=False), None, None, None)
        res.__init__(matrix_space.MatrixSpace(IntegerModRing(2), self._nrows, self._ncols, sparse=False), self.list(), None, None)
        return res

    cdef _mod_int_c(self, mod_int p):
        from matrix_modn_dense_float import MAX_MODULUS as MAX_MODULUS_FLOAT
        from matrix_modn_dense_double import MAX_MODULUS as MAX_MODULUS_DOUBLE

        cdef Py_ssize_t i, j
        cdef mpz_t* self_row

        cdef float* res_row_f
        cdef Matrix_modn_dense_float res_f

        cdef double* res_row_d
        cdef Matrix_modn_dense_double res_d

        if p == 2:
            return self._mod_two()
        elif p < MAX_MODULUS_FLOAT:
            res_f = Matrix_modn_dense_float.__new__(Matrix_modn_dense_float,
                                                    matrix_space.MatrixSpace(IntegerModRing(p), self._nrows, self._ncols, sparse=False), None, None, None)
            for i from 0 <= i < self._nrows:
                res_row_f = res_f._matrix[i]
                for j from 0 <= j < self._ncols:
                    res_row_f[j] = <float>fmpz_fdiv_ui(fmpz_mat_entry(self._matrix,i,j), p)
            return res_f

        elif p < MAX_MODULUS_DOUBLE:
            res_d = Matrix_modn_dense_double.__new__(Matrix_modn_dense_double,
                                                     matrix_space.MatrixSpace(IntegerModRing(p), self._nrows, self._ncols, sparse=False), None, None, None)
            for i from 0 <= i < self._nrows:
                res_row_d = res_d._matrix[i]
                for j from 0 <= j < self._ncols:
                    res_row_d[j] = <double>fmpz_fdiv_ui(fmpz_mat_entry(self._matrix,i,j), p)
            return res_d
        else:
            raise ValueError("p to big.")

    def _reduce(self, moduli):
        from matrix_modn_dense_float import MAX_MODULUS as MAX_MODULUS_FLOAT
        from matrix_modn_dense_double import MAX_MODULUS as MAX_MODULUS_DOUBLE

        if isinstance(moduli, (int, long, Integer)):
            return self._mod_int(moduli)
        elif isinstance(moduli, list):
            moduli = MultiModularBasis(moduli)

        cdef MultiModularBasis mm
        mm = moduli

        res = []
        for p in mm:
            if p < MAX_MODULUS_FLOAT:
                res.append( Matrix_modn_dense_float.__new__(Matrix_modn_dense_float,
                                                            matrix_space.MatrixSpace(IntegerModRing(p), self._nrows, self._ncols, sparse=False),
                                                            None, None, None) )
            elif p < MAX_MODULUS_DOUBLE:
                res.append( Matrix_modn_dense_double.__new__(Matrix_modn_dense_double,
                                                             matrix_space.MatrixSpace(IntegerModRing(p), self._nrows, self._ncols, sparse=False),
                                                             None, None, None) )
            else:
                raise ValueError("p=%d too big."%p)

        cdef size_t i, k, n
        cdef Py_ssize_t nr, nc
        cdef mpz_t tmp
        mpz_init(tmp)
        n = len(mm)
        nr = self._nrows
        nc = self._ncols

        cdef mod_int *entry_list
        entry_list = <mod_int*>sage_malloc(sizeof(mod_int) * n)
        if entry_list == NULL:
            raise MemoryError("out of memory allocating multi-modular coefficient list")

        sig_on()
        for i from 0 <= i < nr:
            for j from 0 <= j < nc:
                self.get_unsafe_mpz(i,j,tmp)
                mm.mpz_reduce(tmp, entry_list)
                for k from 0 <= k < n:
                    if isinstance(res[k], Matrix_modn_dense_float):
                        (<Matrix_modn_dense_float>res[k])._matrix[i][j] = (<float>entry_list[k])%(<Matrix_modn_dense_float>res[k]).p
                    else:
                        (<Matrix_modn_dense_double>res[k])._matrix[i][j] = (<double>entry_list[k])%(<Matrix_modn_dense_double>res[k]).p
        sig_off()
        mpz_clear(tmp)
        sage_free(entry_list)
        return res

    def _echelon_in_place_classical(self):
        cdef Matrix_integer_dense E
        self._dealloc_mpz()
        E = self.echelon_form()
        sig_on()
        fmpz_mat_set(self._matrix,E._matrix)
        sig_off()
        self.clear_cache()

    def _echelon_strassen(self):
        raise NotImplementedError

    def _magma_init_(self, magma):
        """
        EXAMPLES::

            sage: m = matrix(ZZ,2,3,[1,2,-3,1,-2,-45])
            sage: m._magma_init_(magma)
            'Matrix(IntegerRing(),2,3,StringToIntegerSequence("1 2 -3 1 -2 -45"))'
            sage: magma(m)                                               # optional - magma
            [  1   2  -3]
            [  1  -2 -45]
        """
        w = self._export_as_string(base=10)
        return 'Matrix(IntegerRing(),%s,%s,StringToIntegerSequence("%s"))'%(
            self.nrows(), self.ncols(), w)

    def symplectic_form(self):
        r"""
            Find a symplectic basis for self if self is an anti-symmetric,
            alternating matrix.

            Returns a pair (F, C) such that the rows of C form a symplectic
            basis for self and F = C \* self \* C.transpose().

            Raises a ValueError if self is not anti-symmetric, or self is not
            alternating.

            Anti-symmetric means that `M = -M^t`. Alternating means
            that the diagonal of `M` is identically zero.

            A symplectic basis is a basis of the form
            `e_1, \ldots, e_j, f_1, \ldots f_j, z_1, \dots, z_k`
            such that

            -  `z_i M v^t` = 0 for all vectors `v`

            -  `e_i M {e_j}^t = 0` for all `i, j`

            -  `f_i M {f_j}^t = 0` for all `i, j`

            -  `e_i M {f_i}^t = 1` for all `i`

            -  `e_i M {f_j}^t = 0` for all `i` not equal
                `j`.

            The ordering for the factors `d_{i} | d_{i+1}` and for
            the placement of zeroes was chosen to agree with the output of
            ``smith_form``.

            See the example for a pictorial description of such a basis.

            EXAMPLES::

                sage: E = matrix(ZZ, 5, 5, [0, 14, 0, -8, -2, -14, 0, -3, -11, 4, 0, 3, 0, 0, 0, 8, 11, 0, 0, 8, 2, -4, 0, -8, 0]); E
                [  0  14   0  -8  -2]
                [-14   0  -3 -11   4]
                [  0   3   0   0   0]
                [  8  11   0   0   8]
                [  2  -4   0  -8   0]
                sage: F, C = E.symplectic_form()
                sage: F
                [ 0  0  1  0  0]
                [ 0  0  0  2  0]
                [-1  0  0  0  0]
                [ 0 -2  0  0  0]
                [ 0  0  0  0  0]
                sage: F == C * E * C.transpose()
                True
                sage: E.smith_form()[0]
                [1 0 0 0 0]
                [0 1 0 0 0]
                [0 0 2 0 0]
                [0 0 0 2 0]
                [0 0 0 0 0]
            """
        import sage.matrix.symplectic_basis
        return sage.matrix.symplectic_basis.symplectic_basis_over_ZZ(self)

    hermite_form = echelon_form

    def echelon_form(self, algorithm="default", proof=None, include_zero_rows=True,
                     transformation=False, D=None):
        r"""
        Return the echelon form of this matrix over the integers, also known
        as the hermite normal form (HNF).

        INPUT:

        - ``algorithm`` -- String. The algorithm to use. Valid options are:

          - ``'default'`` -- Let Sage pick an algorithm (default). Up
            to 10 rows or columns: pari with flag 0; Up to 75 rows or
            columns: pari with flag 1; Larger: use padic algorithm.

          - ``'padic'`` - an asymptotically fast p-adic modular
            algorithm, If your matrix has large coefficients and is
            small, you may also want to try this.

          - ``'pari'`` - use PARI with flag 1

          - ``'pari0'`` - use PARI with flag 0

          - ``'pari4'`` - use PARI with flag 4 (use heuristic LLL)

          - ``'ntl'`` - use NTL (only works for square matrices of
            full rank!)

        -  ``proof`` - (default: True); if proof=False certain
           determinants are computed using a randomized hybrid p-adic
           multimodular strategy until it stabilizes twice (instead of up to
           the Hadamard bound). It is *incredibly* unlikely that one would
           ever get an incorrect result with proof=False.

        -  ``include_zero_rows`` - (default: True) if False,
           don't include zero rows

        -  ``transformation`` - if given, also compute
           transformation matrix; only valid for padic algorithm

        -  ``D`` - (default: None) if given and the algorithm
           is 'ntl', then D must be a multiple of the determinant and this
           function will use that fact.

        OUTPUT:

        The Hermite normal form (=echelon form over `\ZZ`) of self.

        EXAMPLES::

            sage: A = MatrixSpace(ZZ,2)([1,2,3,4])
            sage: A.echelon_form()
            [1 0]
            [0 2]
            sage: A = MatrixSpace(ZZ,5)(range(25))
            sage: A.echelon_form()
            [  5   0  -5 -10 -15]
            [  0   1   2   3   4]
            [  0   0   0   0   0]
            [  0   0   0   0   0]
            [  0   0   0   0   0]

        Getting a transformation matrix in the nonsquare case::

            sage: A = matrix(ZZ,5,3,[1..15])
            sage: H, U = A.hermite_form(transformation=True, include_zero_rows=False)
            sage: H
            [1 2 3]
            [0 3 6]
            sage: U
            [  0   0   0   4  -3]
            [  0   0   0  13 -10]
            sage: U*A == H
            True

        TESTS: Make sure the zero matrices are handled correctly::

            sage: m = matrix(ZZ,3,3,[0]*9)
            sage: m.echelon_form()
            [0 0 0]
            [0 0 0]
            [0 0 0]
            sage: m = matrix(ZZ,3,1,[0]*3)
            sage: m.echelon_form()
            [0]
            [0]
            [0]
            sage: m = matrix(ZZ,1,3,[0]*3)
            sage: m.echelon_form()
            [0 0 0]

        The ultimate border case!

        ::

            sage: m = matrix(ZZ,0,0,[])
            sage: m.echelon_form()
            []

        .. note::

           If 'ntl' is chosen for a non square matrix this function
           raises a ValueError.

        Special cases: 0 or 1 rows::

            sage: a = matrix(ZZ, 1,2,[0,-1])
            sage: a.hermite_form()
            [0 1]
            sage: a.pivots()
            (1,)
            sage: a = matrix(ZZ, 1,2,[0,0])
            sage: a.hermite_form()
            [0 0]
            sage: a.pivots()
            ()
            sage: a = matrix(ZZ,1,3); a
            [0 0 0]
            sage: a.echelon_form(include_zero_rows=False)
            []
            sage: a.echelon_form(include_zero_rows=True)
            [0 0 0]

        Illustrate using various algorithms.::

            sage: matrix(ZZ,3,[1..9]).hermite_form(algorithm='pari')
            [1 2 3]
            [0 3 6]
            [0 0 0]
            sage: matrix(ZZ,3,[1..9]).hermite_form(algorithm='pari0')
            [1 2 3]
            [0 3 6]
            [0 0 0]
            sage: matrix(ZZ,3,[1..9]).hermite_form(algorithm='pari4')
            [1 2 3]
            [0 3 6]
            [0 0 0]
            sage: matrix(ZZ,3,[1..9]).hermite_form(algorithm='padic')
            [1 2 3]
            [0 3 6]
            [0 0 0]
            sage: matrix(ZZ,3,[1..9]).hermite_form(algorithm='default')
            [1 2 3]
            [0 3 6]
            [0 0 0]

        The 'ntl' algorithm doesn't work on matrices that do not have full rank.::

            sage: matrix(ZZ,3,[1..9]).hermite_form(algorithm='ntl')
            Traceback (most recent call last):
            ...
            ValueError: ntl only computes HNF for square matrices of full rank.
            sage: matrix(ZZ,3,[0] +[2..9]).hermite_form(algorithm='ntl')
            [1 0 0]
            [0 1 0]
            [0 0 3]

        TESTS:

        This example illustrated trac 2398::

            sage: a = matrix([(0, 0, 3), (0, -2, 2), (0, 1, 2), (0, -2, 5)])
            sage: a.hermite_form()
            [0 1 2]
            [0 0 3]
            [0 0 0]
            [0 0 0]

        Check that #12280 is fixed::

            sage: m = matrix([(-2, 1, 9, 2, -8, 1, -3, -1, -4, -1),
            ...               (5, -2, 0, 1, 0, 4, -1, 1, -2, 0),
            ...               (-11, 3, 1, 0, -3, -2, -1, -11, 2, -2),
            ...               (-1, 1, -1, -2, 1, -1, -1, -1, -1, 7),
            ...               (-2, -1, -1, 1, 1, -2, 1, 0, 2, -4)]).stack(
            ...               200 * identity_matrix(ZZ, 10))
            sage: matrix(ZZ,m).hermite_form(algorithm='pari', include_zero_rows=False)
            [  1   0   2   0  13   5   1 166  72  69]
            [  0   1   1   0  20   4  15 195  65 190]
            [  0   0   4   0  24   5  23  22  51 123]
            [  0   0   0   1  23   7  20 105  60 151]
            [  0   0   0   0  40   4   0  80  36  68]
            [  0   0   0   0   0  10   0 100 190 170]
            [  0   0   0   0   0   0  25   0 100 150]
            [  0   0   0   0   0   0   0 200   0   0]
            [  0   0   0   0   0   0   0   0 200   0]
            [  0   0   0   0   0   0   0   0   0 200]
            sage: matrix(ZZ,m).hermite_form(algorithm='padic', include_zero_rows=False)
            [  1   0   2   0  13   5   1 166  72  69]
            [  0   1   1   0  20   4  15 195  65 190]
            [  0   0   4   0  24   5  23  22  51 123]
            [  0   0   0   1  23   7  20 105  60 151]
            [  0   0   0   0  40   4   0  80  36  68]
            [  0   0   0   0   0  10   0 100 190 170]
            [  0   0   0   0   0   0  25   0 100 150]
            [  0   0   0   0   0   0   0 200   0   0]
            [  0   0   0   0   0   0   0   0 200   0]
            [  0   0   0   0   0   0   0   0   0 200]
        """
        if self._nrows == 0 or self._ncols == 0:
            self.cache('pivots', ())
            self.cache('rank', 0)
            if transformation:
                return self, self
            return self

        key = 'hnf-%s-%s'%(include_zero_rows,transformation)
        ans = self.fetch(key)
        if ans is not None: return ans

        cdef Matrix_integer_dense H_m,w
        cdef Py_ssize_t nr, nc, n, i, j
        nr = self._nrows
        nc = self._ncols
        n = nr if nr >= nc else nc
        if algorithm == 'default':
            if transformation: algorithm = 'padic'
            else:
                if n <= 10: algorithm = 'pari0'
                elif n <= 75: algorithm = 'pari'
                else: algorithm = 'padic'

        cdef bint pari_big = 0
        if algorithm.startswith('pari'):
            if self.height().ndigits() > 10000 or n >= 50:
                pari_big = 1

        proof = get_proof_flag(proof, "linear_algebra")
        pivots = None
        rank = None

        if algorithm == "padic":
            import matrix_integer_dense_hnf
            self._init_mpz()
            if transformation:
                H_m, U, pivots = matrix_integer_dense_hnf.hnf_with_transformation(self, proof=proof)
                if not include_zero_rows:
                    r = H_m.rank()
                    H_m = H_m[:r]
                    U = U[:r]
            else:
                H_m, pivots = matrix_integer_dense_hnf.hnf(self,
                                   include_zero_rows=include_zero_rows, proof=proof)
            self.cache('pivots', tuple(pivots))
            self.cache('rank', len(pivots))


        elif algorithm == 'pari0':
            if transformation:
                raise ValueError("transformation matrix only available with p-adic algorithm")
            if pari_big:
                H_m = self._hnf_pari_big(0, include_zero_rows=include_zero_rows)
            else:
                H_m = self._hnf_pari(0, include_zero_rows=include_zero_rows)

        elif algorithm == 'pari':
            if transformation:
                raise ValueError("transformation matrix only available with p-adic algorithm")
            if pari_big:
                H_m = self._hnf_pari_big(1, include_zero_rows=include_zero_rows)
            else:
                H_m = self._hnf_pari(1, include_zero_rows=include_zero_rows)

        elif algorithm == 'pari4':
            if transformation:
                raise ValueError("transformation matrix only available with p-adic algorithm")
            if pari_big:
                H_m = self._hnf_pari_big(4, include_zero_rows=include_zero_rows)
            else:
                H_m = self._hnf_pari(4, include_zero_rows=include_zero_rows)

        elif algorithm == 'ntl':
            if transformation:
                raise ValueError("transformation matrix only available with p-adic algorithm")

            if nr != nc:
                raise ValueError("ntl only computes HNF for square matrices of full rank.")

            import sage.libs.ntl.ntl_mat_ZZ
            v =  sage.libs.ntl.ntl_mat_ZZ.ntl_mat_ZZ(self._nrows,self._ncols)
            for i from 0 <= i < self._nrows:
                for j from 0 <= j < self._ncols:
                    v[i,j] = self.get_unsafe(nr-i-1,nc-j-1)

            try:
                w1 = v.HNF(D=D)
            except RuntimeError: # HNF may fail if a nxm matrix has rank < m
                raise ValueError("ntl only computes HNF for square matrices of full rank.")

            rank = w1.nrows()

            if include_zero_rows:
                H_m = self.new_matrix()
            else:
                H_m = self.new_matrix(nrows=w1.nrows())

            nr = w1.nrows()
            nc = w1.ncols()

            for i from 0 <= i < w1.nrows():
                for j from 0 <= j < w1.ncols():
                    H_m[i,j] = w1[nr-i-1,nc-j-1]

        elif algorithm == 'flint':
            raise NotImplementedError('not yet implemented')
        else:
            raise ValueError("algorithm %r not understood" % algorithm)

        H_m.set_immutable()
        if pivots is None:
            from matrix_integer_dense_hnf import pivots_of_hnf_matrix
            pivots = tuple(pivots_of_hnf_matrix(H_m))
            rank = len(pivots)
        else:
            pivots = tuple(pivots)

        H_m.cache('pivots', pivots)
        self.cache('pivots', pivots)

        H_m.cache('rank', rank)
        self.cache('rank',rank)

        H_m.cache('in_echelon_form', True)


        if transformation:
            U.set_immutable()
            ans = H_m, U
        else:
            ans = H_m
        self.cache(key, ans)
        return ans

    def saturation(self, p=0, proof=None, max_dets=5):
        r"""
        Return a saturation matrix of self, which is a matrix whose rows
        span the saturation of the row span of self. This is not unique.

        The saturation of a `\ZZ` module `M`
        embedded in `\ZZ^n` is the a module `S` that
        contains `M` with finite index such that
        `\ZZ^n/S` is torsion free. This function takes the
        row span `M` of self, and finds another matrix of full rank
        with row span the saturation of `M`.

        INPUT:


        -  ``p`` - (default: 0); if nonzero given, saturate
           only at the prime `p`, i.e., return a matrix whose row span
           is a `\ZZ`-module `S` that contains self and
           such that the index of `S` in its saturation is coprime to
           `p`. If `p` is None, return full saturation of
           self.

        -  ``proof`` - (default: use proof.linear_algebra());
           if False, the determinant calculations are done with proof=False.

        -  ``max_dets`` - (default: 5); technical parameter -
           max number of determinant to compute when bounding prime divisor of
           self in its saturation.


        OUTPUT:


        -  ``matrix`` - a matrix over ZZ


        .. note::

           The result is *not* cached.

        ALGORITHM: 1. Replace input by a matrix of full rank got from a
        subset of the rows. 2. Divide out any common factors from rows. 3.
        Check max_dets random dets of submatrices to see if their GCD
        (with p) is 1 - if so matrix is saturated and we're done. 4.
        Finally, use that if A is a matrix of full rank, then
        `hnf(transpose(A))^{-1}*A` is a saturation of A.

        EXAMPLES::

            sage: A = matrix(ZZ, 3, 5, [-51, -1509, -71, -109, -593, -19, -341, 4, 86, 98, 0, -246, -11, 65, 217])
            sage: A.echelon_form()
            [      1       5    2262   20364   56576]
            [      0       6   35653  320873  891313]
            [      0       0   42993  386937 1074825]
            sage: S = A.saturation(); S
            [  -51 -1509   -71  -109  -593]
            [  -19  -341     4    86    98]
            [   35   994    43    51   347]

        Notice that the saturation spans a different module than A.

        ::

            sage: S.echelon_form()
            [ 1  2  0  8 32]
            [ 0  3  0 -2 -6]
            [ 0  0  1  9 25]
            sage: V = A.row_space(); W = S.row_space()
            sage: V.is_submodule(W)
            True
            sage: V.index_in(W)
            85986
            sage: V.index_in_saturation()
            85986

        We illustrate each option::

            sage: S = A.saturation(p=2)
            sage: S = A.saturation(proof=False)
            sage: S = A.saturation(max_dets=2)
        """
        proof = get_proof_flag(proof, "linear_algebra")
        import matrix_integer_dense_saturation
        return matrix_integer_dense_saturation.saturation(self, p=p, proof=proof, max_dets=max_dets)

    def index_in_saturation(self, proof=None):
        """
        Return the index of self in its saturation.

        INPUT:


        -  ``proof`` - (default: use proof.linear_algebra());
           if False, the determinant calculations are done with proof=False.


        OUTPUT:


        -  ``positive integer`` - the index of the row span of
           this matrix in its saturation


        ALGORITHM: Use Hermite normal form twice to find an invertible
        matrix whose inverse transforms a matrix with the same row span as
        self to its saturation, then compute the determinant of that
        matrix.

        EXAMPLES::

            sage: A = matrix(ZZ, 2,3, [1..6]); A
            [1 2 3]
            [4 5 6]
            sage: A.index_in_saturation()
            3
            sage: A.saturation()
            [1 2 3]
            [1 1 1]
        """
        proof = get_proof_flag(proof, "linear_algebra")
        import matrix_integer_dense_saturation
        return matrix_integer_dense_saturation.index_in_saturation(self, proof=proof)

    def pivots(self):
        """
        Return the pivot column positions of this matrix.

        OUTPUT: a tuple of Python integers: the position of the
        first nonzero entry in each row of the echelon form.

        EXAMPLES::

            sage: n = 3; A = matrix(ZZ,n,range(n^2)); A
            [0 1 2]
            [3 4 5]
            [6 7 8]
            sage: A.pivots()
            (0, 1)
            sage: A.echelon_form()
            [ 3  0 -3]
            [ 0  1  2]
            [ 0  0  0]
        """
        p = self.fetch('pivots')
        if not p is None: return tuple(p)

        cdef Matrix_integer_dense E
        E = self.echelon_form()

        # Now we determine the pivots from the matrix E as quickly as we can.
        # For each row, we find the first nonzero position in that row -- it is the pivot.
        cdef Py_ssize_t i, j, k
        p = []
        k = 0
        for i from 0 <= i < E._nrows:
            for j from k <= j < E._ncols:
                if fmpz_cmp_si(fmpz_mat_entry(E._matrix,i,j), 0) != 0:  # nonzero position
                    p.append(j)
                    k = j+1  # so start at next position next time
                    break
        p = tuple(p)
        self.cache('pivots', p)
        return p

    #### Elementary divisors

    def elementary_divisors(self, algorithm='pari'):
        """
        Return the elementary divisors of self, in order.


        .. warning::

           This is MUCH faster than the smith_form function.

        The elementary divisors are the invariants of the finite abelian
        group that is the cokernel of *left* multiplication of this matrix.
        They are ordered in reverse by divisibility.

        INPUT:


        -  ``self`` - matrix

        -  ``algorithm`` - (default: 'pari')

           - ``'pari'``: works robustly, but is slower.

           - ``'linbox'`` - use linbox (currently off, broken)


        OUTPUT: list of integers


        .. note::

           These are the invariants of the cokernel of *left* multiplication::

               sage: M = Matrix([[3,0,1],[0,1,0]])
               sage: M
               [3 0 1]
               [0 1 0]
               sage: M.elementary_divisors()
               [1, 1]
               sage: M.transpose().elementary_divisors()
               [1, 1, 0]

        EXAMPLES::

            sage: matrix(3, range(9)).elementary_divisors()
            [1, 3, 0]
            sage: matrix(3, range(9)).elementary_divisors(algorithm='pari')
            [1, 3, 0]
            sage: C = MatrixSpace(ZZ,4)([3,4,5,6,7,3,8,10,14,5,6,7,2,2,10,9])
            sage: C.elementary_divisors()
            [1, 1, 1, 687]

        ::

            sage: M = matrix(ZZ, 3, [1,5,7, 3,6,9, 0,1,2])
            sage: M.elementary_divisors()
            [1, 1, 6]

        This returns a copy, which is safe to change::

            sage: edivs = M.elementary_divisors()
            sage: edivs.pop()
            6
            sage: M.elementary_divisors()
            [1, 1, 6]

        .. seealso::

           :meth:`smith_form`
        """
        d = self.fetch('elementary_divisors')
        if not d is None:
            return d[:]
        if self._nrows == 0 or self._ncols == 0:
            d = []
        else:
            if algorithm == 'linbox':
                raise ValueError("linbox too broken -- currently Linbox SNF is disabled.")
            if algorithm == 'pari':
                d = self._pari_().matsnf(0).python()
                i = d.count(0)
                d.sort()
                if i > 0:
                    d = d[i:] + [d[0]]*i
            elif not (algorithm in ['pari', 'linbox']):
                raise ValueError("algorithm (='%s') unknown"%algorithm)
        self.cache('elementary_divisors', d)
        return d[:]

    def _elementary_divisors_linbox(self):
        self._init_linbox()
        sig_on()
        d = linbox.smithform()
        sig_off()
        return d

    def smith_form(self):
        r"""
        Returns matrices S, U, and V such that S = U\*self\*V, and S is in
        Smith normal form. Thus S is diagonal with diagonal entries the
        ordered elementary divisors of S.

        .. warning::

           The elementary_divisors function, which returns the
           diagonal entries of S, is VASTLY faster than this function.

        The elementary divisors are the invariants of the finite abelian
        group that is the cokernel of this matrix. They are ordered in
        reverse by divisibility.

        EXAMPLES::

            sage: A = MatrixSpace(IntegerRing(), 3)(range(9))
            sage: D, U, V = A.smith_form()
            sage: D
            [1 0 0]
            [0 3 0]
            [0 0 0]
            sage: U
            [ 0  1  0]
            [ 0 -1  1]
            [-1  2 -1]
            sage: V
            [-1  4  1]
            [ 1 -3 -2]
            [ 0  0  1]
            sage: U*A*V
            [1 0 0]
            [0 3 0]
            [0 0 0]

        It also makes sense for nonsquare matrices::

            sage: A = Matrix(ZZ,3,2,range(6))
            sage: D, U, V = A.smith_form()
            sage: D
            [1 0]
            [0 2]
            [0 0]
            sage: U
            [ 0  1  0]
            [ 0 -1  1]
            [-1  2 -1]
            sage: V
            [-1  3]
            [ 1 -2]
            sage: U * A * V
            [1 0]
            [0 2]
            [0 0]

        Empty matrices are handled sensibly (see trac #3068)::

            sage: m = MatrixSpace(ZZ, 2,0)(0); d,u,v = m.smith_form(); u*m*v == d
            True
            sage: m = MatrixSpace(ZZ, 0,2)(0); d,u,v = m.smith_form(); u*m*v == d
            True
            sage: m = MatrixSpace(ZZ, 0,0)(0); d,u,v = m.smith_form(); u*m*v == d
            True

        .. seealso::

           :meth:`elementary_divisors`
        """
        v = self._pari_().matsnf(1).python()
        if self._ncols == 0: v[0] = self.matrix_space(ncols = self._nrows)(1)
        if self._nrows == 0: v[1] = self.matrix_space(nrows = self._ncols)(1)
        # need to reverse order of rows of U, columns of V, and both of D.
        D = self.matrix_space()([v[2][i,j] for i in xrange(self._nrows-1,-1,-1) for j in xrange(self._ncols-1,-1,-1)])

        if self._ncols == 0:
            # silly special cases for matrices with 0 columns (PARI has a unique empty matrix)
            U = self.matrix_space(ncols = self._nrows)(1)
        else:
            U = self.matrix_space(ncols = self._nrows)([v[0][i,j] for i in xrange(self._nrows-1,-1,-1) for j in xrange(self._nrows)])

        if self._nrows == 0:
            # silly special cases for matrices with 0 rows (PARI has a unique empty matrix)
            V = self.matrix_space(nrows = self._ncols)(1)
        else:
            V = self.matrix_space(nrows = self._ncols)([v[1][i,j] for i in xrange(self._ncols) for j in xrange(self._ncols-1,-1,-1)])

        return D, U, V

    def frobenius(self, flag=0, var='x'):
        """
        Return the Frobenius form (rational canonical form) of this
        matrix.

        INPUT:

        -  ``flag`` -- 0 (default), 1 or 2 as follows:

            -  ``0`` -- (default) return the Frobenius form of this
               matrix.

            -  ``1`` -- return only the elementary divisor
               polynomials, as polynomials in var.

            -  ``2`` -- return a two-components vector [F,B] where F
               is the Frobenius form and B is the basis change so that
               `M=B^{-1}FB`.

        -  ``var`` -- a string (default: 'x')

        ALGORITHM: uses PARI's matfrobenius()

        EXAMPLES::

            sage: A = MatrixSpace(ZZ, 3)(range(9))
            sage: A.frobenius(0)
            [ 0  0  0]
            [ 1  0 18]
            [ 0  1 12]
            sage: A.frobenius(1)
            [x^3 - 12*x^2 - 18*x]
            sage: A.frobenius(1, var='y')
            [y^3 - 12*y^2 - 18*y]
            sage: F, B = A.frobenius(2)
            sage: A == B^(-1)*F*B
            True
            sage: a=matrix([])
            sage: a.frobenius(2)
            ([], [])
            sage: a.frobenius(0)
            []
            sage: a.frobenius(1)
            []
            sage: B = random_matrix(ZZ,2,3)
            sage: B.frobenius()
            Traceback (most recent call last):
            ...
            ArithmeticError: frobenius matrix of non-square matrix not defined.

        AUTHORS:

        - Martin Albrect (2006-04-02)

        TODO: - move this to work for more general matrices than just over
        Z. This will require fixing how PARI polynomials are coerced to
        Sage polynomials.
        """
        if not self.is_square():
            raise ArithmeticError("frobenius matrix of non-square matrix not defined.")

        v = self._pari_().matfrobenius(flag)
        if flag==0:
            return self.matrix_space()(v.python())
        elif flag==1:
            r = PolynomialRing(self.base_ring(), names=var)
            retr = []
            for f in v:
                retr.append(eval(str(f).replace("^","**"), {'x':r.gen()}, r.gens_dict()))
            return retr
        elif flag==2:
            F = matrix_space.MatrixSpace(QQ, self.nrows())(v[0].python())
            B = matrix_space.MatrixSpace(QQ, self.nrows())(v[1].python())
            return F, B

    def _right_kernel_matrix(self, **kwds):
        r"""
        Returns a pair that includes a matrix of basis vectors
        for the right kernel of ``self``.

        INPUT:

        - ``algorithm`` - determines which algorithm to use, options are:

          - 'flint' - use the algorithm from the FLINT library
          - 'pari' - use the ``matkerint()`` function from the PARI library
          - 'padic' - use the p-adic algorithm from the IML library
          - 'default' - use a heuristic to decide which of the three above
            routines is fastest.  This is the default value.

        - ``proof`` - this is passed to the p-adic IML algorithm.
          If not specified, the global flag for linear algebra will be used.

        OUTPUT:

        Returns a pair.  First item is the string is either
        'computed-flint-int', 'computed-pari-int', 'computed-flint-int', which identifies
        the nature of the basis vectors.

        Second item is a matrix whose rows are a basis for the right kernel,
        over the integers, as computed by either the FLINT, IML or PARI libraries.

        EXAMPLES::

            sage: A = matrix(ZZ, [[4, 7, 9, 7, 5, 0],
            ...                   [1, 0, 5, 8, 9, 1],
            ...                   [0, 1, 0, 1, 9, 7],
            ...                   [4, 7, 6, 5, 1, 4]])

            sage: result = A._right_kernel_matrix(algorithm='pari')
            sage: result[0]
            'computed-pari-int'
            sage: X = result[1]; X
            [-26  31 -30  21   2 -10]
            [-47 -13  48 -14 -11  18]
            sage: A*X.transpose() == zero_matrix(ZZ, 4, 2)
            True

            sage: result = A._right_kernel_matrix(algorithm='padic')
            sage: result[0]
            'computed-iml-int'
            sage: X = result[1]; X
            [-469  214  -30  119  -37    0]
            [ 370 -165   18  -91   30   -2]
            sage: A*X.transpose() == zero_matrix(ZZ, 4, 2)
            True

            sage: result = A._right_kernel_matrix(algorithm='default')
            sage: result[0]
            'computed-flint-int'
            sage: result[1]
            [ 469 -214   30 -119   37    0]
            [-370  165  -18   91  -30    2]

            sage: result = A._right_kernel_matrix(algorithm='flint')
            sage: result[0]
            'computed-flint-int'
            sage: result[1]
            [ 469 -214   30 -119   37    0]
            [-370  165  -18   91  -30    2]

        With the 'default' given as the algorithm, several heuristics are
        used to determine if FLINT, PARI or IML ('padic') is used.  The code has
        exact details, but roughly speaking, relevant factors are: the
        absolute size of the matrix, or the relative dimensions, or the
        magnitude of the entries. ::

            sage: A = random_matrix(ZZ, 18, 11)
            sage: A._right_kernel_matrix(algorithm='default')[0]
            'computed-pari-int'
            sage: A = random_matrix(ZZ, 18, 11, x = 10^200)
            sage: A._right_kernel_matrix(algorithm='default')[0]
            'computed-iml-int'
            sage: A = random_matrix(ZZ, 60, 60)
            sage: A._right_kernel_matrix(algorithm='default')[0]
            'computed-iml-int'
            sage: A = random_matrix(ZZ, 60, 55)
            sage: A._right_kernel_matrix(algorithm='default')[0]
            'computed-pari-int'

        TESTS:

        We test three trivial cases. FLINT is used for small matrices,
        but we let the heuristic decide that.  ::

            sage: A = matrix(ZZ, 0, 2)
            sage: A._right_kernel_matrix()[1]
            []
            sage: A = matrix(ZZ, 2, 0)
            sage: A._right_kernel_matrix()[1].parent()
            Full MatrixSpace of 0 by 0 dense matrices over Integer Ring
            sage: A = zero_matrix(ZZ, 4, 3)
            sage: A._right_kernel_matrix()[1]
            [1 0 0]
            [0 1 0]
            [0 0 1]
        """
        tm = verbose("computing right kernel matrix over the integers for %sx%s matrix" % (self.nrows(), self.ncols()),level=1)

        algorithm = kwds.pop('algorithm', None)
        if algorithm is None:
          algorithm = 'default'

        if algorithm == 'default':
            # The heuristic here could be auto-tuned, stored for
            # different architecture, etc.  What I've done below here
            # I just got by playing around with examples.  This is
            # *dramatically* better than doing absolutely nothing
            # (i.e., always choosing 'padic'), but is of course
            # far from optimal.   -- William Stein

            # I sometimes favor FLINT over PARI, but this should be better tuned. -- Marc Masdeu
            if max(self._nrows, self._ncols) <= 10:
                # Use FLINT for very small matrices, as long as entries aren't huge.
                algorithm = 'flint'
            elif max(self._nrows, self._ncols) <= 50:
                # when entries are huge, padic relatively good.
                h = self.height().ndigits()
                if h < 100:
                    algorithm = 'pari'
                else:
                    algorithm = 'padic'
            elif self._nrows <= self._ncols + 3:
                # the padic algorithm is much better for bigger
                # matrices if there are nearly more columns than rows
                # (that is its forte)
                algorithm = 'padic'
            else:
                algorithm = 'pari'

        if algorithm == 'flint':
            proof = kwds.pop('proof', None)
            proof = get_proof_flag(proof, "linear_algebra")
            K = self._rational_kernel_flint().transpose().saturation(proof=proof)
            format = 'computed-flint-int'
        elif algorithm == 'pari':
            K = self._pari_().matkerint().mattranspose().python()
            format = 'computed-pari-int'
        elif algorithm == 'padic':
            proof = kwds.pop('proof', None)
            proof = get_proof_flag(proof, "linear_algebra")
            K = self._rational_kernel_iml().transpose().saturation(proof=proof)
            format = 'computed-iml-int'
        else:
            raise ValueError('unknown algorithm: %s'%algorithm)
        tm = verbose("done computing right kernel matrix over the integers for %sx%s matrix" % (self.nrows(), self.ncols()),level=1, t=tm)
        return (format, K)

    # TODO: implement using flint function
    def _adjoint(self):
        """
        Return the adjoint of this matrix.

        Assumes self is a square matrix (checked in adjoint).

        EXAMPLES::

            sage: m = matrix(ZZ,3,[1..9])
            sage: m.adjoint()
            [ -3   6  -3]
            [  6 -12   6]
            [ -3   6  -3]
        """
        return self.parent()(self._pari_().matadjoint().python())

    def _ntl_(self):
        r"""
        ntl.mat_ZZ representation of self.

        EXAMPLE::

            sage: a = MatrixSpace(ZZ,200).random_element(x=-2, y=2)    # -2 to 2
            sage: A = a._ntl_()

        .. note::

           NTL only knows dense matrices, so if you provide a sparse
           matrix NTL will allocate memory for every zero entry.
        """
        import sage.libs.ntl.ntl_mat_ZZ
        return sage.libs.ntl.ntl_mat_ZZ.ntl_mat_ZZ(self._nrows,self._ncols, self.list())


    ####################################################################################
    # LLL
    ####################################################################################
    def LLL_gram(self):
        """
        LLL reduction of the lattice whose gram matrix is ``self``.

        INPUT:

        - ``M`` -- gram matrix of a definite quadratic form

        OUTPUT:

        ``U`` - unimodular transformation matrix such that
        ``U.T * M * U``  is LLL-reduced.

        ALGORITHM: Use PARI

        EXAMPLES::

            sage: M = Matrix(ZZ, 2, 2, [5,3,3,2]) ; M
            [5 3]
            [3 2]
            sage: U = M.LLL_gram(); U
            [-1  1]
            [ 1 -2]
            sage: U.transpose() * M * U
            [1 0]
            [0 1]

        Semidefinite and indefinite forms no longer raise a ``ValueError``::

            sage: Matrix(ZZ,2,2,[2,6,6,3]).LLL_gram()
            [-3 -1]
            [ 1  0]
            sage: Matrix(ZZ,2,2,[1,0,0,-1]).LLL_gram()
            [ 0 -1]
            [ 1  0]

        """
        if self._nrows != self._ncols:
            raise ArithmeticError("self must be a square matrix")

        n = self.nrows()
        # maybe should be /unimodular/ matrices ?
        P = self._pari_()
        try:
            U = P.lllgramint()
        except (RuntimeError, ArithmeticError) as msg:
            raise ValueError("not a definite matrix")
        MS = matrix_space.MatrixSpace(ZZ,n)
        U = MS(U.python())
        # Fix last column so that det = +1
        if U.det() == -1:
            for i in range(n):
                U[i,n-1] = - U[i,n-1]
        return U

    def BKZ(self, delta=None, algorithm="fpLLL", fp=None, block_size=10, prune=0, use_givens=False,
            precision=0, max_loops=0, max_time=0, auto_abort=False):
        """
        Block Korkin-Zolotarev reduction.

        INPUT:

        - ``delta`` -- (default: ``0.99``) LLL parameter

        - ``algorithm`` -- (default: ``"fpLLL"``) ``"fpLLL"`` or ``"NTL"``

        - ``fp`` -- floating point number implementation

          - ``None`` -- NTL's exact reduction or fpLLL's wrapper (default)

          - ``'fp'`` -- double precision: NTL's FP or fpLLL's double

          - ``'qd'`` -- NTL's QP or fpLLL's long doubles

          - ``'qd1'`` -- quad doubles: Uses ``quad_float`` precision to compute
            Gram-Schmidt, but uses double precision in the search phase of the
            block reduction algorithm. This seems adequate for most purposes,
            and is faster than ``'qd'``, which uses quad_float precision
            uniformly throughout (NTL only).

          - ``'xd'`` -- extended exponent: NTL's XD or fpLLL's dpe

          - ``'rr'`` -- arbitrary precision: NTL'RR or fpLLL's MPFR

        - ``block_size`` -- (default: ``10``) Specifies the size of the blocks
          in the reduction. High values yield shorter vectors, but the running
          time increases double exponentially with ``block_size``.
          ``block_size`` should be between 2 and the number of rows
          of ``self``.

        NLT SPECIFIC INPUTS:

        - ``prune`` -- (default: ``0``) The optional parameter ``prune`` can
          be set to any positive number to invoke the Volume Heuristic from
          [SH95]_. This can significantly reduce the running time, and hence
          allow much bigger block size, but the quality of the reduction is
          of course not as good in general. Higher values of ``prune`` mean
          better quality, and slower running time. When ``prune`` is ``0``,
          pruning is disabled. Recommended usage: for ``block_size==30``, set
          ``10 <= prune <=15``.

        - ``use_givens`` -- Use Given's orthogonalization.  This is a bit
          slower, but generally much more stable, and is really the preferred
          orthogonalization strategy. For a nice description of this, see
          Chapter 5 of [GL96]_.

        fpLLL SPECIFIC INPUTS:

        - ``precision`` -- (default: ``0`` for automatic choice) bit
          precision to use if ``fp='rr'`` is set

        - ``max_loops`` -- (default: ``0`` for no restriction) maximum
          number of full loops

        - ``max_time`` -- (default: ``0`` for no restricion) stop after
          time seconds (up to loop completion)

        - ``auto_abort`` -- (default: ``False``) heuristic, stop when the
          average slope of `\log(||b_i^*||)` does not decrease fast enough

        EXAMPLES::

            sage: A = Matrix(ZZ,3,3,range(1,10))
            sage: A.BKZ()
            [ 0  0  0]
            [ 2  1  0]
            [-1  1  3]

            sage: A = Matrix(ZZ,3,3,range(1,10))
            sage: A.BKZ(use_givens=True)
            [ 0  0  0]
            [ 2  1  0]
            [-1  1  3]

            sage: A = Matrix(ZZ,3,3,range(1,10))
            sage: A.BKZ(fp="fp")
            [ 0  0  0]
            [ 2  1  0]
            [-1  1  3]

        ALGORITHM:

        Calls either NTL or fpLLL.

        REFERENCES:

        .. [SH95] C. P. Schnorr and H. H. Hörner. *Attacking the Chor-Rivest
           Cryptosystem by Improved Lattice Reduction*. Advances in Cryptology
           - EUROCRYPT '95. LNCS Volume 921, 1995, pp 1-12.

        .. [GL96] G. Golub and C. van Loan. *Matrix Computations*.
           3rd edition, Johns Hopkins Univ. Press, 1996.

        """
        if delta is None:
            delta = 0.99
        elif delta <= 0.25:
            raise TypeError("delta must be > 0.25")
        elif delta > 1:
            raise TypeError("delta must be <= 1")
        delta = float(delta)

        if prune < 0:
            raise TypeError("prune must be >= 0")
        prune = int(prune)

        verbose = get_verbose() >= 2

        block_size = int(block_size)

        if algorithm == "NTL":
            if fp is None:
                fp = "rr"

            if fp == "fp":
                algorithm = "BKZ_FP"
            elif fp == "qd":
                algorithm = "BKZ_QP"
            elif fp == "qd1":
                algorithm = "BKZ_QP1"
            elif fp == "xd":
                algorithm = "BKZ_XD"
            elif fp == "rr":
                algorithm = "BKZ_RR"
            else:
                raise TypeError("fp parameter not understood.")

            A = self._ntl_()

            if algorithm == "BKZ_FP":
                if not use_givens:
                    r = A.BKZ_FP(U=None, delta=delta, BlockSize=block_size,
                                 prune=prune, verbose=verbose)
                else:
                    r = A.G_BKZ_FP(U=None, delta=delta, BlockSize=block_size,
                                   prune=prune, verbose=verbose)

            elif algorithm == "BKZ_QP":
                if not use_givens:
                    r = A.BKZ_QP(U=None, delta=delta, BlockSize=block_size,
                                 prune=prune, verbose=verbose)
                else:
                    r = A.G_BKZ_QP(U=None, delta=delta, BlockSize=block_size,
                                   prune=prune, verbose=verbose)

            elif algorithm == "BKZ_QP1":
                if not use_givens:
                    r = A.BKZ_QP1(U=None, delta=delta, BlockSize=block_size,
                                  prune=prune, verbose=verbose)
                else:
                    r = A.G_BKZ_QP1(U=None, delta=delta, BlockSize=block_size,
                                    prune=prune, verbose=verbose)

            elif algorithm == "BKZ_XD":
                if not use_givens:
                    r = A.BKZ_XD(U=None, delta=delta, BlockSize=block_size,
                                 prune=prune, verbose=verbose)
                else:
                    r = A.G_BKZ_XD(U=None, delta=delta, BlockSize=block_size,
                                   prune=prune, verbose=verbose)

            elif algorithm == "BKZ_RR":
                if not use_givens:
                    r = A.BKZ_RR(U=None, delta=delta, BlockSize=block_size,
                                 prune=prune, verbose=verbose)
                else:
                    r = A.G_BKZ_RR(U=None, delta=delta, BlockSize=block_size,
                                   prune=prune, verbose=verbose)

            self.cache("rank",ZZ(r))
            R = <Matrix_integer_dense>self.new_matrix(entries=map(ZZ,A.list()))

        elif algorithm == "fpLLL":
            from sage.libs.fplll.fplll import FP_LLL
            fp = fplll_fp_map[fp]
            A = FP_LLL(self)
            A.BKZ(block_size=block_size,
                  delta=delta,
                  float_type=fp,
                  precision=precision,
                  verbose=verbose,
                  max_time=max_time,
                  max_loops=max_loops,
                  auto_abort=auto_abort)
            R = A._sage_()
        return R

    def LLL(self, delta=None, eta=None, algorithm="fpLLL:wrapper", fp=None, prec=0, early_red=False, use_givens=False, use_siegel=False):
        r"""
        Return LLL reduced or approximated LLL reduced lattice `R` for this
        matrix interpreted as a lattice.

        A lattice `(b_1, b_2, ..., b_d)` is `(\delta, \eta)`-LLL-reduced
        if the two following conditions hold:

        -  For any `i > j`, we have `\lvert \mu_{i,j} \rvert \leq \eta`.

        -  For any `i < d`, we have `\delta \lvert b_i^* \rvert^2 \leq
           \lvert b_{i + 1}^* + \mu_{i+1, i} b_i^* \rvert^2`,

        where `μ_{i,j} = \langle b_i, b_j^* \rangle / \langle b_j^*, b_j^*
        \rangle` and `b_i^*` is the `i`-th vector of the Gram-Schmidt
        orthogonalisation of `(b_1, b_2, ..., b_d)`.

        The default reduction parameters are `\delta = 3/4` and `\eta = 0.501`.
        The parameters `\delta` and `\eta` must satisfy: `0.25 < \delta
        \leq 1.0` and `0.5 \leq \eta < \sqrt{\delta}`. Polynomial time
        complexity is only guaranteed for `\delta < 1`. Not every algorithm
        admits the case `\delta = 1`.

        The lattice is returned as a matrix. Also the rank (and the
        determinant) of ``self`` are cached if those are computed during
        the reduction. Note that in general this only happens when
        ``self.rank() == self.ncols()`` and the exact algorithm is used.

        INPUT:

        - ``delta`` -- (default: ``0.99``) `\delta` parameter as described
          above

        - ``eta`` -- (default: ``0.501``) `\eta` parameter as described above,
          ignored by NTL

        - ``algorithm`` -- string one of the algorithms listed below
          (default: ``"fpLLL:wrapper"``).

        - ``fp`` -- floating point number implementation:

          - ``None`` -- NTL's exact reduction or fpLLL's wrapper
          - ``'fp'`` -- double precision: NTL's FP or fpLLL's double
          - ``'qd'`` -- NTL's QP or fpLLL's long doubles
          - ``'xd'`` -- extended exponent: NTL's XD or fpLLL's dpe
          - ``'rr'`` -- arbitrary precision: NTL's RR or fpLLL's MPFR

        - ``prec`` -- (default: auto choose) precision, ignored by NTL

        - ``early_red`` -- (default: ``False``) perform early reduction,
          ignored by NTL

        - ``use_givens`` -- (default: ``False``) use Givens orthogonalization
          only applicable to approximate reductions and NTL; this is more
          stable but slower

        - ``use_siegel`` -- (default: ``False``) use Siegel's condition
          instead of Lovasz's condition, ignored by NTL

        Also, if the verbose level is at least `2`, some more verbose output
        is printed during the computation.

        AVAILABLE ALGORITHMS:

        - ``NTL:LLL`` - NTL's LLL + choice of ``fp``.

        - ``fpLLL:heuristic`` - fpLLL's heuristic + choice of ``fp``.

        - ``fpLLL:fast`` - fpLLL's fast + choice of ``fp``.

        - ``fpLLL:proved`` - fpLLL's proved + choice of ``fp``.

        - ``fpLLL:wrapper`` - fpLLL's automatic choice (default).

        OUTPUT:

        A matrix over the integers.

        EXAMPLES::

            sage: A = Matrix(ZZ,3,3,range(1,10))
            sage: A.LLL()
            [ 0  0  0]
            [ 2  1  0]
            [-1  1  3]

        We compute the extended GCD of a list of integers using LLL, this
        example is from the Magma handbook::

            sage: Q = [ 67015143, 248934363018, 109210, 25590011055, 74631449,
            ....:       10230248, 709487, 68965012139, 972065, 864972271 ]
            sage: n = len(Q)
            sage: S = 100
            sage: X = Matrix(ZZ, n, n + 1)
            sage: for i in xrange(n):
            ...       X[i,i + 1] = 1
            sage: for i in xrange(n):
            ...       X[i,0] = S*Q[i]
            sage: L = X.LLL()
            sage: M = L.row(n-1).list()[1:]
            sage: M
            [-3, -1, 13, -1, -4, 2, 3, 4, 5, -1]
            sage: add([Q[i]*M[i] for i in range(n)])
            -1

        The case `\delta = 1` is not always supported::

            sage: L = X.LLL(delta=2)
            Traceback (most recent call last):
            ...
            TypeError: delta must be <= 1
            sage: L = X.LLL(delta=1)
            Traceback (most recent call last):
            ...
            RuntimeError: infinite loop in LLL
            sage: L = X.LLL(delta=1, algorithm='NTL:LLL')
            sage: L[-1]
            (-100, -3, -1, 13, -1, -4, 2, 3, 4, 5, -1)

        TESTS::

            sage: matrix(ZZ, 0, 0).LLL()
            []
            sage: matrix(ZZ, 3, 0).LLL()
            []
            sage: matrix(ZZ, 0, 3).LLL()
            []

            sage: M = matrix(ZZ, [[1,2,3],[31,41,51],[101,201,301]])
            sage: A = M.LLL()
            sage: A
            [ 0  0  0]
            [-1  0  1]
            [ 1  1  1]
            sage: B = M.LLL(algorithm='NTL:LLL')
            sage: C = M.LLL(algorithm='NTL:LLL', fp=None)
            sage: D = M.LLL(algorithm='NTL:LLL', fp='fp')
            sage: F = M.LLL(algorithm='NTL:LLL', fp='xd')
            sage: G = M.LLL(algorithm='NTL:LLL', fp='rr')
            sage: A == B == C == D == F == G
            True
            sage: H = M.LLL(algorithm='NTL:LLL', fp='qd')
            Traceback (most recent call last):
            ...
            TypeError: algorithm NTL:LLL_QD not supported

        .. NOTE::

          See ``ntl.mat_ZZ`` or ``sage.libs.fplll.fplll`` for details on
          the used algorithms.

        """
        from sage.libs.fplll.fplll import FP_LLL

        if self.ncols() == 0 or self.nrows() == 0:
            verbose("Trivial matrix, nothing to do")
            return self

        tm = verbose("LLL of %sx%s matrix (algorithm %s)"%(self.nrows(), self.ncols(), algorithm))
        import sage.libs.ntl.all
        ntl_ZZ = sage.libs.ntl.all.ZZ

        verb = get_verbose() >= 2

        if prec < 0:
            raise TypeError("precision prec must be >= 0")
        prec = int(prec)

        if algorithm == 'NTL:LLL':
            if fp is None:
                algorithm = 'NTL:LLL'
            elif fp == 'fp':
                algorithm = 'NTL:LLL_FP'
            elif fp == 'qd':
                algorithm = 'NTL:LLL_QD'
            elif fp == 'xd':
                algorithm = 'NTL:LLL_XD'
            elif fp == 'rr':
                algorithm = 'NTL:LLL_RR'

            if delta is None:
                delta = ZZ(99)/ZZ(100)
            elif delta <= ZZ(1)/ZZ(4):
                raise TypeError("delta must be > 1/4")
            elif delta > 1:
                raise TypeError("delta must be <= 1")
            delta = QQ(delta)
            a = delta.numer()
            b = delta.denom()

        else:
            fp = fplll_fp_map[fp]
            if delta is None:
                delta = 0.99
            elif delta <= 0.25:
                raise TypeError("delta must be > 0.25")
            elif delta > 1:
                raise TypeError("delta must be <= 1")
            delta = float(delta)

            if eta is None:
                eta = 0.501
            elif eta < 0.5:
                raise TypeError("eta must be >= 0.5")

        if algorithm.startswith('NTL:'):
            A = sage.libs.ntl.all.mat_ZZ(self.nrows(),self.ncols(),map(ntl_ZZ,self.list()))

            if algorithm == "NTL:LLL":
                r, det2 = A.LLL(a,b, verbose=verb)
                det2 = ZZ(det2)
                try:
                    det = ZZ(det2.sqrt())
                    self.cache("det", det)
                except TypeError:
                    pass
            elif algorithm == "NTL:LLL_FP":
                if use_givens:
                    r = A.G_LLL_FP(delta, verbose=verb)
                else:
                    r = A.LLL_FP(delta, verbose=verb)
            elif algorithm == "NTL:LLL_QP":
                if use_givens:
                    r = A.G_LLL_QP(delta, verbose=verb)
                else:
                    r = A.LLL_QP(delta, verbose=verb)
            elif algorithm == "NTL:LLL_XD":
                if use_givens:
                    r = A.G_LLL_XD(delta, verbose=verb)
                else:
                    r = A.LLL_XD(delta, verbose=verb)
            elif algorithm == "NTL:LLL_RR":
                if use_givens:
                    r = A.G_LLL_RR(delta, verbose=verb)
                else:
                    r = A.LLL_XD(delta, verbose=verb)
            else:
                raise TypeError("algorithm %s not supported"%algorithm)

            r = ZZ(r)

            R = <Matrix_integer_dense>self.new_matrix(entries=map(ZZ,A.list()))
            self.cache("rank",r)

        elif algorithm.startswith('fpLLL:'):
            A = FP_LLL(self)
            method = algorithm.replace("fpLLL:","")
            A.LLL(delta=delta, eta=eta,
                  method=method,
                  float_type=fp,
                  precision=prec,
                  verbose=verb,
                  siegel=use_siegel,
                  early_red=early_red)
            R = A._sage_()
        else:
            raise TypeError("algorithm %s not supported"%algorithm)

        verbose("LLL finished", tm)
        return R

    def is_LLL_reduced(self, delta=None, eta=None):
        r"""
        Return ``True`` if this lattice is `(\delta, \eta)`-LLL reduced.
        See ``self.LLL`` for a definition of LLL reduction.

        INPUT:

        - ``delta`` -- (default: `0.99`) parameter `\delta` as described above

        - ``eta`` -- (default: `0.501`) parameter `\eta` as described above

        EXAMPLES::

            sage: A = random_matrix(ZZ, 10, 10)
            sage: L = A.LLL()
            sage: A.is_LLL_reduced()
            False
            sage: L.is_LLL_reduced()
            True
        """
        if eta is None:
            eta = 0.501
        if delta is None:
            delta = ZZ(99) / ZZ(100)

        if delta <= ZZ(1) / ZZ(4):
            raise TypeError("delta must be > 1/4")
        elif delta > 1:
            raise TypeError("delta must be <= 1")

        if eta < 0.5:
            raise TypeError("eta must be >= 0.5")

        # this is pretty slow
        import sage.modules.misc
        G, mu = sage.modules.misc.gram_schmidt(self.rows())
        #For any $i>j$, we have $|mu_{i, j}| <= \eta$
        for e in mu.list():
            if e.abs() > eta:
                return False

        #For any $i<d$, we have $\delta |b_i^*|^2 <= |b_{i+1}^* + mu_{i+1, i} b_i^* |^2$
        norms = [G[i].norm()**2 for i in range(len(G))]
        for i in xrange(1,self.nrows()):
            if norms[i] < (delta - mu[i,i-1]**2) * norms[i-1]:
                return False
        return True

    def prod_of_row_sums(self, cols):
        """
        Return the product of the sums of the entries in the submatrix of
        ``self`` with given columns.

        INPUT:

        - ``cols`` -- a list (or set) of integers representing columns
          of ``self``

        OUTPUT: an integer

        EXAMPLES::

            sage: a = matrix(ZZ,2,3,[1..6]); a
            [1 2 3]
            [4 5 6]
            sage: a.prod_of_row_sums([0,2])
            40
            sage: (1+3)*(4+6)
            40
            sage: a.prod_of_row_sums(set([0,2]))
            40

        """
        cdef Py_ssize_t c, row
        cdef fmpz_t s,pr
        fmpz_init(s)
        fmpz_init_set_ui(pr, 1)

        for row from 0 <= row < self._nrows:
            fmpz_set_si(s, 0)
            for c in cols:
                if c<0 or c >= self._ncols:
                    fmpz_clear(s)
                    fmpz_clear(pr)
                    raise IndexError("matrix column index out of range")
                fmpz_add(s, s, fmpz_mat_entry(self._matrix,row,c))
            fmpz_mul(pr, pr, s)
        cdef Integer z
        z = PY_NEW(Integer)
        fmpz_get_mpz(z.value, pr)
        fmpz_clear(s)
        fmpz_clear(pr)
        return z

    def rational_reconstruction(self, N):
        """
        Use rational reconstruction to lift self to a matrix over the
        rational numbers (if possible), where we view self as a matrix
        modulo N.

        INPUT:


        -  ``N`` - an integer


        OUTPUT:


        -  ``matrix`` - over QQ or raise a ValueError


        EXAMPLES: We create a random 4x4 matrix over ZZ.

        ::

            sage: A = matrix(ZZ, 4, [4, -4, 7, 1, -1, 1, -1, -12, -1, -1, 1, -1, -3, 1, 5, -1])

        There isn't a unique rational reconstruction of it::

            sage: A.rational_reconstruction(11)
            Traceback (most recent call last):
            ...
            ValueError: rational reconstruction does not exist

        We throw in a denominator and reduce the matrix modulo 389 - it
        does rationally reconstruct.

        ::

            sage: B = (A/3 % 389).change_ring(ZZ)
            sage: B.rational_reconstruction(389) == A/3
            True

        TEST:

        Check that trac:`9345` is fixed::

            sage: A = random_matrix(ZZ, 3, 3)
            sage: A.rational_reconstruction(0)
            Traceback (most recent call last):
            ...
            ZeroDivisionError: The modulus cannot be zero
        """
        import misc
        return misc.matrix_integer_dense_rational_reconstruction(self, N)

    def randomize(self, density=1, x=None, y=None, distribution=None, \
                  nonzero=False):
        """
        Randomize ``density`` proportion of the entries of this matrix,
        leaving the rest unchanged.

        The parameters are the same as the ones for the integer ring's
        ``random_element`` function.

        If ``x`` and ``y`` are given, randomized entries of this matrix have
        to be between ``x`` and ``y`` and have density 1.

        INPUT:

        -  ``self`` - a mutable matrix over ZZ

        -  ``density`` - a float between 0 and 1

        -  ``x, y`` - if not ``None``, these are passed to the
           ``ZZ.random_element`` function as the upper and lower endpoints in
           the  uniform distribution

        -  ``distribution`` - would also be passed into ``ZZ.random_element``
           if given

        -  ``nonzero`` - bool (default: ``False``); whether the new entries
           are guaranteed to be zero

        OUTPUT:

        -  None, the matrix is modified in-place

        EXAMPLES::

            sage: A = matrix(ZZ, 2,3, [1..6]); A
            [1 2 3]
            [4 5 6]
            sage: A.randomize()
            sage: A
            [-8  2  0]
            [ 0  1 -1]
            sage: A.randomize(x=-30,y=30)
            sage: A
            [  5 -19  24]
            [ 24  23  -9]
        """
        density = float(density)
        if density <= 0:
            return
        if density > 1:
            density = float(1)

        self.check_mutability()
        self.clear_cache()

        cdef randstate rstate = current_randstate()

        cdef mpz_t tmp
        mpz_init(tmp)
        cdef Py_ssize_t i, j, k, nc, num_per_row
        global state, ZZ

        cdef IntegerRing_class the_integer_ring = ZZ

        if not nonzero:
            # Original code, before adding the ``nonzero`` option.
            sig_on()
            if density == 1:
                for i from 0 <= i < self._nrows:
                    for j from 0 <= j < self._ncols:
                        the_integer_ring._randomize_mpz(tmp, x, y, \
                                                    distribution)
                        self.set_unsafe_mpz(i,j,tmp)
            else:
                nc = self._ncols
                num_per_row = int(density * nc)
                for i from 0 <= i < self._nrows:
                    for j from 0 <= j < num_per_row:
                        k = rstate.c_random()%nc
                        the_integer_ring._randomize_mpz(tmp, \
                                                        x, y, distribution)
                        self.set_unsafe_mpz(i,k,tmp)
            sig_off()
        else:
            # New code, to implement the ``nonzero`` option.  Note that this
            # code is almost the same as above, the only difference being that
            # each entry is set until it's non-zero.
            sig_on()
            if density == 1:
                for i from 0 <= i < self._nrows:
                    for j from 0 <= j < self._ncols:
                        while fmpz_sgn(fmpz_mat_entry(self._matrix,i,j)) == 0:
                            the_integer_ring._randomize_mpz(tmp, \
                                x, y, distribution)
                            self.set_unsafe_mpz(i,j,tmp)
            else:
                nc = self._ncols
                num_per_row = int(density * nc)
                for i from 0 <= i < self._nrows:
                    for j from 0 <= j < num_per_row:
                        k = rstate.c_random() % nc
                        while fmpz_sgn(fmpz_mat_entry(self._matrix,i,k)) == 0:
                            the_integer_ring._randomize_mpz(tmp,\
                                                            x, y, distribution)
                            self.set_unsafe_mpz(i,k,tmp)

            sig_off()
        mpz_clear(tmp)

    #### Rank

    def rank(self, algorithm = 'modp'):
        """
        Return the rank of this matrix.

        OUTPUT:


        -  ``nonnegative integer`` - the rank

        -  ``algorithm`` - either ``'modp'`` (default) or ``'flint'`` or ``'linbox'``

        .. note::

           The rank is cached.

        ALGORITHM: If set to ``'modp'``, first check if the matrix has maximum possible rank by
        working modulo one random prime. If not call LinBox's rank
        function.

        EXAMPLES::

            sage: a = matrix(ZZ,2,3,[1..6]); a
            [1 2 3]
            [4 5 6]
            sage: a.rank()
            2
            sage: a = matrix(ZZ,3,3,[1..9]); a
            [1 2 3]
            [4 5 6]
            [7 8 9]
            sage: a.rank()
            2

        Here's a bigger example - the rank is of course still 2::

            sage: a = matrix(ZZ,100,[1..100^2]); a.rank()
            2
        """
        r = self.fetch('rank')
        if not r is None: return r

        if algorithm == 'flint' or (self._nrows <= 6 and self._ncols <= 6 and self.height().ndigits() <= 100):
            r = fmpz_mat_rank(self._matrix)
            self.cache('rank', r)
            return r
        elif algorithm == 'modp':
            # Can very quickly detect full rank by working modulo p.
            r = self._rank_modp()
            if r == self._nrows or r == self._ncols:
                self.cache('rank', r)
                return r
        # Algorithm is 'linbox' or detecting full rank didn't work -- use LinBox's general algorithm.
        r = self._rank_linbox()
        self.cache('rank', r)
        return r

    def _rank_linbox(self):
        """
        Compute the rank of this matrix using Linbox.
        """
        self._init_linbox()
        sig_on()
        cdef unsigned long r = linbox.rank()
        sig_off()
        return Integer(r)

    def _rank_modp(self, p=46337):
        A = self._mod_int_c(p)
        return A.rank()

    #### Determinant

    def determinant(self, algorithm='default', proof=None, stabilize=2):
        r"""
        Return the determinant of this matrix.

        INPUT:

        - ``algorithm``

          - ``'default'`` -- use ``flint``

          - ``'flint'`` -- let flint do the determinant

          - ``'padic'`` -  uses a p-adic / multimodular
            algorithm that relies on code in IML and linbox

          - ``'linbox'`` - calls linbox det (you *must* set
            proof=False to use this!)

          - ``'ntl'`` - calls NTL's det function

          - ``'pari'`` - uses PARI

        -  ``proof`` - bool or None; if None use
           proof.linear_algebra(); only relevant for the padic algorithm.

           .. note::

              It would be *VERY VERY* hard for det to fail even with
              proof=False.

        -  ``stabilize`` - if proof is False, require det to be
           the same for this many CRT primes in a row. Ignored if proof is
           True.


        ALGORITHM: The p-adic algorithm works by first finding a random
        vector v, then solving A\*x = v and taking the denominator
        `d`. This gives a divisor of the determinant. Then we
        compute `\det(A)/d` using a multimodular algorithm and the
        Hadamard bound, skipping primes that divide `d`.

        EXAMPLES::

            sage: A = matrix(ZZ,8,8,[3..66])
            sage: A.determinant()
            0

        ::

            sage: A = random_matrix(ZZ,20,20)
            sage: D1 = A.determinant()
            sage: A._clear_cache()
            sage: D2 = A.determinant(algorithm='ntl')
            sage: D1 == D2
            True

        We have a special-case algorithm for 4 x 4 determinants::

            sage: A = matrix(ZZ,4,[1,2,3,4,4,3,2,1,0,5,0,1,9,1,2,3])
            sage: A.determinant()
            270

        Next we try the Linbox det. Note that we must have proof=False.

        ::

            sage: A = matrix(ZZ,5,[1,2,3,4,5,4,6,3,2,1,7,9,7,5,2,1,4,6,7,8,3,2,4,6,7])
            sage: A.determinant(algorithm='linbox')
            Traceback (most recent call last):
            ...
            RuntimeError: you must pass the proof=False option to the determinant command to use LinBox's det algorithm
            sage: A.determinant(algorithm='linbox',proof=False)
            -21
            sage: A._clear_cache()
            sage: A.determinant()
            -21

        A bigger example::

            sage: A = random_matrix(ZZ,30)
            sage: d = A.determinant()
            sage: A._clear_cache()
            sage: A.determinant(algorithm='linbox',proof=False) == d
            True

        TESTS:

        This shows that we can compute determinants for all sizes up to
        80.  The check that the determinant of a squared matrix is a
        square is a sanity check that the result is probably correct::

            sage: for s in [1..80]:  # long time
            ....:     M = random_matrix(ZZ, s)
            ....:     d = (M*M).determinant()
            ....:     assert d.is_square()
        """
        d = self.fetch('det')
        if d is not None:
            return d
        if not self.is_square():
            raise ValueError("self must be a square matrix")

        cdef Py_ssize_t n = self.nrows()
        cdef Integer det = Integer()
        cdef fmpz_t e

        proof = get_proof_flag(proof, "linear_algebra")

        if algorithm == 'default':
            algorithm = 'flint'

        if algorithm == 'flint':
            fmpz_init(e)
            fmpz_mat_det(e, self._matrix)
            fmpz_get_mpz(det.value, e)
            fmpz_clear(e)
            d = det
        elif algorithm == 'padic':
            import matrix_integer_dense_hnf
            d = matrix_integer_dense_hnf.det_padic(self, proof=proof, stabilize=stabilize)
        elif algorithm == 'linbox':
            if proof:
                raise RuntimeError("you must pass the proof=False option to the determinant command to use LinBox's det algorithm")
            d = self._det_linbox()
        elif algorithm == 'pari':
            d = self._det_pari()
        elif algorithm == 'ntl':
            d = self._det_ntl()
        else:
            raise TypeError("algorithm '%s' not known"%(algorithm))

        self.cache('det', d)
        return d


    def _det_linbox(self):
        """
        Compute the determinant of this matrix using Linbox.
        """
        self._init_linbox()
        sig_on()
        d = linbox.det()
        sig_off()
        return Integer(d)

    def _det_pari(self, int flag=0):
        """
        Determinant of this matrix using Gauss-Bareiss. If (optional)
        flag is set to 1, use classical Gaussian elimination.

        For efficiency purposes, this det is computed entirely on the
        PARI stack then the PARI stack is cleared.  This function is
        most useful for very small matrices.

        EXAMPLES::

            sage: matrix(ZZ,3,[1..9])._det_pari()
            0
            sage: matrix(ZZ,3,[1..9])._det_pari(1)
            0
        """
        pari_catch_sig_on()
        cdef GEN d = det0(pari_GEN(self), flag)
        # now convert d to a Sage integer e
        cdef Integer e = Integer()
        t_INT_to_ZZ(e.value, d)
        pari.clear_stack()
        return e

    def _det_ntl(self):
        """
        Compute the determinant of this matrix using NTL.
        """
        sig_on()
        d = self._ntl_().determinant()
        sig_off()
        return Integer(d)

    #### Rational kernel, via IML
    def _rational_kernel_iml(self):
        """
        IML: Return the rational kernel of this matrix (acting from the
        left), considered as a matrix over QQ. I.e., returns a matrix K
        such that self\*K = 0, and the number of columns of K equals the
        nullity of self.

        AUTHORS:

        - William Stein
        """
        if self._nrows == 0 or self._ncols == 0:
            return self.matrix_space(self._ncols, 0).zero_matrix()

        cdef long dim
        cdef unsigned long i,j,k
        cdef mpz_t *mp_N
        time = verbose('computing null space of %s x %s matrix using IML'%(self._nrows, self._ncols))
        self._init_mpz()
        sig_on()
        dim = nullspaceMP(self._nrows, self._ncols, self._entries, &mp_N)
        sig_off()
        # Now read the answer as a matrix.
        cdef Matrix_integer_dense M
        M = self._new_uninitialized_matrix(self._ncols,dim)
        k = 0
        for i from 0 <= i < self._ncols:
            for j from 0 <= j < dim:
                fmpz_set_mpz(fmpz_mat_entry(M._matrix,i,j), mp_N[k])
                mpz_clear(mp_N[k])
                k += 1
        sage_free(mp_N)
        verbose("finished computing null space", time)
        return M

    #### Rational kernel, via flint
    def _rational_kernel_flint(self):
        """
        Return the rational kernel of this matrix (acting from the
        left), considered as a matrix over QQ. I.e., returns a matrix K
        such that self\*K = 0, and the number of columns of K equals the
        nullity of self.

        AUTHORS:

        - Marc Masdeu
        """
        if self._nrows == 0 or self._ncols == 0:
            return self.matrix_space(self._ncols, 0).zero_matrix()

        cdef long dim
        cdef fmpz_mat_t M0
        sig_on()
        fmpz_mat_init(M0,self._ncols,self._ncols)
        dim = fmpz_mat_nullspace(M0, self._matrix)
        sig_off()
        # Now read the answer as a matrix.
        cdef Matrix_integer_dense M
        M = self._new_uninitialized_matrix(self._ncols,dim)
        for i from 0 <= i < M._nrows:
            for j from 0 <= j < M._ncols:
                fmpz_set(fmpz_mat_entry(M._matrix,i,j),fmpz_mat_entry(M0,i,j))
        fmpz_mat_clear(M0)
        return M

    def _invert_iml(self, use_nullspace=False, check_invertible=True):
        """
        Invert this matrix using IML. The output matrix is an integer
        matrix and a denominator.

        INPUT:


        -  ``self`` - an invertible matrix

        -  ``use_nullspace`` - (default: False): whether to
           use nullspace algorithm, which is slower, but doesn't require
           checking that the matrix is invertible as a precondition.

        -  ``check_invertible`` - (default: True) whether to
           check that the matrix is invertible.


        OUTPUT: A, d such that A\*self = d


        -  ``A`` - a matrix over ZZ

        -  ``d`` - an integer


        ALGORITHM: Uses IML's p-adic nullspace function.

        EXAMPLES::

            sage: a = matrix(ZZ,3,[1,2,5, 3,7,8, 2,2,1])
            sage: b, d = a._invert_iml(); b,d
            (
            [  9  -8  19]
            [-13   9  -7]
            [  8  -2  -1], 23
            )
            sage: a*b
            [23  0  0]
            [ 0 23  0]
            [ 0  0 23]

        AUTHORS:

        - William Stein
        """
        if self._nrows != self._ncols:
            raise TypeError("self must be a square matrix.")

        P = self.parent()
        time = verbose('computing inverse of %s x %s matrix using IML'%(self._nrows, self._ncols))
        if use_nullspace:
            A = self.augment(P.identity_matrix())
            K = A._rational_kernel_iml()
            d = -K[self._nrows,0]
            if K.ncols() != self._ncols or d == 0:
                raise ZeroDivisionError("input matrix must be nonsingular")
            B = K[:self._nrows]
            verbose("finished computing inverse using IML", time)
            return B, d
        else:
            if check_invertible and self.rank() != self._nrows:
                raise ZeroDivisionError("input matrix must be nonsingular")
            return self._solve_iml(P.identity_matrix(), right=True)

    def _invert_flint(self, check_invertible=True):
        """
        Invert this matrix using FLINT. The output matrix is an integer
        matrix and a denominator.

        INPUT:


        -  ``self`` - an invertible matrix

        -  ``check_invertible`` - (default: True) whether to
           check that the matrix is invertible.


        OUTPUT: A, d such that A\*self = d


        -  ``A`` - a matrix over ZZ

        -  ``d`` - an integer


        EXAMPLES::

            sage: a = matrix(ZZ,3,[1,2,5, 3,7,8, 2,2,1])
            sage: b, d = a._invert_flint(); b,d
            (
            [  9  -8  19]
            [-13   9  -7]
            [  8  -2  -1], 23
            )
            sage: a*b
            [23  0  0]
            [ 0 23  0]
            [ 0  0 23]

        AUTHORS:

        - William Stein

        - Marc Masdeu -- (08/2014) Use FLINT
        """
        if self._nrows != self._ncols:
            raise TypeError("self must be a square matrix.")

        cdef Matrix_integer_dense M
        cdef int res
        cdef Integer den = Integer(0)
        cdef fmpz_t fden
        fmpz_init(fden)
        M = self._new_uninitialized_matrix(self._nrows,self._ncols)
        verbose('computing inverse of %s x %s matrix using FLINT'%(self._nrows, self._ncols))
        sig_on()
        res = fmpz_mat_inv(M._matrix,fden,self._matrix)
        fmpz_get_mpz(den.value,fden)
        sig_off()
        fmpz_clear(fden)
        if check_invertible and res == 0:
            raise ZeroDivisionError('Matrix is singular')
        if den < 0:
            return -M, -den
        else:
            return M, den

    def _solve_right_nonsingular_square(self, B, check_rank=True, algorithm = 'iml'):
        r"""
        If self is a matrix `A` of full rank, then this function
        returns a vector or matrix `X` such that `A X = B`.
        If `B` is a vector then `X` is a vector and if
        `B` is a matrix, then `X` is a matrix. The base
        ring of `X` is the integers unless a denominator is needed
        in which case the base ring is the rational numbers.

        .. note::

           In Sage one can also write ``A  B`` for
           ``A.solve_right(B)``, i.e., Sage implements the "the
           MATLAB/Octave backslash operator".

        .. note::

           This is currently only implemented when A is square.

        INPUT:


        -  ``B`` - a matrix or vector

        -  ``check_rank`` - bool (default: True); if True
           verify that in fact the rank is full.

        - ``algorithm`` - ``'iml'`` (default) or ``'flint'``

        OUTPUT: a matrix or vector over `\QQ`

        EXAMPLES::

            sage: a = matrix(ZZ, 2, [0, -1, 1, 0])
            sage: v = vector(ZZ, [2, 3])
            sage: a \ v
            (3, -2)

        Note that the output vector or matrix is always over
        `\QQ`.

        ::

            sage: parent(a\v)
            Vector space of dimension 2 over Rational Field

        We solve a bigger system where the answer is over the rationals.

        ::

            sage: a = matrix(ZZ, 3, 3, [1,2,3,4, 5, 6, 8, -2, 3])
            sage: v = vector(ZZ, [1,2,3])
            sage: w = a \ v; w
            (2/15, -4/15, 7/15)
            sage: parent(w)
            Vector space of dimension 3 over Rational Field
            sage: a * w
            (1, 2, 3)

        We solve a system where the right hand matrix has multiple
        columns.

        ::

            sage: a = matrix(ZZ, 3, 3, [1,2,3,4, 5, 6, 8, -2, 3])
            sage: b = matrix(ZZ, 3, 2, [1,5, 2, -3, 3, 0])
            sage: w = a \ b; w
            [ 2/15 -19/5]
            [-4/15 -27/5]
            [ 7/15 98/15]
            sage: a * w
            [ 1  5]
            [ 2 -3]
            [ 3  0]

        TESTS: We create a random 100x100 matrix and solve the
        corresponding system, then verify that the result is correct.
        (Note that this test is very risky without having a seeded
        random number generator!)

        ::

            sage: n = 100
            sage: a = random_matrix(ZZ,n)
            sage: v = vector(ZZ,n,range(n))
            sage: x = a \ v
            sage: a * x == v
            True

            sage: n = 100
            sage: a = random_matrix(ZZ,n)
            sage: v = vector(ZZ,n,range(n))
            sage: x = a._solve_right_nonsingular_square(v,algorithm = 'flint')
            sage: a * x == v
            True

        """
        t = verbose('starting %s solve_right...'%algorithm)

        # It would probably be much better to rewrite linbox so it
        # throws an error instead of ** going into an infinite loop **
        # in the non-full rank case.  In any case, we do this for now,
        # since rank is very fast and infinite loops are evil.
        if check_rank and self.rank() < self.nrows():
            raise ValueError("self must be of full rank.")

        if not self.is_square():
            raise NotImplementedError("the input matrix must be square.")

        if is_Vector(B):
            if self.nrows() != B.degree():
                raise ValueError("number of rows of self must equal degree of B.")
        elif self.nrows() != B.nrows():
                raise ValueError("number of rows of self must equal number of rows of B.")

        if self.nrows() == 0:
            return B

        matrix = True
        C = B
        if not isinstance(B, Matrix_integer_dense):
            if is_Vector(B):
                matrix = False
                C = self.matrix_space(self.nrows(), 1)(B.list())
            else:
                raise NotImplementedError

        if C.ncols() >= 2*self.ncols():
            # likely much better to just invert then multiply
            X = self**(-1)*C
            verbose('finished solve_right (via inverse)', t)
            return X

        if algorithm == 'flint':
            X, d = self._solve_flint(C, right=True)
        elif algorithm == 'iml': # iml
            X, d = self._solve_iml(C, right = True)
        else:
            raise ValueError("Unknown algorithm '%s'"%algorithm)
        if d != 1:
            X = (1/d) * X
        if not matrix:
            # Convert back to a vector
            X = (X.base_ring() ** X.nrows())(X.list())
        verbose('finished solve_right via %s'%algorithm, t)
        return X

    def _solve_iml(self, Matrix_integer_dense B, right=True):
        """
        Let A equal self be a square matrix. Given B return an integer
        matrix C and an integer d such that self C\*A == d\*B if right is
        False or A\*C == d\*B if right is True.

        OUTPUT:


        -  ``C`` - integer matrix

        -  ``d`` - integer denominator


        EXAMPLES::

            sage: A = matrix(ZZ,4,4,[0, 1, -2, -1, -1, 1, 0, 2, 2, 2, 2, -1, 0, 2, 2, 1])
            sage: B = matrix(ZZ,3,4, [-1, 1, 1, 0, 2, 0, -2, -1, 0, -2, -2, -2])
            sage: C,d = A._solve_iml(B,right=False); C
            [  6 -18 -15  27]
            [  0  24  24 -36]
            [  4 -12  -6  -2]

        ::

            sage: d
            12

        ::

            sage: C*A == d*B
            True

        ::

            sage: A = matrix(ZZ,4,4,[0, 1, -2, -1, -1, 1, 0, 2, 2, 2, 2, -1, 0, 2, 2, 1])
            sage: B = matrix(ZZ,4,3, [-1, 1, 1, 0, 2, 0, -2, -1, 0, -2, -2, -2])
            sage: C,d = A._solve_iml(B)
            sage: C
            [ 12  40  28]
            [-12  -4  -4]
            [ -6 -25 -16]
            [ 12  34  16]

        ::

            sage: d
            12

        ::

            sage: A*C == d*B
            True

        Test wrong dimensions::

            sage: A = random_matrix(ZZ, 4, 4)
            sage: B = random_matrix(ZZ, 2, 3)
            sage: B._solve_iml(A)
            Traceback (most recent call last):
            ...
            ValueError: self must be a square matrix
            sage: A._solve_iml(B, right=False)
            Traceback (most recent call last):
            ...
            ArithmeticError: B's number of columns must match self's number of rows
            sage: A._solve_iml(B, right=True)
            Traceback (most recent call last):
            ...
            ArithmeticError: B's number of rows must match self's number of columns

        Check that this can be interrupted properly (:trac:`15453`)::

            sage: A = random_matrix(ZZ, 2000, 2000)
            sage: B = random_matrix(ZZ, 2000, 2000)
            sage: t0 = walltime()
            sage: alarm(2); A._solve_iml(B)  # long time
            Traceback (most recent call last):
            ...
            AlarmInterrupt
            sage: t = walltime(t0)
            sage: t < 10 or t
            True

        ALGORITHM: Uses IML.

        AUTHORS:

        - Martin Albrecht
        """
        cdef unsigned long i, j, k
        cdef mpz_t *mp_N
        cdef mpz_t mp_D
        cdef Matrix_integer_dense M
        cdef Integer D

        if self._nrows != self._ncols:
            # This is *required* by the IML function we call below.
            raise ValueError("self must be a square matrix")

        if self._nrows == 1:
            return B, self[0,0]

        cdef SOLU_POS solu_pos

        if right:
            if self._ncols != B._nrows:
                raise ArithmeticError("B's number of rows must match self's number of columns")

            n = self._ncols
            m = B._ncols

            P = self.matrix_space(n, m)
            if self._nrows == 0 or self._ncols == 0:
                return P.zero_matrix(), Integer(1)

            if m == 0 or n == 0:
                return self.new_matrix(nrows = n, ncols = m), Integer(1)

            solu_pos = RightSolu

        else: # left
            if self._nrows != B._ncols:
                raise ArithmeticError("B's number of columns must match self's number of rows")

            n = self._ncols
            m = B._nrows

            P = self.matrix_space(m, n)
            if self._nrows == 0 or self._ncols == 0:
                return P.zero_matrix(), Integer(1)

            if m == 0 or n == 0:
                return self.new_matrix(nrows = m, ncols = n), Integer(1)

            solu_pos = LeftSolu

        sig_check()
        verbose("Initializing mp_N and mp_D")
        mp_N = <mpz_t *> sage_malloc( n * m * sizeof(mpz_t) )
        for i from 0 <= i < n * m:
            mpz_init(mp_N[i])
        mpz_init(mp_D)
        verbose("Done with initializing mp_N and mp_D")
        self._init_mpz()
        B._init_mpz()
        try:
            verbose('Calling solver n = %s, m = %s'%(n,m))
            sig_on()
            nonsingSolvLlhsMM(solu_pos, n, m, self._entries, B._entries, mp_N, mp_D)
            sig_off()
            M = self._new_uninitialized_matrix(P.nrows(),P.ncols())
            k = 0
            for i from 0 <= i < M._nrows:
                for j from 0 <= j < M._ncols:
                    fmpz_set_mpz(fmpz_mat_entry(M._matrix,i,j), mp_N[k])
                    k += 1
            D = PY_NEW(Integer)
            mpz_set(D.value, mp_D)
            return M, D
        finally:
            mpz_clear(mp_D)
            for i from 0 <= i < n*m:
                mpz_clear(mp_N[i])
            sage_free(mp_N)

    def _solve_flint(self, Matrix_integer_dense B, right=True):
        """
        Let A equal self be a square matrix. Given B return an integer
        matrix C and an integer d such that self C\*A == d\*B if right is
        False or A\*C == d\*B if right is True.

        OUTPUT:


        -  ``C`` - integer matrix

        -  ``d`` - integer denominator


        EXAMPLES::

            sage: A = matrix(ZZ,4,4,[0, 1, -2, -1, -1, 1, 0, 2, 2, 2, 2, -1, 0, 2, 2, 1])
            sage: B = matrix(ZZ,3,4, [-1, 1, 1, 0, 2, 0, -2, -1, 0, -2, -2, -2])
            sage: C,d = A._solve_flint(B,right=False); C
            [  6 -18 -15  27]
            [  0  24  24 -36]
            [  4 -12  -6  -2]

        ::

            sage: d
            12

        ::

            sage: C*A == d*B
            True

        ::

            sage: A = matrix(ZZ,4,4,[0, 1, -2, -1, -1, 1, 0, 2, 2, 2, 2, -1, 0, 2, 2, 1])
            sage: B = matrix(ZZ,4,3, [-1, 1, 1, 0, 2, 0, -2, -1, 0, -2, -2, -2])
            sage: C,d = A._solve_flint(B)
            sage: C
            [ 12  40  28]
            [-12  -4  -4]
            [ -6 -25 -16]
            [ 12  34  16]

        ::

            sage: d
            12

        ::

            sage: A*C == d*B
            True

        Test wrong dimensions::

            sage: A = random_matrix(ZZ, 4, 4)
            sage: B = random_matrix(ZZ, 2, 3)
            sage: B._solve_flint(A)
            Traceback (most recent call last):
            ...
            ValueError: self must be a square matrix
            sage: A._solve_flint(B, right=False)
            Traceback (most recent call last):
            ...
            ArithmeticError: B's number of columns must match self's number of rows
            sage: A._solve_flint(B, right=True)
            Traceback (most recent call last):
            ...
            ArithmeticError: B's number of rows must match self's number of columns

        Check that this can be interrupted properly (:trac:`15453`)::

            sage: A = random_matrix(ZZ, 2000, 2000)
            sage: B = random_matrix(ZZ, 2000, 2000)
            sage: t0 = walltime()
            sage: alarm(2); A._solve_flint(B)  # long time
            Traceback (most recent call last):
            ...
            AlarmInterrupt
            sage: t = walltime(t0)
            sage: t < 10 or t
            True

        AUTHORS:

        - Marc Masdeu (08/2014) following _solve_iml implementation of Martin Albrecht
        """
        cdef Matrix_integer_dense M
        cdef fmpz_t tmp
        cdef Integer den = Integer(0)
        if self._nrows != self._ncols:
            # This is *required* by the FLINT function we call below.
            raise ValueError("self must be a square matrix")

        if self.nrows() == 1:
            return B, self[0,0]

        if right:
            fmpz_init(tmp)
            if self._ncols != B._nrows:
                raise ArithmeticError("B's number of rows must match self's number of columns")

            n = self._ncols
            m = B._ncols

            if m == 0 or n == 0:
                return self.new_matrix(nrows = n, ncols = m), Integer(1)
            M = self._new_uninitialized_matrix(self._ncols,B._ncols)
            sig_on()
            fmpz_mat_solve(M._matrix,tmp,self._matrix,B._matrix)
            fmpz_get_mpz(den.value,tmp)
            fmpz_clear(tmp)
            if mpz_cmp_si(den.value,0) < 0:
                mpz_neg(den.value,den.value)
                fmpz_mat_neg(M._matrix,M._matrix)
            sig_off()
            return M,den

        else: # left
            if self._nrows != B._ncols:
                raise ArithmeticError("B's number of columns must match self's number of rows")

            n = self._nrows
            m = B._nrows

            if m == 0 or n == 0:
                return self.new_matrix(nrows = n, ncols = m), Integer(1)

            M,d = self.transpose()._solve_flint(B.transpose(), right=True)
            return M.transpose(),d

    def _rational_echelon_via_solve(self, solver = 'iml'):
        r"""
        Computes information that gives the reduced row echelon form (over
        QQ!) of a matrix with integer entries.

        INPUT:


        -  ``self`` - a matrix over the integers.

        - ``solver`` - either ``'iml'`` (default) or ``'flint'``
        OUTPUT:


        -  ``pivots`` - ordered list of integers that give the
           pivot column positions

        -  ``nonpivots`` - ordered list of the nonpivot column
           positions

        -  ``X`` - matrix with integer entries

        -  ``d`` - integer


        If you put standard basis vectors in order at the pivot columns,
        and put the matrix (1/d)\*X everywhere else, then you get the
        reduced row echelon form of self, without zero rows at the bottom.

        .. note::

           IML is the actual underlying `p`-adic solver that we
           use.

        AUTHORS:

        - William Stein

        ALGORITHM: I came up with this algorithm from scratch. As far as I
        know it is new. It's pretty simple, but it is ... (fast?!).

        Let A be the input matrix.


        #. Compute r = rank(A).

        #. Compute the pivot columns of the transpose `A^t` of
           `A`. One way to do this is to choose a random prime
           `p` and compute the row echelon form of `A^t`
           modulo `p` (if the number of pivot columns is not equal to
           `r`, pick another prime).

        #. Let `B` be the submatrix of `A` consisting of
           the rows corresponding to the pivot columns found in the previous
           step. Note that, aside from zero rows at the bottom, `B`
           and `A` have the same reduced row echelon form.

        #. Compute the pivot columns of `B`, again possibly by
           choosing a random prime `p` as in [2] and computing the
           Echelon form modulo `p`. If the number of pivot columns is
           not `r`, repeat with a different prime. Note - in this step
           it is possible that we mistakenly choose a bad prime `p`
           such that there are the right number of pivot columns modulo
           `p`, but they are at the wrong positions - e.g., imagine
           the augmented matrix `[pI|I]` - modulo `p` we would
           miss all the pivot columns. This is OK, since in the next step we
           would detect this, as the matrix we would obtain would not be in
           echelon form.

        #. Let `C` be the submatrix of `B` of pivot
           columns. Let `D` be the complementary submatrix of
           `B` of all all non-pivot columns. Use a `p`-adic
           solver to find the matrix `X` and integer `d` such
           that `C (1/d) X=D`. I.e., solve a bunch of linear systems
           of the form `Cx = v`, where the columns of `X` are
           the solutions.

        #. Verify that we had chosen the correct pivot columns. Inspect the
           matrix `X` obtained in step 5. If when used to construct
           the echelon form of `B`, `X` indeed gives a matrix
           in reduced row echelon form, then we are done - output the pivot
           columns, `X`, and `d`. To tell if `X` is
           correct, do the following: For each column of `X`
           (corresponding to non-pivot column `i` of `B`),
           read up the column of `X` until finding the first nonzero
           position `j`; then verify that `j` is strictly less
           than the number of pivot columns of `B` that are strictly
           less than `i`. Otherwise, we got the pivots of `B`
           wrong - try again starting at step 4, but with a different random
           prime.
        """
        if self._nrows == 0:
            pivots = []
            nonpivots = range(self._ncols)
            X = self.__copy__()
            d = Integer(1)
            return pivots, nonpivots, X, d
        elif self._ncols == 0:
            pivots = []
            nonpivots = []
            X = self.__copy__()
            d = Integer(1)
            return pivots, nonpivots, X, d

        from matrix_modn_dense_double import MAX_MODULUS
        A = self
        # Step 1: Compute the rank

        t = verbose('computing rank', level=2, caller_name='p-adic echelon')
        r = A.rank()
        verbose('done computing rank', level=2, t=t, caller_name='p-adic echelon')

        cdef randstate rstate = current_randstate()

        if r == self._nrows:
            # The input matrix already has full rank.
            B = A
        else:
            # Steps 2 and 3: Extract out a submatrix of full rank.
            i = 0
            while True:
                p = previous_prime(rstate.c_random() % (MAX_MODULUS-15000) + 10000)
                P = A._mod_int(p).transpose().pivots()
                if len(P) == r:
                    B = A.matrix_from_rows(P)
                    break
                else:
                    i += 1
                    if i == 50:
                        raise RuntimeError("Bug in _rational_echelon_via_solve in finding linearly independent rows.")

        _i = 0
        while True:
            _i += 1
            if _i == 50:
                raise RuntimeError("Bug in _rational_echelon_via_solve -- pivot columns keep being wrong.")

            # Step 4: Now we instead worry about computing the reduced row echelon form of B.
            i = 0
            while True:
                p = previous_prime(rstate.c_random() % (MAX_MODULUS-15000) + 10000)
                pivots = B._mod_int(p).pivots()
                if len(pivots) == r:
                    break
                else:
                    i += 1
                    if i == 50:
                        raise RuntimeError("Bug in _rational_echelon_via_solve in finding pivot columns.")

            # Step 5: Apply p-adic solver
            C = B.matrix_from_columns(pivots)
            pivots_ = set(pivots)
            non_pivots = [i for i in range(B.ncols()) if not i in pivots_]
            D = B.matrix_from_columns(non_pivots)
            t = verbose('calling %s solver'%solver, level=2, caller_name='p-adic echelon')
            if solver == 'iml':
                X, d = C._solve_iml(D, right=True)
            else:
                X, d = C._solve_flint(D, right=True)
            t = verbose('finished %s solver'%solver, level=2, caller_name='p-adic echelon', t=t)

            # Step 6: Verify that we had chosen the correct pivot columns.
            pivots_are_right = True
            for z in range(X.ncols()):
                if not pivots_are_right:
                    break
                i = non_pivots[z]
                np = len([k for k in pivots if k < i])
                for j in reversed(range(X.nrows())):
                    if X[j,z] != 0:
                        if j < np:
                            break # we're good -- go on to next column of X
                        else:
                            pivots_are_right = False
                            break
            if pivots_are_right:
                break

        #end while


        # Finally, return the answer.
        return pivots, non_pivots, X, d

    def decomposition(self, **kwds):
        """
        Returns the decomposition of the free module on which this matrix A
        acts from the right (i.e., the action is x goes to x A), along with
        whether this matrix acts irreducibly on each factor. The factors
        are guaranteed to be sorted in the same way as the corresponding
        factors of the characteristic polynomial, and are saturated as ZZ
        modules.

        INPUT:


        -  ``self`` - a matrix over the integers

        -  ``**kwds`` - these are passed onto to the
           decomposition over QQ command.


        EXAMPLES::

            sage: t = ModularSymbols(11,sign=1).hecke_matrix(2)
            sage: w = t.change_ring(ZZ)
            sage: w.list()
            [3, -1, 0, -2]
        """
        F = self.charpoly().factor()
        if len(F) == 1:
            V = self.base_ring()**self.nrows()
            return decomp_seq([(V, F[0][1]==1)])

        A = self.change_ring(QQ)
        X = A.decomposition(**kwds)
        V = ZZ**self.nrows()
        if isinstance(X, tuple):
            D, E = X
            D = [(W.intersection(V), t) for W, t in D]
            E = [(W.intersection(V), t) for W, t in E]
            return decomp_seq(D), decomp_seq(E)
        else:
            return decomp_seq([(W.intersection(V), t) for W, t in X])

    def _add_row_and_maintain_echelon_form(self, row, pivots):
        """
        Assuming self is a full rank n x m matrix in reduced row Echelon
        form over ZZ and row is a vector of degree m, this function creates
        a new matrix that is the echelon form of self with row appended to
        the bottom.

        .. warning::

           It is assumed that self is in echelon form.

        INPUT:


        -  ``row`` - a vector of degree m over ZZ

        -  ``pivots`` - a list of integers that are the pivot
           columns of self.


        OUTPUT:


        -  ``matrix`` - a matrix of in reduced row echelon form
           over ZZ

        -  ``pivots`` - list of integers


        ALGORITHM: For each pivot column of self, we use the extended
        Euclidean algorithm to clear the column. The result is a new matrix
        B whose row span is the same as self.stack(row), and whose last row
        is 0 if and only if row is in the QQ-span of the rows of self. If
        row is not in the QQ-span of the rows of self, then row is nonzero
        and suitable to be inserted into the top n rows of A to form a new
        matrix that is in reduced row echelon form. We then clear that
        corresponding new pivot column.

        EXAMPLES::

            sage: a = matrix(ZZ, 3, [1, 0, 110, 0, 3, 112, 0, 0, 221]); a
            [  1   0 110]
            [  0   3 112]
            [  0   0 221]
            sage: a._add_row_and_maintain_echelon_form(vector(ZZ,[1,2,3]),[0,1,2])
            (
            [1 0 0]
            [0 1 0]
            [0 0 1], [0, 1, 2]
            )
            sage: a._add_row_and_maintain_echelon_form(vector(ZZ,[0,0,0]),[0,1,2])
            (
            [  1   0 110]
            [  0   3 112]
            [  0   0 221], [0, 1, 2]
            )
            sage: a = matrix(ZZ, 2, [1, 0, 110, 0, 3, 112])
            sage: a._add_row_and_maintain_echelon_form(vector(ZZ,[1,2,3]),[0,1])
            (
            [  1   0 110]
            [  0   1 219]
            [  0   0 545], [0, 1, 2]
            )
        """
        from sage.all import get_memory_usage
        cdef Py_ssize_t i, j, piv, n = self._nrows, m = self._ncols

        import constructor

        # 0. Base case
        if self.nrows() == 0:
            pos = row.nonzero_positions()
            if len(pos) > 0:
                pivots = [pos[0]]
                if row[pivots[0]] < 0:
                    row *= -1
            else:
                pivots = []
            return constructor.matrix([row]), pivots


        if row == 0:
            return self, pivots
        # 1. Create a new matrix that has row as the last row.
        row_mat = constructor.matrix(row)
        A = self.stack(row_mat)
        # 2. Working from the left, clear each column to put
        #    the resulting matrix back in echelon form.
        for i, p in enumerate(pivots):
            # p is the i-th pivot
            b = A[n,p]
            if not b:
                continue

            # (a). Take xgcd of pivot positions in last row and in ith
            # row.

            # TODO (optimize) -- change to use direct call to gmp and
            # no bounds checking!
            a = A[i,p]
            if not a:
                raise ZeroDivisionError("claimed pivot is not a pivot")
            if b % a == 0:
                # (b) Subtract a multiple of row i from row n.
                c = b // a
                if c:
                    for j in range(m):
                        A[n,j] -= c * A[i,j]
            else:
                # (b). More elaborate.
                #  Replace the ith row by s*A[i] + t*A[n], which will
                # have g in the i,p position, and replace the last row by
                # (b//g)*A[i] - (a//g)*A[n], which will have 0 in the i,p
                # position.
                g, s, t = a.xgcd(b)
                if not g:
                    raise ZeroDivisionError("claimed pivot is not a pivot (got a 0 gcd)")

                row_i = A.row(i)
                row_n = A.row(n)

                ag = a//g; bg = b//g

                new_top = s*row_i  +  t*row_n
                new_bot = bg*row_i - ag*row_n


                # OK -- now we have to make sure the top part of the matrix
                # but with row i replaced by
                #     r = s*row_i[j]  +  t*row_n[j]
                # is put in rref.  We do this by recursively calling this
                # function with the top part of A (all but last row) and the
                # row r.

                zz = range(A.nrows()-1)
                del zz[i]
                top_mat = A.matrix_from_rows(zz)
                new_pivots = list(pivots)
                del new_pivots[i]

                top_mat, pivots = top_mat._add_row_and_maintain_echelon_form(new_top, new_pivots)
                w = top_mat._add_row_and_maintain_echelon_form(new_bot, pivots)
                return w
        # 3. If it turns out that the last row is nonzero,
        #    insert last row in A sliding other rows down.
        v = A.row(n)
        new_pivots = list(pivots)
        if v != 0:
            i = v.nonzero_positions()[0]
            assert not (i in pivots), 'WARNING: bug in add_row -- i (=%s) should not be a pivot'%i

            # If pivot entry is negative negate this row.
            if v[i] < 0:
                v = -v

            # Determine where the last row should be inserted.
            new_pivots.append(i)
            new_pivots.sort()
            import bisect
            j = bisect.bisect(pivots, i)
            # The new row should go *before* row j, so it becomes row j
            A = A.insert_row(j, v)
        try:
            _clear_columns(A, new_pivots, A.nrows())
        except RuntimeError:
            raise ZeroDivisionError("mistake in claimed pivots")
        if A.row(A.nrows() - 1) == 0:
            A = A.matrix_from_rows(range(A.nrows()-1))
        return A, new_pivots

    #####################################################################################
    # Hermite form modulo D
    # This code below is by E. Burcin.  Thanks!
    #####################################################################################
    def _hnf_mod(self, D):
        """
        INPUT:


        -  ``D`` - a small integer that is assumed to be a
           multiple of 2\*det(self)


        OUTPUT:


        -  ``matrix`` - the Hermite normal form of self.
        """
        t = verbose('hermite mod %s'%D, caller_name='matrix_integer_dense')
        cdef Matrix_integer_dense res = self._new_uninitialized_matrix(self._nrows,self._ncols)
        self._hnf_modn(res, D)
        verbose('finished hnf mod', t, caller_name='matrix_integer_dense')
        return res

    cdef int _hnf_modn(Matrix_integer_dense self, Matrix_integer_dense res,
            unsigned int det) except -1:
        """
        Puts self into HNF form modulo det. Changes self in place.
        """
        cdef int* res_l
        cdef Py_ssize_t i,j,k
        res_l = self._hnf_modn_impl(det, self._nrows, self._ncols)
        k = 0
        for i from 0 <= i < self._nrows:
            for j from 0 <= j < self._ncols:
                res.set_unsafe_si(i,j,res_l[k])
                k += 1
        sage_free(res_l)


    cdef int* _hnf_modn_impl(Matrix_integer_dense self, unsigned int det,
            Py_ssize_t nrows, Py_ssize_t ncols) except NULL:
        # NOTE: det should be at most 2^31-1, such that anything modulo
        # det fits in a 32-bit signed integer. To avoid overflow, we
        # need 64-bit arithmetic for some intermediate computations.
        cdef int* res
        cdef int* T_ent
        cdef int* *res_rows
        cdef int** T_rows
        cdef int* B
        cdef Py_ssize_t i, j, k
        cdef int R = det
        cdef int T_i_i, T_j_i, c1, c2, q, t
        cdef int u, v, d

        # allocate memory for result matrix
        res = <int*> sage_malloc(sizeof(int)*ncols*nrows)
        if res == NULL:
            raise MemoryError("out of memory allocating a matrix")
        res_rows = <int**> sage_malloc(sizeof(int*)*nrows)
        if res_rows == NULL:
            sage_free(res)
            raise MemoryError("out of memory allocating a matrix")

        # allocate memory for temporary matrix
        T_ent = <int*> sage_malloc(sizeof(int)*ncols*nrows)
        if T_ent == NULL:
            sage_free(res)
            sage_free(res_rows)
            raise MemoryError("out of memory allocating a matrix")
        T_rows = <int**> sage_malloc(sizeof(int*)*nrows)
        if T_rows == NULL:
            sage_free(res)
            sage_free(res_rows)
            sage_free(T_ent)
            raise MemoryError("out of memory allocating a matrix")

        # allocate memory for temporary row vector
        B = <int*>sage_malloc(sizeof(int)*nrows)
        if B == NULL:
            sage_free(res)
            sage_free(res_rows)
            sage_free(T_ent)
            sage_free(T_rows)
            raise MemoryError("out of memory allocating a matrix")

        # initialize the row pointers
        k = 0
        for i in range(nrows):
            res_rows[i] = res + k
            T_rows[i] = T_ent + k
            k += nrows

        cdef mpz_t tmp
        mpz_init(tmp)
        # copy entries from self to temporary matrix
        k = 0
        for i in range(nrows):
            for j in range(ncols):
                self.get_unsafe_mpz(i,j,tmp)
                mpz_mod_ui(tmp, tmp, det)
                T_ent[k] = mpz_get_si(tmp)
                k += 1
        mpz_clear(tmp)

        # initialize variables
        i = 0
        j = 0

        while True:
            if j == nrows-1:
                T_i_i = T_rows[i][i]
                d = ai.c_xgcd_int(T_i_i, R, &u, &v)
                for k from 0 <= k < i:
                    res_rows[i][k] = 0
                for k from i <= k < ncols:
                    t = ((<int64_t>u)*T_rows[i][k])%R
                    if t < 0:
                        t += R
                    res_rows[i][k] = t
                if res_rows[i][i] == 0:
                    res_rows[i][i] = R
                d = res_rows[i][i]
                for j from 0 <= j < i:
                    q = res_rows[j][i]/d
                    for k from i <= k < ncols:
                        u = (res_rows[j][k] - (<int64_t>q)*res_rows[i][k])%R
                        if u < 0:
                            u += R
                        res_rows[j][k] = u

                R = R/d
                i += 1
                j = i
                if i == nrows :
                    break # return res
                if T_rows[i][i] == 0:
                    T_rows[i][i] = R
                continue


            j += 1
            if T_rows[j][i] == 0:
                continue

            T_i_i = T_rows[i][i]
            T_j_i = T_rows[j][i]
            d = ai.c_xgcd_int(T_i_i , T_j_i, &u, &v)
            if d != T_i_i:
                for k from i <= k < ncols:
                    B[k] = ((<int64_t>u)*T_rows[i][k] + (<int64_t>v)*T_rows[j][k])%R
            c1 = T_i_i/d
            c2 = -T_j_i/d
            for k from i <= k < ncols:
                T_rows[j][k] = ((<int64_t>c1)*T_rows[j][k] + (<int64_t>c2)*T_rows[i][k])%R
            if d != T_i_i:
                for k from i <= k < ncols:
                    T_rows[i][k] = B[k]

        sage_free(B)
        sage_free(res_rows)
        sage_free(T_ent)
        sage_free(T_rows)
        return res


    #####################################################################################
    # operations with matrices
    #####################################################################################
    def stack(self, bottom, subdivide=False):
        r"""
        Return the matrix self on top of bottom: [ self ] [ bottom ]

        EXAMPLES::

            sage: M = Matrix(ZZ, 2, 3, range(6))
            sage: N = Matrix(ZZ, 1, 3, [10,11,12])
            sage: M.stack(N)
            [ 0  1  2]
            [ 3  4  5]
            [10 11 12]

        A vector may be stacked below a matrix. ::

            sage: A = matrix(ZZ, 2, 4, range(8))
            sage: v = vector(ZZ, 4, range(4))
            sage: A.stack(v)
            [0 1 2 3]
            [4 5 6 7]
            [0 1 2 3]

        The ``subdivide`` option will add a natural subdivision between
        ``self`` and ``bottom``.  For more details about how subdivisions
        are managed when stacking, see
        :meth:`sage.matrix.matrix1.Matrix.stack`.  ::

            sage: A = matrix(ZZ, 3, 4, range(12))
            sage: B = matrix(ZZ, 2, 4, range(8))
            sage: A.stack(B, subdivide=True)
            [ 0  1  2  3]
            [ 4  5  6  7]
            [ 8  9 10 11]
            [-----------]
            [ 0  1  2  3]
            [ 4  5  6  7]

        TESTS:

        Stacking a dense matrix atop a sparse one should work::

            sage: M = Matrix(ZZ, 2, 3, range(6))
            sage: M.is_sparse()
            False
            sage: N = diagonal_matrix([10,11,12], sparse=True)
            sage: N.is_sparse()
            True
            sage: P = M.stack(N); P
            [ 0  1  2]
            [ 3  4  5]
            [10  0  0]
            [ 0 11  0]
            [ 0  0 12]
            sage: P.is_sparse()
            False
        """
        if hasattr(bottom, '_vector_'):
            bottom = bottom.row()
        if self._ncols != bottom.ncols():
            raise TypeError("number of columns must be the same")
        if not (self._base_ring is bottom.base_ring()):
            bottom = bottom.change_ring(self._base_ring)
        cdef Matrix_integer_dense other = bottom.dense_matrix()
        cdef Matrix_integer_dense M
        M = self.new_matrix(nrows = self._nrows + other._nrows, ncols = self.ncols())
        cdef Py_ssize_t i, j, k
        for j from 0 <= j < self._ncols:
            for i from 0 <= i < self._nrows:
                fmpz_set(fmpz_mat_entry(M._matrix,i,j),fmpz_mat_entry(self._matrix,i,j))
            for i from 0 <= i < other._nrows:
                fmpz_set(fmpz_mat_entry(M._matrix,self._nrows + i,j),fmpz_mat_entry(other._matrix,i,j))
        if subdivide:
            M._subdivide_on_stack(self, other)
        return M

    def augment(self, right, subdivide=False):
        r"""
        Returns a new matrix formed by appending the matrix
        (or vector) ``right`` on the right side of ``self``.

        INPUT:

        - ``right`` - a matrix, vector or free module element, whose
          dimensions are compatible with ``self``.

        - ``subdivide`` - default: ``False`` - request the resulting
          matrix to have a new subdivision, separating ``self`` from ``right``.

        OUTPUT:

        A new matrix formed by appending ``right`` onto the right side of ``self``.
        If ``right`` is a vector (or free module element) then in this context
        it is appropriate to consider it as a column vector.  (The code first
        converts a vector to a 1-column matrix.)

        EXAMPLES::

            sage: A = matrix(ZZ, 4, 5, range(20))
            sage: B = matrix(ZZ, 4, 3, range(12))
            sage: A.augment(B)
            [ 0  1  2  3  4  0  1  2]
            [ 5  6  7  8  9  3  4  5]
            [10 11 12 13 14  6  7  8]
            [15 16 17 18 19  9 10 11]

        A vector may be augmented to a matrix. ::

            sage: A = matrix(ZZ, 3, 5, range(15))
            sage: v = vector(ZZ, 3, range(3))
            sage: A.augment(v)
            [ 0  1  2  3  4  0]
            [ 5  6  7  8  9  1]
            [10 11 12 13 14  2]

        The ``subdivide`` option will add a natural subdivision between
        ``self`` and ``right``.  For more details about how subdivisions
        are managed when augmenting, see
        :meth:`sage.matrix.matrix1.Matrix.augment`.  ::

            sage: A = matrix(ZZ, 3, 5, range(15))
            sage: B = matrix(ZZ, 3, 3, range(9))
            sage: A.augment(B, subdivide=True)
            [ 0  1  2  3  4| 0  1  2]
            [ 5  6  7  8  9| 3  4  5]
            [10 11 12 13 14| 6  7  8]

        Errors are raised if the sizes are incompatible. ::

            sage: A = matrix(ZZ, [[1, 2],[3, 4]])
            sage: B = matrix(ZZ, [[10, 20], [30, 40], [50, 60]])
            sage: A.augment(B)
            Traceback (most recent call last):
            ...
            TypeError: number of rows must be the same, not 2 != 3
        """
        if hasattr(right, '_vector_'):
            right = right.column()
        if self._nrows != right.nrows():
            raise TypeError('number of rows must be the same, not {0} != {1}'.format(self._nrows, right.nrows()))
        if not (self._base_ring is right.base_ring()):
            right = right.change_ring(self._base_ring)

        cdef Matrix_integer_dense other = right.dense_matrix()
        m = self._nrows
        ns, na = self._ncols, other._ncols
        n = ns + na

        cdef Matrix_integer_dense Z
        Z = self.new_matrix(nrows = m, ncols = n)
        cdef Py_ssize_t i, j, p, qs, qa
        p, qs, qa = 0, 0, 0
        for i from 0 <= i < m:
          for j from 0 <= j < ns:
            fmpz_set(fmpz_mat_entry(Z._matrix,i,j),fmpz_mat_entry(self._matrix,i,j))
          for j from 0 <= j < na:
            fmpz_set(fmpz_mat_entry(Z._matrix,i,j + ns),fmpz_mat_entry(other._matrix,i,j))
        if subdivide:
          Z._subdivide_on_augment(self, other)
        return Z

    def insert_row(self, Py_ssize_t index, row):
        """
        Create a new matrix from self with.

        INPUT:

        - ``index`` - integer

        - ``row`` - a vector

        EXAMPLES::

            sage: X = matrix(ZZ,3,range(9)); X
            [0 1 2]
            [3 4 5]
            [6 7 8]
            sage: X.insert_row(1, [1,5,-10])
            [  0   1   2]
            [  1   5 -10]
            [  3   4   5]
            [  6   7   8]
            sage: X.insert_row(0, [1,5,-10])
            [  1   5 -10]
            [  0   1   2]
            [  3   4   5]
            [  6   7   8]
            sage: X.insert_row(3, [1,5,-10])
            [  0   1   2]
            [  3   4   5]
            [  6   7   8]
            [  1   5 -10]
        """
        cdef Matrix_integer_dense res = self._new_uninitialized_matrix(self._nrows + 1, self._ncols)
        cdef Py_ssize_t j
        cdef Integer z
        cdef fmpz_t zflint
        if index < 0:
            raise ValueError("index must be nonnegative")
        if index > self._nrows:
            raise ValueError("index must be less than number of rows")
        fmpz_init(zflint)

        for j from 0 <= j < self._ncols:
            for i from 0 <= i < index:
                fmpz_init_set(fmpz_mat_entry(res._matrix,i,j), fmpz_mat_entry(self._matrix,i,j))
<<<<<<< HEAD

            z = row[j]
            fmpz_set_mpz(zflint,z.value)
            fmpz_init_set(fmpz_mat_entry(res._matrix,index,j), zflint)

            for i from index <= i < self._nrows:
                fmpz_init_set(fmpz_mat_entry(res._matrix,i+1,j), fmpz_mat_entry(self._matrix,i,j))

=======

            z = row[j]
            fmpz_set_mpz(zflint,z.value)
            fmpz_init_set(fmpz_mat_entry(res._matrix,index,j), zflint)

            for i from index <= i < self._nrows:
                fmpz_init_set(fmpz_mat_entry(res._matrix,i+1,j), fmpz_mat_entry(self._matrix,i,j))

>>>>>>> 4cd153a4
        fmpz_clear(zflint)
        return res

    def _delete_zero_columns(self):
        """
        Return matrix obtained from self by deleting all zero columns along
        with the positions of those columns.

        OUTPUT: matrix list of integers

        EXAMPLES::

            sage: a = matrix(ZZ, 2,3, [1,0,3,-1,0,5]); a
            [ 1  0  3]
            [-1  0  5]
            sage: a._delete_zero_columns()
            (
            [ 1  3]
            [-1  5], [1]
            )
        """
        C = self.columns()
        zero_cols = [i for i,v in enumerate(self.columns()) if v.is_zero()]
        s = set(zero_cols)
        nonzero_cols = [i for i in range(self.ncols()) if not (i in s)]
        return self.matrix_from_columns(nonzero_cols), zero_cols

    def _insert_zero_columns(self, cols):
        """
        Return matrix obtained by self by inserting zero columns so that
        the columns with positions specified in cols are all 0.

        INPUT:

        -  ``cols`` - list of nonnegative integers

        OUTPUT: matrix

        EXAMPLES::

            sage: a = matrix(ZZ, 2,3, [1,0,3,-1,0,5]); a
            [ 1  0  3]
            [-1  0  5]
            sage: b, cols = a._delete_zero_columns()
            sage: b
            [ 1  3]
            [-1  5]
            sage: cols
            [1]
            sage: b._insert_zero_columns(cols)
            [ 1  0  3]
            [-1  0  5]
        """
        if len(cols) == 0:
            return self
        cdef Py_ssize_t i, c, r, nc = max(self._ncols + len(cols), max(cols)+1)
        cdef Matrix_integer_dense A = self.new_matrix(self._nrows, nc)
        # Now fill in the entries of A that come from self.
        cols_set = set(cols)
        cols_ins = [j for j in range(nc) if j not in cols_set]
        for r from 0 <= r < self._nrows:
            i = 0
            for c in cols_ins:
                # The following does this quickly: A[r,c] = self[r,i]
                fmpz_set(fmpz_mat_entry(A._matrix,r,c),fmpz_mat_entry(self._matrix,r,i))
                i += 1
        return A

    def _factor_out_common_factors_from_each_row(self):
        """
        Very very quickly modifies self so that the gcd of the entries in
        each row is 1 by dividing each row by the common gcd.

        EXAMPLES::

            sage: a = matrix(ZZ, 3, [-9, 3, -3, -36, 18, -5, -40, -5, -5, -20, -45, 15, 30, -15, 180])
            sage: a
            [ -9   3  -3 -36  18]
            [ -5 -40  -5  -5 -20]
            [-45  15  30 -15 180]
            sage: a._factor_out_common_factors_from_each_row()
            sage: a
            [ -3   1  -1 -12   6]
            [ -1  -8  -1  -1  -4]
            [ -3   1   2  -1  12]
        """
        self.check_mutability()

        cdef fmpz_t g
        cdef fmpz_t tmp
        fmpz_init(g)
        fmpz_init(tmp)
        cdef long i, j

        for i from 0 <= i < self._nrows:
            fmpz_set_ui(g, 0)
            for j from 0 <= j < self._ncols:
                fmpz_gcd(g, g, fmpz_mat_entry(self._matrix,i,j))
                if fmpz_cmp_ui(g, 1) == 0:
                    break
            if fmpz_cmp_ui(g, 1) != 0:
                # divide through row
                for j from 0 <= j < self._ncols:
                    fmpz_set(tmp,fmpz_mat_entry(self._matrix,i,j))
                    fmpz_divexact(tmp, tmp, g)
                    fmpz_set(fmpz_mat_entry(self._matrix,i,j),tmp)
        fmpz_clear(g)
        fmpz_clear(tmp)

    def gcd(self):
        """
        Return the gcd of all entries of self; very fast.

        EXAMPLES::

            sage: a = matrix(ZZ,2, [6,15,-6,150])
            sage: a.gcd()
            3
        """
        cdef Integer g = Integer(0)
        cdef Py_ssize_t i, j
        cdef fmpz_t tmpgcd
        fmpz_init(tmpgcd)
        for i from 0 <= i < self._nrows:
            for j from 0 <= j < self._ncols:
                fmpz_gcd(tmpgcd,tmpgcd,fmpz_mat_entry(self._matrix,i,j))
                if fmpz_cmp_ui(tmpgcd, 1) == 0:
                    fmpz_get_mpz(g.value,tmpgcd)
                    return g
        fmpz_get_mpz(g.value,tmpgcd)
        fmpz_clear(tmpgcd)
        return g

    def _change_ring(self, ring):
        """
        Return the matrix obtained by coercing the entries of this matrix
        into the given ring.

        EXAMPLES::

            sage: a = matrix(ZZ,2,[1,-7,3,5])
            sage: a._change_ring(RDF)
            [ 1.0 -7.0]
            [ 3.0  5.0]
        """
        if ring == RDF:
            import change_ring
            return change_ring.integer_to_real_double_dense(self)
        else:
            raise NotImplementedError

    def _singular_(self, singular=None):
        r"""
        Return Singular representation of this integer matrix.

        INPUT:


        -  ``singular`` - Singular interface instance (default:
           None)


        EXAMPLE::

            sage: A = random_matrix(ZZ,3,3)
            sage: As = singular(A); As
            -8     2     0
            0     1    -1
            2     1   -95
            sage: As.type()
            'intmat'
        """
        if singular is None:
            from sage.interfaces.singular import singular as singular_default
            singular = singular_default

        name = singular._next_var_name()
        values = str(self.list())[1:-1]
        singular.eval("intmat %s[%d][%d] = %s"%(name, self.nrows(), self.ncols(), values))

        from sage.interfaces.singular import SingularElement
        return SingularElement(singular, 'foobar', name, True)

    def transpose(self):
        """
        Returns the transpose of self, without changing self.

        EXAMPLES:

        We create a matrix, compute its transpose, and note that the
        original matrix is not changed.

        ::

            sage: A = matrix(ZZ,2,3,xrange(6))
            sage: type(A)
            <type 'sage.matrix.matrix_integer_dense.Matrix_integer_dense'>
            sage: B = A.transpose()
            sage: print B
            [0 3]
            [1 4]
            [2 5]
            sage: print A
            [0 1 2]
            [3 4 5]

        ``.T`` is a convenient shortcut for the transpose::

            sage: A.T
            [0 3]
            [1 4]
            [2 5]

        ::

            sage: A.subdivide(None, 1); A
            [0|1 2]
            [3|4 5]
            sage: A.transpose()
            [0 3]
            [---]
            [1 4]
            [2 5]
        """
        cdef Matrix_integer_dense A
        A = self._new_uninitialized_matrix(self._ncols,self._nrows)
        sig_on()
        fmpz_mat_transpose(A._matrix,self._matrix)
        sig_off()
        if self._subdivisions is not None:
            row_divs, col_divs = self.subdivisions()
            A.subdivide(col_divs, row_divs)
        return A

    def antitranspose(self):
        """
        Returns the antitranspose of self, without changing self.

        EXAMPLES::

            sage: A = matrix(2,3,range(6))
            sage: type(A)
            <type 'sage.matrix.matrix_integer_dense.Matrix_integer_dense'>
            sage: A.antitranspose()
            [5 2]
            [4 1]
            [3 0]
            sage: A
            [0 1 2]
            [3 4 5]

            sage: A.subdivide(1,2); A
            [0 1|2]
            [---+-]
            [3 4|5]
            sage: A.antitranspose()
            [5|2]
            [-+-]
            [4|1]
            [3|0]
        """
        nr , nc = (self._nrows, self._ncols)

        cdef Matrix_integer_dense A
        A = self._new_uninitialized_matrix(nc,nr)
        cdef Py_ssize_t i,j
        cdef Py_ssize_t ri,rj # reversed i and j
        sig_on()
        ri = nr
        for i from 0 <= i < nr:
            rj = nc
            ri =  ri-1
            for j from 0 <= j < nc:
                rj = rj-1
                fmpz_init_set(fmpz_mat_entry(A._matrix,rj,ri),fmpz_mat_entry(self._matrix,i,j))
        sig_off()

        if self._subdivisions is not None:
            row_divs, col_divs = self.subdivisions()
            A.subdivide([nc - t for t in reversed(col_divs)],
                        [nr - t for t in reversed(row_divs)])
        return A

    def _pari_(self):
        """
        Return PARI C-library version of this matrix.

        EXAMPLES::

            sage: a = matrix(ZZ,2,2,[1,2,3,4])
            sage: a._pari_()
            [1, 2; 3, 4]
            sage: pari(a)
            [1, 2; 3, 4]
            sage: type(pari(a))
            <type 'sage.libs.pari.gen.gen'>
        """
        return pari.integer_matrix(self._matrix, self._nrows, self._ncols, 0)

    def _rank_pari(self):
        """
        Rank of this matrix, computed using PARI.  The computation is
        done entirely on the PARI stack, then the PARI stack is
        cleared.  This function is most useful for very small
        matrices.

        EXAMPLES::
            sage: matrix(ZZ,3,[1..9])._rank_pari()
            2
        """
        pari_catch_sig_on()
        cdef long r = rank(pari_GEN(self))
        pari.clear_stack()
        return r

    def _hnf_pari(self, int flag=0, bint include_zero_rows=True):
        """
        Hermite form of this matrix, computed using PARI.  The
        computation is done entirely on the PARI stack, then the PARI
        stack is cleared.  This function is only useful for small
        matrices, and can crash on large matrices (e.g., if the PARI
        stack overflows).

        INPUT:

        - ``flag`` -- 0 (default), 1, 3 or 4 (see docstring for
          gp.mathnf).

        - ``include_zero_rows`` -- boolean. if False, do not include
          any of the zero rows at the bottom of the matrix in the
          output.

        .. NOTE::

            In no cases is the transformation matrix returned by this
            function.

        EXAMPLES::

            sage: matrix(ZZ,3,[1..9])._hnf_pari()
            [1 2 3]
            [0 3 6]
            [0 0 0]
            sage: matrix(ZZ,3,[1..9])._hnf_pari(1)
            [1 2 3]
            [0 3 6]
            [0 0 0]
            sage: matrix(ZZ,3,[1..9])._hnf_pari(3)
            [1 2 3]
            [0 3 6]
            [0 0 0]
            sage: matrix(ZZ,3,[1..9])._hnf_pari(4)
            [1 2 3]
            [0 3 6]
            [0 0 0]

        Check that ``include_zero_rows=False`` works correctly::

            sage: matrix(ZZ,3,[1..9])._hnf_pari(0, include_zero_rows=False)
            [1 2 3]
            [0 3 6]
            sage: matrix(ZZ,3,[1..9])._hnf_pari(1, include_zero_rows=False)
            [1 2 3]
            [0 3 6]
            sage: matrix(ZZ,3,[1..9])._hnf_pari(3, include_zero_rows=False)
            [1 2 3]
            [0 3 6]
            sage: matrix(ZZ,3,[1..9])._hnf_pari(4, include_zero_rows=False)
            [1 2 3]
            [0 3 6]

        Check that :trac:`12346` is fixed::

            sage: pari('mathnf(Mat([0,1]), 4)')
            [Mat(1), [1, 0; 0, 1]]
        """
        cdef GEN A
        pari_catch_sig_on()
        A = pari._new_GEN_from_fmpz_mat_t_rotate90(self._matrix, self._nrows, self._ncols)
        cdef GEN H = mathnf0(A, flag)
        B = self.extract_hnf_from_pari_matrix(H, flag, include_zero_rows)
        pari.clear_stack()  # This calls pari_catch_sig_off()
        return B


    def _hnf_pari_big(self, int flag=0, bint include_zero_rows=True):
        """
        Hermite form of this matrix, computed using PARI.

        INPUT:

        - ``flag`` -- 0 (default), 1, 3 or 4 (see docstring for
          gp.mathnf).

        - ``include_zero_rows`` -- boolean. if False, do not include
          any of the zero rows at the bottom of the matrix in the
          output.

        .. NOTE::

            In no cases is the transformation matrix returned by this
            function.

        EXAMPLES::

            sage: a = matrix(ZZ,3,3,[1..9])
            sage: a._hnf_pari_big(flag=0, include_zero_rows=True)
            [1 2 3]
            [0 3 6]
            [0 0 0]
            sage: a._hnf_pari_big(flag=1, include_zero_rows=True)
            [1 2 3]
            [0 3 6]
            [0 0 0]
            sage: a._hnf_pari_big(flag=3, include_zero_rows=True)
            [1 2 3]
            [0 3 6]
            [0 0 0]
            sage: a._hnf_pari_big(flag=4, include_zero_rows=True)
            [1 2 3]
            [0 3 6]
            [0 0 0]

        Check that ``include_zero_rows=False`` works correctly::

            sage: matrix(ZZ,3,[1..9])._hnf_pari_big(0, include_zero_rows=False)
            [1 2 3]
            [0 3 6]
            sage: matrix(ZZ,3,[1..9])._hnf_pari_big(1, include_zero_rows=False)
            [1 2 3]
            [0 3 6]
            sage: matrix(ZZ,3,[1..9])._hnf_pari_big(3, include_zero_rows=False)
            [1 2 3]
            [0 3 6]
            sage: matrix(ZZ,3,[1..9])._hnf_pari_big(4, include_zero_rows=False)
            [1 2 3]
            [0 3 6]
        """
        cdef gen H = pari.integer_matrix(self._matrix, self._nrows, self._ncols, 1)
        H = H.mathnf(flag)
        pari_catch_sig_on()
        B = self.extract_hnf_from_pari_matrix(H.g, flag, include_zero_rows)
        pari.clear_stack()  # This calls pari_catch_sig_off()
        return B

    cdef extract_hnf_from_pari_matrix(self, GEN H, int flag, bint include_zero_rows):
        # Throw away the transformation matrix (yes, we should later
        # code this to keep track of it).
        cdef mpz_t tmp
        mpz_init(tmp)
        if flag > 0:
            H = gel(H,1)

        # Figure out how many columns we got back.
        cdef Py_ssize_t H_nc = glength(H)  # number of columns
        # Now get the resulting Hermite form matrix back to Sage, suitably re-arranged.
        cdef Matrix_integer_dense B
        if include_zero_rows:
            B = self.new_matrix()
        else:
            B = self.new_matrix(nrows=H_nc)
        for i in range(self._ncols):
            for j in range(H_nc):
                t_INT_to_ZZ(tmp, gcoeff(H, i+1, H_nc-j))
                fmpz_set_mpz(fmpz_mat_entry(B._matrix,j,self._ncols-i-1),tmp)
        mpz_clear(tmp)
        return B

cdef inline GEN pari_GEN(Matrix_integer_dense B):
    r"""
    Create the PARI GEN object on the stack defined by the integer
    matrix B. This is used internally by the function for conversion
    of matrices to PARI.

    For internal use only; this directly uses the PARI stack.
    One should call ``sig_on()`` before and ``sig_off()`` after.
    """
    cdef GEN A = pari._new_GEN_from_fmpz_mat_t(B._matrix, B._nrows, B._ncols)
    return A


    #####################################################################################

cdef _clear_columns(Matrix_integer_dense A, pivots, Py_ssize_t n):
    # Clear all columns
    cdef Py_ssize_t i, k, p, l, m = A._ncols
    cdef fmpz_t c,t
    sig_on()
    fmpz_init(c)
    fmpz_init(t)
    for i from 0 <= i < len(pivots):
        p = pivots[i]
        for k from 0 <= k < n:
            if k != i:
                if fmpz_cmp_si(fmpz_mat_entry(A._matrix,k,p),0):
                    fmpz_fdiv_q(c, fmpz_mat_entry(A._matrix,k,p), fmpz_mat_entry(A._matrix,i,p))
                    # subtract off c*v from row k; resulting A[k,i] entry will be < b, hence in Echelon form.
                    for l from 0 <= l < m:
                        fmpz_mul(t, c, fmpz_mat_entry(A._matrix,i,l))
                        fmpz_sub(fmpz_mat_entry(A._matrix,k,l), fmpz_mat_entry(A._matrix,k,l), t)

    fmpz_clear(c)
    fmpz_clear(t)
    sig_off()

###############################################################





cpdef _lift_crt(Matrix_integer_dense M, residues, moduli=None):
    """
    INPUT:

    - ``M`` -- A ``Matrix_integer_dense``. Will be modified to hold
      the output.

    - ``residues`` -- a list of ``Matrix_modn_dense_template``. The
      matrix to reconstruct modulo primes.

    OUTPUT:

    The matrix whose reductions modulo primes are the input
    ``residues``.

    TESTS::

        sage: from sage.matrix.matrix_integer_dense import _lift_crt
        sage: T1 = Matrix(Zmod(5), 4, 4, [1, 4, 4, 0, 2, 0, 1, 4, 2, 0, 4, 1, 1, 4, 0, 3])
        sage: T2 = Matrix(Zmod(7), 4, 4, [1, 4, 6, 0, 2, 0, 1, 2, 4, 0, 6, 6, 1, 6, 0, 5])
        sage: T3 = Matrix(Zmod(11), 4, 4, [1, 4, 10, 0, 2, 0, 1, 9, 8, 0, 10, 6, 1, 10, 0, 9])
        sage: _lift_crt(Matrix(ZZ, 4, 4), [T1, T2, T3])
        [ 1  4 -1  0]
        [ 2  0  1  9]
        [-3  0 -1  6]
        [ 1 -1  0 -2]

        sage: from sage.ext.multi_modular import MultiModularBasis
        sage: mm = MultiModularBasis([5,7,11])
        sage: _lift_crt(Matrix(ZZ, 4, 4), [T1, T2, T3], mm)
        [ 1  4 -1  0]
        [ 2  0  1  9]
        [-3  0 -1  6]
        [ 1 -1  0 -2]

    The modulus must be smaller than the maximum for the multi-modular
    reconstruction (using ``mod_int``) and also smaller than the limit
    for ``Matrix_modn_dense_double`` to be able to represent the
    ``residues`` ::

        sage: from sage.ext.multi_modular import MAX_MODULUS as MAX_multi_modular
        sage: from sage.matrix.matrix_modn_dense_double import MAX_MODULUS as MAX_modn_dense_double
        sage: MAX_MODULUS = min(MAX_multi_modular, MAX_modn_dense_double)
        sage: p0 = previous_prime(MAX_MODULUS)
        sage: p1 = previous_prime(p0)
        sage: mmod = [matrix(GF(p0), [[-1, 0, 1, 0, 0, 1, 1, 0, 0, 0, p0-1, p0-2]]),
        ....:         matrix(GF(p1), [[-1, 0, 1, 0, 0, 1, 1, 0, 0, 0, p1-1, p1-2]])]
        sage: _lift_crt(Matrix(ZZ, 1, 12), mmod)
        [-1  0  1  0  0  1  1  0  0  0 -1 -2]
    """

    cdef size_t i, j, k
    cdef Py_ssize_t nr, n
    cdef mpz_t *tmp = <mpz_t *>sage_malloc(sizeof(mpz_t) * M._ncols)
    n = len(residues)
    if n == 0:   # special case: obviously residues[0] wouldn't make sense here.
        return M
    nr = residues[0].nrows()
    nc = residues[0].ncols()

    if moduli is None:
        moduli = MultiModularBasis([m.base_ring().order() for m in residues])
    else:
        if len(residues) != len(moduli):
            raise IndexError("Number of residues (%s) does not match number of moduli (%s)"%(len(residues), len(moduli)))

    cdef MultiModularBasis mm
    mm = moduli

    for b in residues:
        if not is_Matrix_modn_dense(b):
            raise TypeError("Can only perform CRT on list of matrices mod n.")

    cdef mod_int **row_list
    row_list = <mod_int**>sage_malloc(sizeof(mod_int*) * n)
    if row_list == NULL:
        raise MemoryError("out of memory allocating multi-modular coefficient list")

    sig_on()
    for k in range(n):
        row_list[k] = <mod_int *>sage_malloc(sizeof(mod_int) * nc)
        if row_list[k] == NULL:
            raise MemoryError("out of memory allocating multi-modular coefficient list")

    for j in range(M._ncols):
        mpz_init(tmp[j])

    for i in range(nr):
        for k in range(n):
            (<Matrix_modn_dense_template>residues[k])._copy_row_to_mod_int_array(row_list[k],i)
        mm.mpz_crt_vec(tmp, row_list, nc)
        for j in range(nc):
            M.set_unsafe_mpz(i,j,tmp[j])

    for k in range(n):
        sage_free(row_list[k])
    for j in range(M._ncols):
        mpz_clear(tmp[j])
    sage_free(row_list)
    sage_free(tmp)
    sig_off()
    return M
<|MERGE_RESOLUTION|>--- conflicted
+++ resolved
@@ -82,11 +82,6 @@
 
 include "sage/ext/interrupt.pxi"
 include "sage/ext/stdsage.pxi"
-<<<<<<< HEAD
-include "sage/ext/gmp.pxi"
-include "sage/ext/random.pxi"
-=======
->>>>>>> 4cd153a4
 
 
 from sage.ext.multi_modular import MultiModularBasis
@@ -4889,7 +4884,6 @@
         for j from 0 <= j < self._ncols:
             for i from 0 <= i < index:
                 fmpz_init_set(fmpz_mat_entry(res._matrix,i,j), fmpz_mat_entry(self._matrix,i,j))
-<<<<<<< HEAD
 
             z = row[j]
             fmpz_set_mpz(zflint,z.value)
@@ -4898,16 +4892,6 @@
             for i from index <= i < self._nrows:
                 fmpz_init_set(fmpz_mat_entry(res._matrix,i+1,j), fmpz_mat_entry(self._matrix,i,j))
 
-=======
-
-            z = row[j]
-            fmpz_set_mpz(zflint,z.value)
-            fmpz_init_set(fmpz_mat_entry(res._matrix,index,j), zflint)
-
-            for i from index <= i < self._nrows:
-                fmpz_init_set(fmpz_mat_entry(res._matrix,i+1,j), fmpz_mat_entry(self._matrix,i,j))
-
->>>>>>> 4cd153a4
         fmpz_clear(zflint)
         return res
 
